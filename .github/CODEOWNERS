--- conflicted
+++ resolved
@@ -9,12 +9,7 @@
 /core/sgx/                               @golemfactory/exe-unit
 /core/model/src/sgx.rs                   @golemfactory/exe-unit
 
-<<<<<<< HEAD
 /exe-unit/                               @golemfactory/exe-unit
-=======
-core/net/                               @golemfactory/ya-net
-core/model/src/net.rs                   @golemfactory/ya-net
->>>>>>> 4e62cc14
 
 /utils/transfer                          @golemfactory/exe-unit
 
@@ -23,7 +18,6 @@
 /core/model/src/market.rs                @golemfactory/ya-market
 
 # Net
-/service-bus/                            @golemfactory/ya-net
 /core/net/                               @golemfactory/ya-net
 /core/model/src/net.rs                   @golemfactory/ya-net
 
@@ -34,4 +28,5 @@
 
 # Provider
 /agent/provider                          @golemfactory/ya-provider
-/golem_cli                               @golemfactory/ya-provider+/golem_cli                               @golemfactory/ya-provider
+/utils/agreement-utils                   @golemfactory/ya-provider