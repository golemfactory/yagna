--- conflicted
+++ resolved
@@ -31,16 +31,7 @@
     env:
       # `-D warnings` means any warnings emitted will cause build to fail
       RUSTFLAGS: "-C opt-level=z -C target-cpu=x86-64 -C debuginfo=1"
-<<<<<<< HEAD
-      X86_64_PC_WINDOWS_MSVC_OPENSSL_DIR: c:/vcpkg/installed/x64-windows
-    runs-on: ${{ matrix.os }}
-    strategy:
-      matrix:
-        os: [ubuntu-latest]
-
-=======
     runs-on: [yagna-builder, ubuntu-22.04]
->>>>>>> 502402ee
     steps:
       - name: Clean runner data
         run: sudo rm -rf ${{ github.workspace }}/*
@@ -65,23 +56,6 @@
           target: x86_64-unknown-linux-musl
           override: true
 
-<<<<<<< HEAD
-      - name: Set build target for cache key
-        run: echo "CARGO_BUILD_TARGET=x86_64-unknown-linux-musl" >> $GITHUB_ENV
-
-      - name: Setup cache
-        uses: Swatinem/rust-cache@v2
-        with:
-          shared-key: "payment-dev-x86-64"
-
-
-      - name: Install openssl ( Windows only )
-        if: runner.os == 'Windows'
-        run: |
-          vcpkg install openssl:x64-windows openssl:x64-windows-static
-          vcpkg list
-          vcpkg integrate install
-=======
       - name: Set build target for cache
         id: setup_cache_target
         run: echo "build_target=${CARGO_BUILD_TARGET:-x86_64-unknown-linux-musl}" >> $GITHUB_OUTPUT
@@ -92,7 +66,6 @@
           # Uncomment line if you want need to clear cache
           # rm -rf "/opt/yagna_cache/${{ steps.extract_branch.outputs.branch }}/binaries_x86/target"
           cp -rp "/opt/yagna_cache/${{ steps.extract_branch.outputs.branch }}/binaries_x86/target" target
->>>>>>> 502402ee
 
       - name: Build binaries
         run: |
