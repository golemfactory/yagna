--- conflicted
+++ resolved
@@ -27,14 +27,8 @@
     branches:
       - master
       - release/*
-<<<<<<< HEAD
-
-env:
-  rust_stable: 1.72.1
-=======
       - p2p-stability
->>>>>>> 8900c644
-
+      
 jobs:
   build:
     name: Build binaries (x86-64)
