name: Goth integration tests (hybrid-net)

on:
  workflow_dispatch:
    inputs:
      workflow_number:
        description: 'Id of workflow binaries-x86-64 to get binaries from'
        required: true
  push:
    branches:
      - master
      - release/*
      - '**/all-tests'
      - '**/integration-tests'
  pull_request:
    branches:
      - master
      - release/*

jobs:
  test_check:
    name: Check test results
    runs-on: ubuntu-latest
    steps:
      - name: Wait for build to succeed ( ubuntu )
        if: github.event_name != 'workflow_dispatch'
        uses: tomchv/wait-my-workflow@v1.1.0
        id: wait-for-build-ubu
        with:
          token: ${{ secrets.GITHUB_TOKEN }}
          checkName: "Build binaries (x86-64)"
          ref: ${{ github.event.pull_request.head.sha || github.sha }}
          intervalSeconds: 30
          timeoutSeconds: 3600

      - name: Fail if build was not a success ( ubuntu )
        if: github.event_name != 'workflow_dispatch'
        run: echo job status= ${{ steps.wait-for-build-ubu.outputs.conclusion }} && ${{ fromJSON('["false", "true"]')[steps.wait-for-build-ubu.outputs.conclusion == 'success'] }}

  integration-test-groups:
    name: Integration Tests (hybrid-net) group
<<<<<<< HEAD
    runs-on: [goth, ubuntu-20.04]
=======
    runs-on: [goth2]
>>>>>>> 8900c644
    needs: test_check
    strategy:
      fail-fast: false
      matrix:
        group: [1, 2]
    defaults:
      run:
        working-directory: "./goth_tests"

    steps:
      - name: Checkout
        uses: actions/checkout@v2
        with:
          ref: ${{ github.event.pull_request.head.sha || github.sha }}

      - name: Configure Python
        continue-on-error: true
        uses: actions/setup-python@v4
        with:
          python-version: "3.10"

<<<<<<< HEAD
      - name: Configure Poetry
        uses: Gr1N/setup-poetry@v8
        with:
          path: ~/.cache/pypoetry/virtualenvs
          key: ${{ runner.os }}-poetry-${{ hashFiles('poetry.lock') }}
=======
      - name: Install poetry
        run: |
          curl -sSL https://install.python-poetry.org | python3 -
          ln -sf $HOME/.local/bin/poetry /usr/bin/poetry
>>>>>>> 8900c644

      - name: Install dependencies
        run: |
          poetry install --no-root

      - name: Cleanup Docker
        if: always()
        run: |
          c=$(docker ps -q) && [[ $c ]] && docker kill $c
          docker system prune -af

      - name: Log in to GitHub Docker repository
        run: |
          rm -rf ~/.docker/config.json
          echo ${{ secrets.GITHUB_TOKEN }} | docker login ghcr.io -u ${{github.actor}} --password-stdin

      - name: Download artifact
        if: github.event_name != 'workflow_dispatch'
        uses: dawidd6/action-download-artifact@v2
        with:
          workflow: binaries-x86-64.yml
          commit: ${{github.event.pull_request.head.sha || github.sha}}
          workflow_conclusion: success
          name: "Yagna Linux"
          path: /tmp/yagna-build

      - name: Download artifact from given run id
        if: github.event_name == 'workflow_dispatch'
        uses: dawidd6/action-download-artifact@v2
        with:
          run_id: ${{github.event.inputs.workflow_number}}
          workflow_conclusion: success
          name: "Yagna Linux"
          path: /tmp/yagna-build

      - name: Run test suite
        env:
          GITHUB_API_TOKEN: ${{ secrets.GITHUB_TOKEN }}
        run: |
          poetry run poe goth-tests --splits 2 --group ${{ matrix.group }} --config-override docker-compose.build-environment.binary-path=/tmp/yagna-build

      - name: Upload test logs
        uses: actions/upload-artifact@v2
        if: always()
        with:
          name: goth-logs
          path: /tmp/goth-tests

      # Only relevant for self-hosted runners
      - name: Remove test logs
        if: always()
        run: rm -rf /tmp/goth-tests

      # Only relevant for self-hosted runners
      - name: Remove Poetry virtual env
        if: always()
        run: poetry env remove --all

      - name: Cleanup Docker
        if: always()
        run: |
          c=$(docker ps -q) && [[ $c ]] && docker kill $c
          docker system prune -af

  integration-test:
    name: Integration Tests (hybrid-net)
    runs-on: ubuntu-latest
    needs: [integration-test-groups]
    steps:
      - name: Check status
        if: needs.integration-test-groups.result != 'success'
        run: exit 1<|MERGE_RESOLUTION|>--- conflicted
+++ resolved
@@ -39,11 +39,7 @@
 
   integration-test-groups:
     name: Integration Tests (hybrid-net) group
-<<<<<<< HEAD
-    runs-on: [goth, ubuntu-20.04]
-=======
     runs-on: [goth2]
->>>>>>> 8900c644
     needs: test_check
     strategy:
       fail-fast: false
@@ -65,18 +61,10 @@
         with:
           python-version: "3.10"
 
-<<<<<<< HEAD
-      - name: Configure Poetry
-        uses: Gr1N/setup-poetry@v8
-        with:
-          path: ~/.cache/pypoetry/virtualenvs
-          key: ${{ runner.os }}-poetry-${{ hashFiles('poetry.lock') }}
-=======
       - name: Install poetry
         run: |
           curl -sSL https://install.python-poetry.org | python3 -
           ln -sf $HOME/.local/bin/poetry /usr/bin/poetry
->>>>>>> 8900c644
 
       - name: Install dependencies
         run: |
