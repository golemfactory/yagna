name: Goth integration tests (hybrid-net)

on:
  push:
    branches:
      - master
      - release/*
  pull_request:
    branches:
      - master
      - release/*

jobs:
  test_check:
    name: Check test results
    runs-on: ubuntu-latest
    steps:
      - name: Wait for build to succeed ( ubuntu )
        uses: tomchv/wait-my-workflow@v1.1.0
        id: wait-for-build-ubu
        with:
          token: ${{ secrets.GITHUB_TOKEN }}
          checkName: "Build binaries (x86-64) (ubuntu-latest)"
          ref: ${{ github.event.pull_request.head.sha || github.sha }}
          intervalSeconds: 60
          timeoutSeconds: 7200

      - name: Fail if build was not a success ( ubuntu )
        run: echo job status= ${{ steps.wait-for-build-ubu.outputs.conclusion }} && ${{ fromJSON('["false", "true"]')[steps.wait-for-build-ubu.outputs.conclusion == 'success'] }}

  integration-test:
<<<<<<< HEAD
    name: Integration Tests
    runs-on: [goth, ubuntu-22.04]
=======
    name: Integration Tests (hybrid-net)
    runs-on: [goth, ubuntu-18.04]
>>>>>>> 32752c5d
    needs: test_check
    defaults:
      run:
        working-directory: "./goth_tests"

    steps:
      - name: Checkout
        uses: actions/checkout@v2
        with:
          ref: ${{ github.event.pull_request.head.sha || github.sha }}

      - name: Configure Python
        uses: actions/setup-python@v4
        with:
          python-version: "3.10.11"

      - name: Configure Poetry
        uses: Gr1N/setup-poetry@v8
        with:
          poetry-version: 1.4.2

      - name: Install dependencies
        run: |
          poetry config experimental.new-installer false
          poetry install --no-root

      - name: Disconnect Docker containers from default network
        continue-on-error: true
        # related to this issue: https://github.com/moby/moby/issues/23302
        run: |
          docker network inspect docker_default
          sudo apt-get install -y jq
          docker network inspect docker_default | jq ".[0].Containers | map(.Name)[]" | tee /dev/stderr | xargs --max-args 1 -- docker network disconnect -f docker_default

      - name: Remove Docker containers
        continue-on-error: true
        run: docker rm -f $(docker ps -a -q)

      - name: Restart Docker daemon
        # related to this issue: https://github.com/moby/moby/issues/23302
        run: sudo systemctl restart docker

      - name: Log in to GitHub Docker repository
        run: echo ${{ secrets.GITHUB_TOKEN }} | docker login docker.pkg.github.com -u ${{github.actor}} --password-stdin

      - name: Download artifact
        uses: dawidd6/action-download-artifact@v2
        with:
          workflow: binaries-x86-64.yml
          commit: ${{github.event.pull_request.head.sha || github.sha}}
          workflow_conclusion: success
          name: "Yagna Linux"
          path: /tmp/yagna-build

      - name: Run test suite
        env:
          GITHUB_API_TOKEN: ${{ secrets.GITHUB_TOKEN }}
        run: |
          poetry run poe goth-assets
          poetry run poe goth-tests --config-override docker-compose.build-environment.binary-path=/tmp/yagna-build --config-override docker-compose.compose-file=docker-compose-hybrid-net.yml

      - name: Upload test logs
        uses: actions/upload-artifact@v2
        if: always()
        with:
          name: goth-logs
          path: /tmp/goth-tests

      # Only relevant for self-hosted runners
      - name: Remove test logs
        if: always()
        run: rm -rf /tmp/goth-tests

      # Only relevant for self-hosted runners
      - name: Remove Poetry virtual env
        if: always()
        run: poetry env remove --all<|MERGE_RESOLUTION|>--- conflicted
+++ resolved
@@ -1,4 +1,4 @@
-name: Goth integration tests (hybrid-net)
+name: Goth integration tests
 
 on:
   push:
@@ -29,13 +29,8 @@
         run: echo job status= ${{ steps.wait-for-build-ubu.outputs.conclusion }} && ${{ fromJSON('["false", "true"]')[steps.wait-for-build-ubu.outputs.conclusion == 'success'] }}
 
   integration-test:
-<<<<<<< HEAD
-    name: Integration Tests
+    name: Integration Tests (hybrid-net)
     runs-on: [goth, ubuntu-22.04]
-=======
-    name: Integration Tests (hybrid-net)
-    runs-on: [goth, ubuntu-18.04]
->>>>>>> 32752c5d
     needs: test_check
     defaults:
       run:
@@ -56,6 +51,7 @@
         uses: Gr1N/setup-poetry@v8
         with:
           poetry-version: 1.4.2
+          working-directory: "./goth_tests"
 
       - name: Install dependencies
         run: |
@@ -95,7 +91,7 @@
           GITHUB_API_TOKEN: ${{ secrets.GITHUB_TOKEN }}
         run: |
           poetry run poe goth-assets
-          poetry run poe goth-tests --config-override docker-compose.build-environment.binary-path=/tmp/yagna-build --config-override docker-compose.compose-file=docker-compose-hybrid-net.yml
+          poetry run poe goth-tests --config-override docker-compose.build-environment.binary-path=/tmp/yagna-build
 
       - name: Upload test logs
         uses: actions/upload-artifact@v2
