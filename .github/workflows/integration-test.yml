--- conflicted
+++ resolved
@@ -10,12 +10,9 @@
     branches:
       - master
       - release/*
-<<<<<<< HEAD
       - gpu-hardening-master
-=======
       - '**/all-tests'
       - '**/integration-tests'
->>>>>>> 8900c644
   pull_request:
     branches:
       - master
