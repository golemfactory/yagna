name: Goth integration tests (hybrid-net)

on:
  workflow_dispatch:
    inputs:
      profile:
        description: 'Profile (unused right now)'
        required: true
        default: 'debug'
  push:
    branches:
      - master
      - payments-dev
      - release/*
<<<<<<< HEAD
  pull_request:
    branches:
      - master
      - payments-dev
      - release/*
=======
      - '**/all-tests'
      - '**/integration-tests'
>>>>>>> 87c7be7f

jobs:
  test_check:
    name: Check test results
    runs-on: ubuntu-latest
    steps:
      - name: Wait for build to succeed ( ubuntu )
        uses: tomchv/wait-my-workflow@v1.1.0
        id: wait-for-build-ubu
        with:
          token: ${{ secrets.GITHUB_TOKEN }}
          checkName: "Build binaries (x86-64)"
          ref: ${{ github.event.pull_request.head.sha || github.sha }}
          intervalSeconds: 30
          timeoutSeconds: 3600

      - name: Fail if build was not a success ( ubuntu )
        run: echo job status= ${{ steps.wait-for-build-ubu.outputs.conclusion }} && ${{ fromJSON('["false", "true"]')[steps.wait-for-build-ubu.outputs.conclusion == 'success'] }}

  integration-test-groups:
    name: Integration Tests (hybrid-net) group
    runs-on: [goth2, ubuntu-22.04]
    needs: test_check
    strategy:
      fail-fast: false
      matrix:
        group: [1, 2]
    defaults:
      run:
        working-directory: "./goth_tests"

    steps:
      - name: Checkout
        uses: actions/checkout@v2
        with:
          ref: ${{ github.event.pull_request.head.sha || github.sha }}

      - name: Configure Python
        uses: actions/setup-python@v2
        with:
          python-version: "3.10"

      - name: Configure Poetry
        uses: Gr1N/setup-poetry@v8
        with:
          poetry-version: 1.6.1
          working-directory: "./goth_tests"

      - name: Install dependencies
        run: |
          poetry install --no-root

      - name: Disconnect Docker containers from default network
        continue-on-error: true
        # related to this issue: https://github.com/moby/moby/issues/23302
        run: |
          docker network inspect docker_default
          sudo apt-get install -y jq
          docker network inspect docker_default | jq ".[0].Containers | map(.Name)[]" | tee /dev/stderr | xargs --max-args 1 -- docker network disconnect -f docker_default

      - name: Remove Docker containers
        continue-on-error: true
        run: docker rm -f $(docker ps -a -q)

      - name: Restart Docker daemon
        # related to this issue: https://github.com/moby/moby/issues/23302
        run: sudo systemctl restart docker

      - name: Log in to GitHub Docker repository
        run: echo ${{ secrets.GITHUB_TOKEN }} | docker login docker.pkg.github.com -u ${{github.actor}} --password-stdin

      - name: Download artifact
        uses: dawidd6/action-download-artifact@v2
        with:
          workflow: binaries-x86-64.yml
          commit: ${{github.event.pull_request.head.sha || github.sha}}
          workflow_conclusion: success
          name: "Yagna Linux"
          path: /tmp/yagna-build

      - name: Run test suite
        env:
          GITHUB_API_TOKEN: ${{ secrets.GITHUB_TOKEN }}
        run: |
          poetry run poe goth-tests --splits 2 --group ${{ matrix.group }} --config-override docker-compose.build-environment.binary-path=/tmp/yagna-build

      - name: Upload test logs
        uses: actions/upload-artifact@v2
        if: always()
        with:
          name: goth-logs
          path: /tmp/goth-tests

      # Only relevant for self-hosted runners
      - name: Remove test logs
        if: always()
        run: rm -rf /tmp/goth-tests

      # Only relevant for self-hosted runners
      - name: Remove Poetry virtual env
        if: always()
        # Python version below should agree with the version set up by this job.
        # In the future we'll be able to use the `--all` flag here to remove envs for
        # all Python versions (https://github.com/python-poetry/poetry/issues/3208).
        run: poetry env remove --all

  integration-test:
    name: Integration Tests (hybrid-net)
    runs-on: ubuntu-latest
    needs: [integration-test-groups]
    steps:
      - name: Check status
        if: needs.integration-test-groups.result != 'success'
        run: exit 1<|MERGE_RESOLUTION|>--- conflicted
+++ resolved
@@ -10,18 +10,9 @@
   push:
     branches:
       - master
-      - payments-dev
       - release/*
-<<<<<<< HEAD
-  pull_request:
-    branches:
-      - master
-      - payments-dev
-      - release/*
-=======
       - '**/all-tests'
       - '**/integration-tests'
->>>>>>> 87c7be7f
 
 jobs:
   test_check:
@@ -46,7 +37,6 @@
     runs-on: [goth2, ubuntu-22.04]
     needs: test_check
     strategy:
-      fail-fast: false
       matrix:
         group: [1, 2]
     defaults:
