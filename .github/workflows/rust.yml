--- conflicted
+++ resolved
@@ -56,14 +56,6 @@
           command: test
           args: --workspace --locked
 
-<<<<<<< HEAD
-      - name: Unit tests for SGX
-        if: ${{ runner.os == 'Linux' && startsWith( github.head_ref, 'sgx/' ) }}
-        working-directory: exe-unit
-        run: cargo test --features sgx
-
-=======
->>>>>>> c22e9761
       - name: Market Test Suite (semi-integration tests)
         uses: actions-rs/cargo@v1
         if: startsWith( github.head_ref, 'market/' )
