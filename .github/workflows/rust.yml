--- conflicted
+++ resolved
@@ -157,7 +157,7 @@
           repository: 'golemfactory/goth'
           token: ${{ secrets.YAGNA_WORKFLOW_TOKEN }}
 
-      - name: Configure python 3.8
+      - name: Configure python
         uses: actions/setup-python@v2
         with:
           python-version: '3.8'
@@ -180,13 +180,8 @@
       - name: Run test suite
         env:
           GITHUB_API_TOKEN: ${{ secrets.YAGNA_WORKFLOW_TOKEN }}
-<<<<<<< HEAD
         # --assets-path: https://github.com/golemfactory/goth/issues/336
-        run: python -m pytest test/yagna -svx --assets-path=/home/runner/work/yagna/yagna/test/yagna/e2e/assets --yagna-binary-path=/tmp/yagna-build
-=======
-        # --assets-path: https://github.com/golemfactory/yagna-integration/issues/336
-        run: python -m pytest test/yagna -svx --ignore test/yagna/interactive --assets-path=/home/runner/work/yagna/yagna/test/yagna/e2e/assets --yagna-binary-path=/tmp/yagna-build
->>>>>>> 31c127eb
+        run: pytest test/yagna -svx --ignore test/yagna/interactive --assets-path=/home/runner/work/yagna/yagna/test/yagna/e2e/assets --yagna-binary-path=/tmp/yagna-build
 
       - name: Upload test logs
         uses: actions/upload-artifact@v2
