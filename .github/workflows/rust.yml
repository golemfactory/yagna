--- conflicted
+++ resolved
@@ -100,81 +100,4 @@
         uses: actions/upload-artifact@v1
         with:
           name: Yagna ${{ runner.os }}
-<<<<<<< HEAD
-          path: build
-
-  integration-test:
-    name: Run integration tests
-    runs-on: goth
-    needs: build
-    defaults:
-      run:
-        working-directory: './goth_tests'
-
-    steps:
-      - name: Checkout
-        uses: actions/checkout@v2
-
-      - name: Configure python
-        uses: actions/setup-python@v2
-        with:
-          python-version: '3.8.0'
-
-      - name: Configure poetry
-        uses: Gr1N/setup-poetry@v4
-        with:
-          poetry-version: 1.1.4
-          working-directory: './goth_tests'
-
-      - name: Install dependencies
-        run: poetry install --no-root
-
-      - name: Disconnect Docker containers from default network
-        continue-on-error: true
-        run: |
-          docker network inspect docker_default
-          sudo apt-get install -y jq
-          docker network inspect docker_default | jq ".[0].Containers | map(.Name)[]" | tee /dev/stderr | xargs --max-args 1 -- docker network disconnect -f docker_default
-
-      - name: Remove Docker containers
-        continue-on-error: true
-        run: docker rm -f $(docker ps -a -q)
-
-      - name: Log in to GitHub Docker repository
-        run: echo ${{ secrets.GITHUB_TOKEN }} | docker login docker.pkg.github.com -u ${{github.actor}} --password-stdin
-
-      - name: Download yagna artifact
-        uses: actions/download-artifact@v2
-        with:
-          name: 'Yagna Linux'
-          path: /tmp/yagna-build
-
-      - name: Run test suite
-        env:
-          GITHUB_API_TOKEN: ${{ secrets.GITHUB_TOKEN }}
-        run: |
-          poetry run poe goth-assets
-          poetry run poe goth-tests --config-override docker-compose.build-environment.binary-path=/tmp/yagna-build
-
-      - name: Upload test logs
-        uses: actions/upload-artifact@v2
-        if: always()
-        with:
-          name: goth-logs
-          path: /tmp/goth-tests
-
-      # Only relevant for self-hosted runners
-      - name: Remove test logs
-        if: always()
-        run: rm -rf /tmp/goth-tests
-
-      # Only relevant for self-hosted runners
-      - name: Remove poetry virtual env
-        if: always()
-        # Python version below should agree with the version set up by this job.
-        # In the future we'll be able to use the `--all` flag here to remove envs for
-        # all Python versions (https://github.com/python-poetry/poetry/issues/3208).
-        run: poetry env remove python3.8
-=======
-          path: build
->>>>>>> 4f0bc890
+          path: build