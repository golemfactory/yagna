--- conflicted
+++ resolved
@@ -10,19 +10,9 @@
   push:
     branches:
       - master
-      - payments-dev
       - release/*
-<<<<<<< HEAD
-  pull_request:
-    branches:
-      - master
-      - payments-dev
-      - release/*
-      - sgx/*
-=======
       - '**/all-tests'
 
->>>>>>> 87c7be7f
 
 env:
   rust_stable: 1.71.1
