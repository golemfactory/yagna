--- conflicted
+++ resolved
@@ -71,8 +71,4 @@
         uses: actions-rs/cargo@v1
         with:
           command: test
-<<<<<<< HEAD
-          args: --test '*' -p yagna -p ya-exe-unit -p ya-transfer --features framework-test
-=======
-          args: --test '*' -p yagna -p ya-exe-unit -p ya-transfer -p ya-payment -p ya-identity --features framework-test
->>>>>>> fc290920
+          args: --test '*' -p yagna -p ya-exe-unit -p ya-transfer -p ya-payment -p ya-identity --features framework-test