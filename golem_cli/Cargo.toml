[package]
name = "golemsp"
description = "User friendly CLI for running Golem Provider"
version = "0.3.0"
authors = ["Golem Factory <contact@golem.network>"]
edition = "2018"

[dependencies]
ya-client = { workspace = true, features = ['cli'] }
ya-compile-time-utils = "0.2"
<<<<<<< HEAD
ya-core-model = { version = "^0.9", features = ["payment", "version"] }
=======
ya-core-model = { workspace = true, features = ["payment", "version"] }
>>>>>>> 13b56ffd
ya-provider = "0.3"
ya-utils-path = "0.1.0"
ya-utils-process = { version = "0.3", features = ["lock"] }

actix-rt = "2.7"
ansi_term = "0.12.1"
anyhow = "1.0"
bigdecimal = "0.2"
byte-unit = "4.0"
chrono = { version = "0.4", features = ["serde"] }
crossterm = "0.23"
directories = "2.0.2"
dotenv = "0.15"
env_logger = "0.7"
futures = "0.3"
lazy_static = "1.4"
log = "0.4"
names = "0.10.0"
openssl.workspace = true
prettytable-rs = "0.10.0"
promptly = "0.3.0"
rustyline = "6.3.0"
serde = { version = "1.0", features = ["derive"] }
serde_json = "1.0"
strip-ansi-escapes = "0.1"
structopt = "0.3"
strum = { workspace = true }
strum_macros = "0.24"
tokio = { version = "1", features = [
    "process",
    "signal",
    "time",
    "io-util",
    "io-std",
    "macros",
] }
url = "2.1"

[target.'cfg(target_family = "unix")'.dependencies]
libc = "0.2.73"
nix = "0.22.0"<|MERGE_RESOLUTION|>--- conflicted
+++ resolved
@@ -8,11 +8,7 @@
 [dependencies]
 ya-client = { workspace = true, features = ['cli'] }
 ya-compile-time-utils = "0.2"
-<<<<<<< HEAD
-ya-core-model = { version = "^0.9", features = ["payment", "version"] }
-=======
 ya-core-model = { workspace = true, features = ["payment", "version"] }
->>>>>>> 13b56ffd
 ya-provider = "0.3"
 ya-utils-path = "0.1.0"
 ya-utils-process = { version = "0.3", features = ["lock"] }
