use crate::appkey;
use crate::command::{YaCommand, DRIVERS, NETWORK_GROUP_MAP};
use crate::setup::RunConfig;
use crate::utils::payment_account;

<<<<<<< HEAD
use anyhow::{anyhow, Context, Result};
=======
use anyhow::{Context, Result};
use bigdecimal::BigDecimal;
>>>>>>> b533e23e
use futures::channel::{mpsc, oneshot};
use futures::prelude::*;
use futures::StreamExt;
use std::io;
use std::process::ExitStatus;
use std::str::FromStr;
use tokio::process::Child;
use tokio::time::Duration;

fn handle_ctrl_c(result: io::Result<()>) -> Result<()> {
    if result.is_ok() {
        log::info!("Got ctrl+c. Bye!");
    }
    result.context("Couldn't listen to signals")?;
    Ok(())
}

struct AbortableChild(Option<oneshot::Sender<oneshot::Sender<io::Result<ExitStatus>>>>);

impl AbortableChild {
    fn new(
        mut child: Child,
        mut kill_cmd: mpsc::Sender<()>,
        name: &'static str,
        send_term: bool,
    ) -> Self {
        let (tx, rx) = oneshot::channel();

        #[allow(unused)]
        async fn wait_and_kill(mut child: Child, send_term: bool) -> io::Result<ExitStatus> {
            #[cfg(target_os = "linux")]
            if send_term {
                use ::nix::sys::signal::*;
                use ::nix::unistd::Pid;

                match child.id() {
                    Some(id) => {
                        let _ret = ::nix::sys::signal::kill(Pid::from_raw(id as i32), SIGTERM);
                    }
                    None => log::error!("missing child process pid"),
                }
            }
            // Yagna service should get ~10 seconds to clean up
            match tokio::time::timeout(Duration::from_secs(15), child.wait()).await {
                Ok(r) => r,
                Err(_) => {
                    child.start_kill()?;
                    child.wait().await
                }
            }
        }

        tokio::task::spawn_local(async move {
            tokio::select! {
                r = child.wait() => {
                    log::error!("child {} exited too early: {:?}", name, r);
                    if kill_cmd.send(()).await.is_err() {
                        log::warn!("unable to send end-of-process notification");
                    }
                },
                r = rx => match r {
                    Ok::<oneshot::Sender<io::Result<ExitStatus>>, oneshot::Canceled>(tx) => {
                        let _ = tx.send(wait_and_kill(child, send_term).await);
                    },
                    Err(_) => {
                        let _ = wait_and_kill(child, send_term).await;
                    }
                }
            };
        });

        Self(Some(tx))
    }

    async fn abort(&mut self) -> io::Result<ExitStatus> {
        let (tx, rx) = oneshot::channel();
        let _ = self.0.take().unwrap().send(tx);
        rx.await
            .map_err(|_| io::Error::new(io::ErrorKind::Other, "process exited too early"))?
    }
}

pub async fn watch_for_vm() -> anyhow::Result<()> {
    let cmd = YaCommand::new()?;
    let presets = cmd.ya_provider()?.list_presets().await?;
    if !presets.iter().any(|p| p.exeunit_name == "vm") {
        return Ok(());
    }
    let mut status = crate::platform::kvm_status();

    cmd.ya_provider()?
        .set_profile_activity("vm", status.is_valid())
        .await
        .ok();

    loop {
        tokio::time::sleep(Duration::from_secs(60)).await;
        let new_status = crate::platform::kvm_status();
        if new_status.is_valid() != status.is_valid() {
            cmd.ya_provider()?
                .set_profile_activity("vm", new_status.is_valid())
                .await
                .ok();
            log::info!("Changed vm status to {:?}", new_status.is_valid());
        }
        status = new_status
    }
}

pub async fn run(config: RunConfig) -> Result</*exit code*/ i32> {
    crate::setup::setup(&config, false).await?;

    let cmd = YaCommand::new()?;

    let service = cmd.yagna()?.service_run(&config).await?;
    let app_key = appkey::get_app_key().await?;

    let provider_config = cmd.ya_provider()?.get_config().await?;
    let address =
        payment_account(&cmd, &config.account.account.or(provider_config.account)).await?;
    let identity = appkey::get_identity_for_app_key()
        .await?
        .ok_or(anyhow!("Unexpected error: AppKey should have identity."))?;

    // Fund account with toknes to pay fees for publishing Offers on GolemBase.
<<<<<<< HEAD
    // ya-provider will publish Offers using default identity, so we need to fund
    // this account and not the one provided by the user.
    if let Err(e) = cmd.yagna()?.market_fund(Some(&identity)).await {
        log::warn!("Failed to fund market with GolemBase tokens (account: {identity}). Error: {e}");
=======
    if let Err(e) = cmd.yagna()?.market_fund(Some(&address)).await {
        // Only warn if balance is below threshold
        if let Ok(balance) = cmd.yagna()?.market_balance(Some(&address)).await {
            if balance < BigDecimal::from_str("0.0003")? {
                log::warn!("Failed to fund market with GolemBase tokens. Error: {e}");
            }
        } else {
            log::debug!("Failed to fund market with GolemBase tokens. Error: {e}");
        }
>>>>>>> b533e23e
    }

    for nn in NETWORK_GROUP_MAP[&config.account.network].iter() {
        for driver in DRIVERS.iter() {
            if driver.platform(nn).is_err() {
                continue;
            }

            if let Err(e) = cmd.yagna()?.payment_init(&address, nn, driver).await {
                log::debug!("Failed to initialize {} driver. Error: {e}", driver.name);
            }
        }
    }

    let provider = cmd.ya_provider()?.spawn(&app_key, &config).await?;
    let ctrl_c = tokio::signal::ctrl_c();

    log::info!("Golem provider is running");

    let (event_tx, mut event_rx) = mpsc::channel(1);
    let mut service = AbortableChild::new(service, event_tx.clone(), "yagna", true);
    let mut provider = AbortableChild::new(provider, event_tx, "provider", false);

    futures::pin_mut!(ctrl_c);
    //futures::pin_mut!(event_rx);
    tokio::task::spawn_local(async move {
        if let Err(e) = watch_for_vm().await {
            log::error!("vm checker failed: {:?}", e)
        }
    });

    if let future::Either::Left((r, _)) =
        future::select(ctrl_c, StreamExt::next(&mut event_rx)).await
    {
        let _ignore = handle_ctrl_c(r);
    }

    if let Err(e) = provider.abort().await {
        log::warn!("provider exited with: {:?}", e);
        return Ok(11);
    }
    if let Err(e) = service.abort().await {
        log::warn!("service exited with: {:?}", e);
        return Ok(12);
    }
    Ok(0)
}

#[cfg(target_family = "unix")]
pub async fn stop() -> Result<i32> {
    use ya_utils_path::data_dir::DataDir;
    use ya_utils_process::lock::ProcLock;

    let provider_dir = DataDir::new("ya-provider")
        .get_or_create()
        .expect("unable to get ya-provider data dir");
    let provider_pid = ProcLock::new("ya-provider", &provider_dir)?.read_pid()?;

    kill_pid(provider_pid as i32, 5)
        .await
        .context("failed to stop provider")?;

    let yagna_dir = DataDir::new("yagna")
        .get_or_create()
        .expect("unable to get yagna data dir");
    let yagna_pid = ProcLock::new("yagna", &yagna_dir)?.read_pid()?;

    kill_pid(yagna_pid as i32, 5)
        .await
        .context("failed to stop yagna")?;

    Ok(0)
}

#[cfg(target_family = "unix")]
async fn kill_pid(pid: i32, timeout: i64) -> Result<()> {
    use nix::sys::signal::*;
    use nix::sys::wait::*;
    use nix::unistd::Pid;
    use std::time::Instant;

    fn alive(pid: Pid) -> bool {
        match waitpid(pid, Some(WaitPidFlag::WNOHANG)) {
            Ok(WaitStatus::Exited(_, _)) | Ok(WaitStatus::Signaled(_, _, _)) | Err(_) => false,
            Ok(_) => true,
        }
    }

    let pid = Pid::from_raw(pid);
    let delay = Duration::from_secs_f32(timeout as f32 / 5.);
    let started = Instant::now();

    kill(pid, Signal::SIGTERM)?;
    log::debug!("Sent SIGTERM to {:?}", pid);

    while alive(pid) {
        if Instant::now() >= started + delay {
            log::debug!("Sending SIGKILL to {:?}", pid);

            kill(pid, Signal::SIGKILL)?;
            waitpid(pid, None)?;
            break;
        }
        tokio::time::sleep(delay).await;
    }
    Ok(())
}

#[cfg(not(target_family = "unix"))]
pub async fn stop() -> Result<i32> {
    // FIXME: not implemented for windows
    todo!("Implement for Windows");
}<|MERGE_RESOLUTION|>--- conflicted
+++ resolved
@@ -3,12 +3,8 @@
 use crate::setup::RunConfig;
 use crate::utils::payment_account;
 
-<<<<<<< HEAD
 use anyhow::{anyhow, Context, Result};
-=======
-use anyhow::{Context, Result};
 use bigdecimal::BigDecimal;
->>>>>>> b533e23e
 use futures::channel::{mpsc, oneshot};
 use futures::prelude::*;
 use futures::StreamExt;
@@ -134,22 +130,15 @@
         .ok_or(anyhow!("Unexpected error: AppKey should have identity."))?;
 
     // Fund account with toknes to pay fees for publishing Offers on GolemBase.
-<<<<<<< HEAD
-    // ya-provider will publish Offers using default identity, so we need to fund
-    // this account and not the one provided by the user.
     if let Err(e) = cmd.yagna()?.market_fund(Some(&identity)).await {
-        log::warn!("Failed to fund market with GolemBase tokens (account: {identity}). Error: {e}");
-=======
-    if let Err(e) = cmd.yagna()?.market_fund(Some(&address)).await {
         // Only warn if balance is below threshold
-        if let Ok(balance) = cmd.yagna()?.market_balance(Some(&address)).await {
+        if let Ok(balance) = cmd.yagna()?.market_balance(Some(&identity)).await {
             if balance < BigDecimal::from_str("0.0003")? {
                 log::warn!("Failed to fund market with GolemBase tokens. Error: {e}");
             }
         } else {
             log::debug!("Failed to fund market with GolemBase tokens. Error: {e}");
         }
->>>>>>> b533e23e
     }
 
     for nn in NETWORK_GROUP_MAP[&config.account.network].iter() {
