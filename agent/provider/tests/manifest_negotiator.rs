#[macro_use]
extern crate serial_test;

use std::collections::HashMap;
use std::fs;
use std::io::Write;
use std::path::PathBuf;

use pretty_assertions::assert_eq;
use serde_json::{json, Value};
use test_case::test_case;
<<<<<<< HEAD
=======
use ya_agreement_utils::agreement::expand;
>>>>>>> 822e3732
use ya_agreement_utils::{OfferTemplate, ProposalView};
use ya_client_model::market::proposal::State;
use ya_manifest_test_utils::{load_certificates_from_dir, TestResources};
use ya_manifest_utils::policy::CertPermissions;
use ya_manifest_utils::{Policy, PolicyConfig};
use ya_negotiators::component::{RejectReason, Score};
use ya_negotiators::{NegotiationResult, NegotiatorComponent};
use ya_provider::market::negotiator::builtin::{
    manifest::ManifestSignatureConfig, ManifestSignature,
};
use ya_provider::rules::RulesManager;

static MANIFEST_TEST_RESOURCES: TestResources = TestResources {
    temp_dir: env!("CARGO_TARGET_TMPDIR"),
};

struct Signature<'a> {
    private_key_file: Option<&'a str>,
    algorithm: Option<&'a str>,
    certificate: Option<&'a str>,
}

#[test]
#[serial]
fn manifest_negotiator_test_accepted_because_outbound_is_not_requested() {
    // compManifest.net.inet.out.urls is empty, therefore outbound is not needed
    let urls = "[]";

    let whitelist = r#"{ "patterns": [] }"#;
    let rulestore = r#"{"outbound": {"enabled": false, "everyone": "none", "audited-payload": {"default": {"mode": "none", "description": ""}}}}"#;

    let comp_manifest_b64 = create_comp_manifest_b64(urls);

    manifest_negotiator_test_encoded_manifest_without_signature(
        rulestore,
        whitelist,
        comp_manifest_b64,
        None,
    )
}

#[test]
#[serial]
fn manifest_negotiator_test_accepted_because_of_no_payload() {
    let payload = None;

    let rulestore = r#"{"outbound": {"enabled": false, "everyone": "none", "audited-payload": {"default": {"mode": "none", "description": ""}}}}"#;
    let whitelist = r#"{ "patterns": [] }"#;

    let (_, test_cert_dir) = MANIFEST_TEST_RESOURCES.init_cert_dirs();

    let whitelist_file = create_whitelist_file(whitelist);
    let rules_file_name = test_cert_dir.join("rules.json");
    let mut rules_file = std::fs::File::create(&rules_file_name).unwrap();
    rules_file.write_all(rulestore.as_bytes()).unwrap();

    let _rules_manager =
        RulesManager::load_or_create(&rules_file_name, &whitelist_file, &test_cert_dir)
            .expect("Can't load RulesManager");

    let config = create_manifest_signature_validating_policy_config();
    let config = serde_yaml::to_value(ManifestSignatureConfig {
        policy: config,
        rules_file: rules_file_name,
        whitelist_file,
        cert_dir: test_cert_dir,
    })
    .unwrap();

    let mut manifest_negotiator = ManifestSignature::new(config).unwrap();
    // Current implementation does not verify content of certificate permissions incoming in demand.

    let demand = create_demand_json(payload);
    let demand = create_demand(demand);
    let offer = create_offer();
    let score = Score::default();

    let negotiation_result =
        manifest_negotiator.negotiate_step(&demand, offer.clone(), score.clone());
    let negotiation_result = negotiation_result.expect("Negotiator had not failed");

    assert_eq!(
        negotiation_result,
        NegotiationResult::Ready {
            proposal: offer,
            score
        }
    );
}

#[test_case(
    r#"{"outbound": {"enabled": false, "everyone": "all", "audited-payload": {"default": {"mode": "none", "description": ""}}}}"#, // rulestore config
    r#"["https://domain.com"]"#,
    Some("outbound is disabled"); // error msg
    "Rejected because outbound is disabled"
)]
#[test_case(
    r#"{"outbound": {"enabled": true, "everyone": "all", "audited-payload": {"default": {"mode": "none", "description": ""}}}}"#, // rulestore config
    r#"["https://domain.com"]"#,
    None; // error msg
    "Accepted because everyone is set to all"
)]
#[test_case(
    r#"{"outbound": {"enabled": true, "everyone": "none", "audited-payload": {"default": {"mode": "none", "description": ""}}}}"#, // rulestore config
    r#"["https://domain.com"]"#,
    Some("Everyone rule is disabled"); // error msg
    "Rejected because everyone is set to none"
)]
#[test_case(
    r#"{"outbound": {"enabled": true, "everyone": "whitelist", "audited-payload": {"default": {"mode": "none", "description": ""}}}}"#, // rulestore config
    r#"["https://non-whitelisted.com"]"#,
    Some("Everyone rule didn't match whitelist"); // error msg
    "Rejected because domain NOT whitelisted"
)]
#[test_case(
    r#"{"outbound": {"enabled": true, "everyone": "whitelist", "audited-payload": {"default": {"mode": "none", "description": ""}}}}"#, // rulestore config
    r#"["https://domain.com"]"#,
    None; // error msg
    "Accepted because everyone whitelist matched"
)]
#[serial]
fn manifest_negotiator_test_manifest_with_urls(
    rulestore: &str,
    urls: &str,
    error_msg: Option<&str>,
) {
    // compManifest.net.inet.out.urls is not empty, therefore outbound is required
    let whitelist = r#"{ "patterns": [{ "domain": "domain.com", "match": "strict" }] }"#;

    let comp_manifest_b64 = create_comp_manifest_b64(urls);

    manifest_negotiator_test_encoded_manifest_without_signature(
        rulestore,
        whitelist,
        comp_manifest_b64,
        error_msg,
    )
}

#[test_case(
    r#"{"outbound": {"enabled": true, "everyone": "all", "audited-payload": {"default": {"mode": "none", "description": ""}}}}"#, // rulestore config
    r#"["https://domain.com"]"#, // compManifest.net.inet.out.urls
    None; // error msg
    "Accepted because everyone is set to all even if audited-payload set to none"
)]
#[test_case(
    r#"{"outbound": {"enabled": true, "everyone": "whitelist", "audited-payload": {"default": {"mode": "none", "description": ""}}}}"#, // rulestore config
    r#"["https://domain.com"]"#, // compManifest.net.inet.out.urls
    None; // error msg
    "Accepted because everyone whitelist is matching even if audited-payload set to none"
)]
#[test_case(
    r#"{"outbound": {"enabled": true, "everyone": "whitelist", "audited-payload": {"default": {"mode": "none", "description": ""}}}}"#, // rulestore config
    r#"["https://non-whitelisted.com"]"#, // compManifest.net.inet.out.urls
    Some("Audited-Payload rule is disabled"); // error msg
    "Rejected because everyone-whitelist is mismatching and audited-payload set to none"
)]
#[test_case(
    r#"{"outbound": {"enabled": true, "everyone": "whitelist", "audited-payload": {"default": {"mode": "all", "description": ""}}}}"#, // rulestore config
    r#"["https://non-whitelisted.com"]"#, // compManifest.net.inet.out.urls
    None; // error msg
    "Accepted because audited-payload all even if everyone-whitelist is mismatching"
)]
#[test_case(
    r#"{"outbound": {"enabled": true, "everyone": "whitelist", "audited-payload": {"default": {"mode": "whitelist", "description": ""}}}}"#, // rulestore config
    r#"["https://non-whitelisted.com"]"#, // compManifest.net.inet.out.urls
    Some("Audited-Payload rule didn't match whitelist"); // error msg
    "Rejected because everyone and audited-payload whitelist are mismatching"
)]
#[test_case(
    r#"{"outbound": {"enabled": true, "everyone": "none", "audited-payload": {"default": {"mode": "none", "description": ""}}}}"#, // rulestore config
    r#"["https://non-whitelisted.com"]"#, // compManifest.net.inet.out.urls
    Some("Audited-Payload rule is disabled"); // error msg
    "Rejected because everyone and audited-payload set to none"
)]
#[test_case(
    r#"{"outbound": {"enabled": true, "everyone": "none", "audited-payload": {"default": {"mode": "all", "description": ""}}}}"#, // rulestore config
    r#"["https://non-whitelisted.com"]"#, // compManifest.net.inet.out.urls
    None; // error msg
    "Accepted because audited-payload set to all"
)]
#[test_case(
    r#"{"outbound": {"enabled": true, "everyone": "none", "audited-payload": {"default": {"mode": "whitelist", "description": ""}}}}"#, // rulestore config
    r#"["https://non-whitelisted.com"]"#, // compManifest.net.inet.out.urls
    Some("Audited-Payload rule didn't match whitelist"); // error msg
    "Rejected because audited-payload whitelist doesn't match"
)]
#[test_case(
    r#"{"outbound": {"enabled": true, "everyone": "none", "audited-payload": {"default": {"mode": "whitelist", "description": ""}}}}"#, // rulestore config
    r#"["https://domain.com"]"#, // compManifest.net.inet.out.urls
    None; // error msg
    "Accepted because domain is whitelisted when audited-payload set to whitelist"
)]
#[serial]
fn manifest_negotiator_test_with_valid_payload_signature(
    rulestore: &str,
    urls: &str,
    error_msg: Option<&str>,
) {
    // valid signature
    let signature = Signature {
        private_key_file: Some("foo_req.key.pem"),
        algorithm: Some("sha256"),
        certificate: Some("foo_req.cert.pem"),
    };
    let comp_manifest_b64 = create_comp_manifest_b64(urls);
    let signature_b64 = signature.private_key_file.map(|signing_key| {
        MANIFEST_TEST_RESOURCES.sign_data(comp_manifest_b64.as_bytes(), signing_key)
    });
    let cert_b64 = signature.certificate.map(cert_file_to_cert_b64);

    let whitelist = r#"{ "patterns": [{ "domain": "domain.com", "match": "strict" }] }"#;

    manifest_negotiator_test_encoded_manifest_sign_and_cert(
        rulestore,
        whitelist,
        comp_manifest_b64,
        signature_b64,
        signature.algorithm,
        cert_b64,
        error_msg,
    )
}

#[test_case(
    r#""all": { "mode": "all", "description": ""}"#,
    r#"["https://domain.com"]"#, // compManifest.net.inet.out.urls
    Some("all"),
    None; // error msg
    "Accepted because permission is all"
)]
#[test_case(
    r#""outbound-urls": { "mode": "all", "description": ""}"#,
    r#"["https://domain.com"]"#, // compManifest.net.inet.out.urls
    Some("outbound-urls|https://domain.com"),
    None;
    "Accepted as requested domain is in the permitted ones in cert"
)]
#[test_case(
    r#""outbound": { "mode": "all", "description": ""}"#,
    r#"["https://domain.com"]"#, // compManifest.net.inet.out.urls
    Some("outbound"),
    None;
    "Accepted as permission is outbound unrestricted"
)]
#[test_case(
    r#""all": { "mode": "whitelist", "description": ""}"#,
    r#"["https://domain.com"]"#, // compManifest.net.inet.out.urls
    Some("all"),
    None; // error msg
    "Accepted because partner rule matched whitelist"
)]
#[test_case(
    r#""all": { "mode": "whitelist", "description": ""}"#,
    r#"["https://non-whitelisted.com"]"#, // compManifest.net.inet.out.urls
    Some("all"),
    Some("Partner rule didn't match whitelist"); // error msg
    "Rejected because partner rule mismatched whitelist"
)]
#[test_case(
    r#""all": { "mode": "none", "description": ""}"#,
    r#"["https://domain.com"]"#, // compManifest.net.inet.out.urls
    Some("all"),
    Some("Partner rule is disabled"); // error msg
    "Rejected because partner rule is disabled"
)]
#[test_case(
    r#""all": { "mode": "all", "description": ""}"#,
    r#"["https://domain.com"]"#, // compManifest.net.inet.out.urls
    None,
    Some("Partner rule requires partner certificate"); // error msg
    "Rejected because partner rule requires node data"
)]
#[test_case(
    r#""invalid-data": { "mode": "all", "description": ""}"#,
    r#"["https://domain.com"]"#, // compManifest.net.inet.out.urls
    Some("invalid-data"),
    Some("Partner verification of golem certificate failed: Invalid data"); // error msg
    "Rejected because node data is invalid"
)]
#[test_case(
    r#""expired": { "mode": "all", "description": ""}"#,
    r#"["https://domain.com"]"#, // compManifest.net.inet.out.urls
    Some("expired"),
    Some("Partner verification of golem certificate failed: Certificate is expired"); // error msg
    "Rejected because certificate expired"
)]
#[test_case(
    r#""invalid-signature": { "mode": "all", "description": ""}"#,
    r#"["https://domain.com"]"#, // compManifest.net.inet.out.urls
    Some("invalid-signature"),
    Some("Partner verification of golem certificate failed: Certificate has invalid signature"); // error msg
    "Rejected because certificate has invalid signature"
)]
#[test_case(
    r#""invalid-permissions": { "mode": "all", "description": ""}"#,
    r#"["https://domain.com"]"#, // compManifest.net.inet.out.urls
    Some("invalid-permissions"),
    Some("Partner verification of golem certificate failed: Certificate does not have all required permissions"); // error msg
    "Rejected because certificate has invalid permissions"
)]
#[test_case(
    r#""outbound-urls": { "mode": "all", "description": ""}"#,
    r#"["https://domain.com"]"#, // compManifest.net.inet.out.urls
    Some("outbound-urls|invalid-url"),
    Some("Partner verification of golem certificate failed: Url parse error"); // error msg
    "Rejected because certificate has invalid urls inside"
)]
#[test_case(
    r#""different-trusted-cert": { "mode": "all", "description": ""}"#,
    r#"["https://domain.com"]"#, // compManifest.net.inet.out.urls
    Some("all"),
    Some("Partner rule whole chain of cert_ids is not trusted"); // error msg
    "Rejected because certificate chain is not trusted"
)]
#[test_case(
    r#""all": { "mode": "all", "description": ""}"#,
    r#"["https://domain.com"]"#, // compManifest.net.inet.out.urls
    Some("outbound-urls|https://permitted.com"),
    Some("Partner Partner rule forbidden url requested"); // error msg
    "Rejected because certificate does not permit different url"
)]
#[test_case(
    r#""no-permissions": { "mode": "all", "description": ""}"#,
    r#"["https://domain.com"]"#, // compManifest.net.inet.out.urls
    Some("no-permissions"),
    Some("Partner requestor doesn't have any permissions"); // error msg
    "Rejected because certificate does not have any permissions"
)]
#[test_case(
    r#""non-default-node-id": { "mode": "all", "description": ""}"#,
    r#"["https://domain.com"]"#, // compManifest.net.inet.out.urls
    Some("non-default-node-id"),
    Some("Partner rule nodes mismatch"); // error msg
    "Rejected because requestor node id doesn't match with node_json id"
)]
#[serial]
#[ignore = "Update them when permissions/rules are figured out"]
fn manifest_negotiator_test_with_node_identity(
    partner_rule: &str,
    urls: &str,
    node_identity: Option<&str>,
    error_msg: Option<&str>,
) {
    let rulestore = format!(
        r#"{{"outbound": {{"enabled": true, "everyone": "none", "audited-payload": {{"default": {{"mode": "all", "description": ""}}}}, "partner": {{ {} }}}}}}"#,
        partner_rule
    );

    let comp_manifest_b64 = create_comp_manifest_b64(urls);

    let whitelist = r#"{ "patterns": [{ "domain": "domain.com", "match": "strict" }] }"#;

    manifest_negotiator_test_encoded_manifest_sign_and_cert_and_cert_dir_files(
        &rulestore,
        whitelist,
        comp_manifest_b64,
        None,
        None,
        None,
        error_msg,
        &vec![],
        &[],
        node_identity.map(|n| n.to_string()),
    )
}

#[test_case(
    r#"{"outbound": {"enabled": true, "everyone": "all", "audited-payload": {"default": {"mode": "all", "description": ""}}}}"#, // rulestore config
    r#"["https://domain.com"]"#, // compManifest.net.inet.out.urls
    None; // error msg
    "Accepted because everyone is set to all"
)]
#[test_case(
    r#"{"outbound": {"enabled": true, "everyone": "whitelist", "audited-payload": {"default": {"mode": "all", "description": ""}}}}"#, // rulestore config
    r#"["https://domain.com"]"#, // compManifest.net.inet.out.urls
    None; // error msg
    "Accepted because everyone whitelist is matching"
)]
#[test_case(
    r#"{"outbound": {"enabled": true, "everyone": "whitelist", "audited-payload": {"default": {"mode": "all", "description": ""}}}}"#, // rulestore config
    r#"["https://non-whitelisted.com"]"#, // compManifest.net.inet.out.urls
    Some("Audited-Payload rule: Invalid signature"); // error msg
    "Rejected because everyone whitelist mismatched"
)]
#[test_case(
    r#"{"outbound": {"enabled": true, "everyone": "none", "audited-payload": {"default": {"mode": "all", "description": ""}}}}"#, // rulestore config
    r#"["https://domain.com"]"#, // compManifest.net.inet.out.urls
    Some("Audited-Payload rule: Invalid signature"); // error msg
    "Rejected because everyone is set to none"
)]
#[test_case(
    r#"{"outbound": {"enabled": true, "everyone": "none", "audited-payload": {"default": {"mode": "whitelist", "description": ""}}}}"#, // rulestore config
    r#"["https://domain.com"]"#, // compManifest.net.inet.out.urls
    Some("Audited-Payload rule: Invalid signature"); // error msg
    "Rejected because everyone is not set to all even if audited-payload whitelist is matching"
)]
#[serial]
fn manifest_negotiator_test_with_invalid_payload_signature(
    rulestore: &str,
    urls: &str,
    error_msg: Option<&str>,
) {
    // invalid signature
    let signature = Signature {
        private_key_file: Some("broken_signature"),
        algorithm: Some("sha256"),
        certificate: Some("foo_req.cert.pem"),
    };
    let comp_manifest_b64 = create_comp_manifest_b64(urls);
    let cert_b64 = signature.certificate.map(cert_file_to_cert_b64);

    let whitelist = r#"{ "patterns": [{ "domain": "domain.com", "match": "strict" }] }"#;

    manifest_negotiator_test_encoded_manifest_sign_and_cert(
        rulestore,
        whitelist,
        comp_manifest_b64,
        signature.private_key_file.map(|sig| sig.to_string()),
        signature.algorithm,
        cert_b64,
        error_msg,
    )
}

#[test_case(
    Signature { private_key_file: Some("foo_req.key.pem"), algorithm: Some("sha256"), certificate: Some("foo_req.cert.pem")},
    &vec![CertPermissions::OutboundManifest],
    None;
    "Manifest accepted, because permissions are sufficient"
)]
#[test_case(
    Signature { private_key_file: Some("foo_req.key.pem"), algorithm: Some("sha256"), certificate: Some("foo_req.cert.pem")},
    &vec![CertPermissions::All],
    None;
    "Manifest accepted, when permissions are set to `All`"
)]
#[test_case(
    Signature { private_key_file: Some("foo_req.key.pem"), algorithm: Some("sha256"), certificate: Some("foo_req.cert.pem")},
    &vec![],
    Some("Audited-Payload rule: Not sufficient permissions. Required: `outbound-manifest`, but has only: `none`"); // error msg
    "Manifest rejected, because certificate has no permissions"
)]
#[test_case(
    Signature { private_key_file: Some("foo_inter.key.pem"), algorithm: Some("sha256"), certificate: Some("foo_inter.cert.pem")},
    &vec![CertPermissions::OutboundManifest], // certs_permissions
    Some("Audited-Payload rule: Not sufficient permissions. Required: `outbound-manifest`, but has only: `none`"); // error msg
    "Manifest rejected, because parent certificate has no permissions"
)]
#[test_case(
    Signature { private_key_file: Some("foo_req.key.pem"), algorithm: Some("sha256"), certificate: Some("foo_req.cert.pem")},
    &vec![CertPermissions::OutboundManifest, CertPermissions::UnverifiedPermissionsChain],
    None;
    "Manifest accepted, because permissions are sufficient (has `unverified-permissions-chain` permission)"
)]
#[serial]
fn test_manifest_negotiator_certs_permissions(
    signature: Signature,
    provider_certs_permissions: &Vec<CertPermissions>,
    error_msg: Option<&str>,
) {
    let rulestore = r#"{"outbound": {"enabled": true, "everyone": "none", "audited-payload": {"default": {"mode": "all", "description": ""}}}}"#;

    let urls = r#"["https://domain.com"]"#;

    let comp_manifest_b64 = create_comp_manifest_b64(urls);
    let signature_b64 = signature.private_key_file.map(|signing_key| {
        MANIFEST_TEST_RESOURCES.sign_data(comp_manifest_b64.as_bytes(), signing_key)
    });
    let cert_b64 = signature.certificate.map(cert_file_to_cert_b64);

    let whitelist = r#"{ "patterns": [{ "domain": "domain.com", "match": "strict" }] }"#;

    manifest_negotiator_test_encoded_manifest_sign_and_cert_and_cert_dir_files(
        rulestore,
        whitelist,
        comp_manifest_b64,
        signature_b64,
        signature.algorithm,
        cert_b64,
        error_msg,
        provider_certs_permissions,
        &["foo_ca-chain.cert.pem"],
        None,
    )
}

#[test_case(
    r#"{ "patterns": [{ "domain": "domain.com", "match": "strict" }] }"#, // data_dir/domain_whitelist.json
    r#"["https://domain.com"]"#, // compManifest.net.inet.out.urls
    None; // error msg
    "Accepted because domain is whitelisted"
)]
#[test_case(
    r#"{ "patterns": [{ "domain": "domain.com", "match": "strict" }] }"#, // data_dir/domain_whitelist.json
    r#"["https://xdomain.com"]"#, // compManifest.net.inet.out.urls
    Some("Everyone rule didn't match whitelist"); // error msg
    "Rejected because not exact match and match type is strict - leading characters"
)]
#[test_case(
    r#"{ "patterns": [{ "domain": "domain.com", "match": "strict" }] }"#, // data_dir/domain_whitelist.json
    r#"["https://domain.comx"]"#, // compManifest.net.inet.out.urls
    Some("Everyone rule didn't match whitelist"); // error msg
    "Rejected because not exact match and match type is strict - following characters"
)]
#[test_case(
    r#"{ "patterns": [{ "domain": "domain.com", "match": "strict" }] }"#, // data_dir/domain_whitelist.json
    r#"["https://x.domain.com"]"#, // compManifest.net.inet.out.urls
    Some("Everyone rule didn't match whitelist"); // error msg
    "Rejected because not exact match and match type is strict - subdomain"
)]
#[test_case(
    r#"{ "patterns": [{ "domain": "a.com", "match": "strict" }, { "domain": "b.com", "match": "strict" }] }"#, // data_dir/domain_whitelist.json
    r#"["https://c.com"]"#, // compManifest.net.inet.out.urls
    Some("Everyone rule didn't match whitelist"); // error msg
    "Rejected because domain not whitelisted"
)]
#[test_case(
    r#"{ "patterns": [{ "domain": "a.com", "match": "strict" }, { "domain": "b.com", "match": "strict" }] }"#, // data_dir/domain_whitelist.json
    r#"["https://a.com", "https://c.com"]"#, // compManifest.net.inet.out.urls
    Some("Everyone rule didn't match whitelist"); // error msg
    "Rejected because one of domains not whitelisted"
)]
#[test_case(
    r#"{ "patterns": [{ "domain": "do.*ain.com", "match": "regex" }] }"#, // data_dir/domain_whitelist.json
    r#"["https://domain.com"]"#, // compManifest.net.inet.out.urls
    None; // error msg
    "Accepted because domain is whitelisted (regex)"
)]
#[test_case(
    r#"{ "patterns": [{ "domain": "domain.com", "match": "regex" }] }"#, // data_dir/domain_whitelist.json
    r#"["https://domain.com.hacked.pro"]"#, // compManifest.net.inet.out.urls
    None; // error msg
    "Accepted because domain is whitelisted (open ended regex - subdomain)"
)]
#[test_case(
    r#"{ "patterns": [{ "domain": "domain.com", "match": "regex" }] }"#, // data_dir/domain_whitelist.json
    r#"["https://mydomain.com"]"#,
    None; // error msg
    "Accepted because domain is whitelisted (open ended regex - extended domain name)"
)]
#[test_case(
    r#"{ "patterns": [{ "domain": "^.*\\.domain.com$", "match": "regex" }] }"#, // data_dir/domain_whitelist.json
    r#"["https://valid.domain.com"]"#,
    None; // error msg
    "Accepted because regex is allowing subdomains"
)]
#[test_case(
    r#"{ "patterns": [{ "domain": "^.*\\.domain.com$", "match": "regex" }] }"#, // data_dir/domain_whitelist.json
    r#"["https://mydomain.com"]"#,
    Some("Everyone rule didn't match whitelist"); // error msg
    "Rejected because domain name does not match regex"
)]
#[test_case(
    r#"{ "patterns": [{ "domain": "^.*\\.domain.com$", "match": "regex" }] }"#, // data_dir/domain_whitelist.json
    r#"["https://domain.com.hacked.pro"]"#,
    Some("Everyone rule didn't match whitelist"); // error msg
    "Rejected because regex does not allow different ending"
)]
#[serial]
fn manifest_negotiator_test_whitelist(whitelist: &str, urls: &str, error_msg: Option<&str>) {
    let rulestore = r#"{"outbound": {"enabled": true, "everyone": "whitelist", "audited-payload": {"default": {"mode": "none", "description": ""}}}}"#;

    // signature does not matter here
    let signature = Signature {
        private_key_file: None,
        algorithm: None,
        certificate: None,
    };
    let comp_manifest_b64 = create_comp_manifest_b64(urls);
    let signature_b64 = signature.private_key_file.map(|signing_key| {
        MANIFEST_TEST_RESOURCES.sign_data(comp_manifest_b64.as_bytes(), signing_key)
    });
    let cert_b64 = signature.certificate.map(cert_file_to_cert_b64);

    manifest_negotiator_test_encoded_manifest_sign_and_cert(
        rulestore,
        whitelist,
        comp_manifest_b64,
        signature_b64,
        signature.algorithm,
        cert_b64,
        error_msg,
    )
}

fn manifest_negotiator_test_encoded_manifest_without_signature(
    rulestore: &str,
    whitelist: &str,
    comp_manifest_b64: String,
    error_msg: Option<&str>,
) {
    manifest_negotiator_test_encoded_manifest_sign_and_cert(
        rulestore,
        whitelist,
        comp_manifest_b64,
        None,
        None,
        None,
        error_msg,
    )
}

#[allow(clippy::too_many_arguments)]
fn manifest_negotiator_test_encoded_manifest_sign_and_cert(
    rulestore: &str,
    whitelist: &str,
    comp_manifest_b64: String,
    signature_b64: Option<String>,
    signature_alg: Option<&str>,
    cert_b64: Option<String>,
    error_msg: Option<&str>,
) {
    manifest_negotiator_test_encoded_manifest_sign_and_cert_and_cert_dir_files(
        rulestore,
        whitelist,
        comp_manifest_b64,
        signature_b64,
        signature_alg,
        cert_b64,
        error_msg,
        &vec![CertPermissions::All],
        &["foo_ca-chain.cert.pem"],
        None,
    )
}

#[allow(clippy::too_many_arguments)]
fn manifest_negotiator_test_encoded_manifest_sign_and_cert_and_cert_dir_files(
    rulestore: &str,
    whitelist: &str,
    comp_manifest_b64: String,
    signature_b64: Option<String>,
    signature_alg: Option<&str>,
    cert_b64: Option<String>,
    error_msg: Option<&str>,
    provider_certs_permissions: &Vec<CertPermissions>,
    provider_certs: &[&str],
    node_identity: Option<String>,
) {
    // Having
    let (resource_cert_dir, test_cert_dir) = MANIFEST_TEST_RESOURCES.init_cert_dirs();

    if signature_b64.is_some() {
        load_certificates_from_dir(
            &resource_cert_dir,
            &test_cert_dir,
            provider_certs,
            provider_certs_permissions,
        );
    }

    let whitelist_file = create_whitelist_file(whitelist);
    let rules_file_name = test_cert_dir.join("rules.json");
    let mut rules_file = std::fs::File::create(&rules_file_name).unwrap();
    rules_file.write_all(rulestore.as_bytes()).unwrap();

    let _rules_manager =
        RulesManager::load_or_create(&rules_file_name, &whitelist_file, &test_cert_dir)
            .expect("Can't load RulesManager");

    let config = create_manifest_signature_validating_policy_config();
    let config = serde_yaml::to_value(ManifestSignatureConfig {
        policy: config,
        rules_file: rules_file_name,
        whitelist_file,
        cert_dir: test_cert_dir,
    })
    .unwrap();

    let mut manifest_negotiator = ManifestSignature::new(config).unwrap();
    // Current implementation does not verify content of certificate permissions incoming in demand.

    let demand = create_demand_json(Some(Payload {
        comp_manifest_b64,
        signature_b64,
        signature_alg_b64: signature_alg,
        cert_b64,
        node_identity,
    }));
    let demand = create_demand(demand);
    let offer = create_offer();
    let score = Score::default();

    // When
    let negotiation_result =
        manifest_negotiator.negotiate_step(&demand, offer.clone(), score.clone());

    // Then
    let negotiation_result = negotiation_result.expect("Negotiator had not failed");
<<<<<<< HEAD
    if let Some(message) = error_msg {
        assert_eq!(
            negotiation_result,
            NegotiationResult::Reject {
                reason: RejectReason::new(message),
                is_final: true
=======
    if let Some(expected_error) = error_msg {
        match negotiation_result {
            NegotiationResult::Reject { message, is_final } => {
                assert!(is_final);
                if !message.contains(expected_error) {
                    panic!(
                        "Negotiations error message: \n {} \n doesn't contain expected message: \n {}",
                        message, expected_error
                    );
                }
>>>>>>> 822e3732
            }
            _ => panic!("Expected negotiations rejected"),
        }
    } else {
        assert_eq!(
            negotiation_result,
            NegotiationResult::Ready {
                proposal: offer,
                score
            }
        );
    }
}
<<<<<<< HEAD
fn create_demand(demand: Value) -> ProposalView {
    ProposalView {
        content: OfferTemplate {
            properties: demand,
            constraints: "".to_string(),
=======

fn create_demand(demand: Value) -> ProposalView {
    ProposalView {
        content: OfferTemplate {
            properties: expand(demand),
            constraints: "()".to_string(),
>>>>>>> 822e3732
        },
        id: "id".to_string(),
        issuer: Default::default(),
        state: State::Initial,
        timestamp: Default::default(),
    }
}

fn create_offer() -> ProposalView {
    ProposalView {
        content: OfferTemplate {
<<<<<<< HEAD
            properties: serde_json::from_str(r#"{ "any": "thing" }"#).unwrap(),
            constraints: "".to_string(),
=======
            properties: expand(serde_json::from_str(r#"{ "any": "thing" }"#).unwrap()),
            constraints: "()".to_string(),
>>>>>>> 822e3732
        },
        id: "id".to_string(),
        issuer: Default::default(),
        state: State::Initial,
        timestamp: Default::default(),
    }
}

fn cert_file_to_cert_b64(cert_file: &str) -> String {
    let (resource_cert_dir, _) = MANIFEST_TEST_RESOURCES.init_cert_dirs();
    let mut cert_path = resource_cert_dir;
    cert_path.push(cert_file);
    println!("{cert_path:?}");
    let cert = fs::read(cert_path).expect("Can read cert from resources");
    base64::encode(cert)
}

fn create_comp_manifest_b64(urls: &str) -> String {
    let manifest_template = r#"{
        "version": "0.1.0",
        "createdAt": "2022-09-07T02:57:00.000000Z",
        "expiresAt": "2100-01-01T00:01:00.000000Z",
        "metadata": { "name": "App", "version": "0.1.0" },
        "payload": [],
        "compManifest": {
            "version": "0.1.0",
            "script": { "commands": [], "match": "regex" },
            "net": {
                "inet": {
                    "out": {
                        "protocols": ["https"],
                        "urls": __URLS__
                    }
                }
            }
        }
    }"#;
    let manifest = manifest_template.replace("__URLS__", urls);
    base64::encode(manifest)
}

struct Payload<'a> {
    comp_manifest_b64: String,
    signature_b64: Option<String>,
    signature_alg_b64: Option<&'a str>,
    cert_b64: Option<String>,
    node_identity: Option<String>,
}

fn create_demand_json(payload: Option<Payload>) -> Value {
    let manifest = payload.map_or(
        json!({
            "golem": {
                "srv": {
                    "comp":{}
                }
            },
        }),
        |p| {
            let mut payload = HashMap::new();
            payload.insert("@tag", json!(p.comp_manifest_b64));
            if let (Some(sig), Some(alg)) = (&p.signature_b64, p.signature_alg_b64) {
                payload.insert(
                    "sig",
                    json!({
                        "@tag": sig.to_string(),
                        "algorithm": alg.to_string()
                    }),
                );
            } else if let Some(sig) = p.signature_b64 {
                payload.insert("sig", json!(sig));
            } else if let Some(alg) = p.signature_alg_b64 {
                payload.insert("sig", json!({ "algorithm": alg.to_string() }));
            }

            if let Some(cert) = &p.cert_b64 {
                payload.insert(
                    "cert",
                    json!({
                        "@tag": cert.to_string()
                    }),
                );
            } else if let Some(cert_b64) = p.cert_b64 {
                payload.insert("cert", json!(cert_b64));
            }

            json!({
                "golem": {
                    "srv": {
                        "comp": {
                            "payload": payload
                        }
                    },
                    "node": {
                        "identity": p.node_identity
                    }
                },
            })
        },
    );

    println!(
        "Tested demand:\n{}",
        serde_json::to_string_pretty(&manifest).unwrap()
    );

    manifest
}

fn create_manifest_signature_validating_policy_config() -> PolicyConfig {
    let mut config = PolicyConfig::default();
    config
        .policy_disable_component
        .push(Policy::ManifestCompliance);
    config
        .policy_disable_component
        .push(Policy::ManifestInetUrlCompliance);
    config
        .policy_disable_component
        .push(Policy::ManifestScriptCompliance);
    config
}

fn create_whitelist_file(whitelist_json: &str) -> PathBuf {
    let whitelist_file = whitelist_file();
    if whitelist_file.exists() {
        fs::remove_file(&whitelist_file).expect("Can delete whitelist file");
    }
    fs::write(whitelist_file.as_path(), whitelist_json).expect("Can write whitelist file");
    whitelist_file
}

fn whitelist_file() -> PathBuf {
    tmp_resource("whitelist.json")
}

fn tmp_resource(name: &str) -> PathBuf {
    let mut resource = PathBuf::from(env!("CARGO_TARGET_TMPDIR"));
    resource.push(name);
    resource
}<|MERGE_RESOLUTION|>--- conflicted
+++ resolved
@@ -9,11 +9,7 @@
 use pretty_assertions::assert_eq;
 use serde_json::{json, Value};
 use test_case::test_case;
-<<<<<<< HEAD
-=======
-use ya_agreement_utils::agreement::expand;
->>>>>>> 822e3732
-use ya_agreement_utils::{OfferTemplate, ProposalView};
+use ya_agreement_utils::{agreement::expand, OfferTemplate, ProposalView};
 use ya_client_model::market::proposal::State;
 use ya_manifest_test_utils::{load_certificates_from_dir, TestResources};
 use ya_manifest_utils::policy::CertPermissions;
@@ -703,14 +699,6 @@
 
     // Then
     let negotiation_result = negotiation_result.expect("Negotiator had not failed");
-<<<<<<< HEAD
-    if let Some(message) = error_msg {
-        assert_eq!(
-            negotiation_result,
-            NegotiationResult::Reject {
-                reason: RejectReason::new(message),
-                is_final: true
-=======
     if let Some(expected_error) = error_msg {
         match negotiation_result {
             NegotiationResult::Reject { message, is_final } => {
@@ -721,7 +709,6 @@
                         message, expected_error
                     );
                 }
->>>>>>> 822e3732
             }
             _ => panic!("Expected negotiations rejected"),
         }
@@ -735,20 +722,12 @@
         );
     }
 }
-<<<<<<< HEAD
-fn create_demand(demand: Value) -> ProposalView {
-    ProposalView {
-        content: OfferTemplate {
-            properties: demand,
-            constraints: "".to_string(),
-=======
 
 fn create_demand(demand: Value) -> ProposalView {
     ProposalView {
         content: OfferTemplate {
             properties: expand(demand),
             constraints: "()".to_string(),
->>>>>>> 822e3732
         },
         id: "id".to_string(),
         issuer: Default::default(),
@@ -760,13 +739,8 @@
 fn create_offer() -> ProposalView {
     ProposalView {
         content: OfferTemplate {
-<<<<<<< HEAD
-            properties: serde_json::from_str(r#"{ "any": "thing" }"#).unwrap(),
-            constraints: "".to_string(),
-=======
             properties: expand(serde_json::from_str(r#"{ "any": "thing" }"#).unwrap()),
             constraints: "()".to_string(),
->>>>>>> 822e3732
         },
         id: "id".to_string(),
         issuer: Default::default(),
