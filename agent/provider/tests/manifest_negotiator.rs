--- conflicted
+++ resolved
@@ -365,20 +365,6 @@
     )
 }
 
-<<<<<<< HEAD
-// #[test_case(
-//     r#"{"outbound": {"enabled": true, "everyone": "all", "audited-payload": {"default": {"mode": "all", "description": ""}}}}"#, // rulestore config
-//     r#"["https://domain.com"]"#, // compManifest.net.inet.out.urls
-//     None; // error msg
-//     "Accepted because everyone is set to all"
-// )]
-// #[test_case(
-//     r#"{"outbound": {"enabled": true, "everyone": "whitelist", "audited-payload": {"default": {"mode": "all", "description": ""}}}}"#, // rulestore config
-//     r#"["https://domain.com"]"#, // compManifest.net.inet.out.urls
-//     None; // error msg
-//     "Accepted because everyone whitelist is matching"
-// )]
-=======
 #[test_case(
     r#"{"outbound": {"enabled": true, "everyone": "all"}}"#, // rulestore config
     &["https://domain.com"], // compManifest.net.inet.out.urls
@@ -391,7 +377,6 @@
     None; // error msg
     "Accepted because everyone whitelist is matching"
 )]
->>>>>>> 62f90269
 #[test_case(
     r#"{"outbound": {"enabled": true, "everyone": "whitelist"}}"#, // rulestore config
     &["https://non-whitelisted.com"], // compManifest.net.inet.out.urls
