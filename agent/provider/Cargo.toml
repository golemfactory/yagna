--- conflicted
+++ resolved
@@ -63,11 +63,7 @@
 strum_macros = "0.24"
 sys-info = "0.8.0"
 thiserror = "1.0.14"
-<<<<<<< HEAD
-tokio = { version = "1", features = ["process", "signal", "macros"] }
-=======
 tokio = { version = "1", features = ["macros", "process", "signal"] }
->>>>>>> aa749e8c
 tokio-stream = { version = "0.1.6", features = ["sync"] }
 url = "2.1.1"
 walkdir = "2.3.1"
