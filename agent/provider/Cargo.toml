--- conflicted
+++ resolved
@@ -56,12 +56,8 @@
 strum_macros = "0.20"
 sys-info = "0.7.0"
 thiserror = "1.0.14"
-<<<<<<< HEAD
-tokio = { version = "1.6", features = ["process", "signal"] }
+tokio = { version = "1", features = ["process", "signal"] }
 tokio-stream = {version = "0.1.6", features = ["sync"] }
-=======
-tokio = { version = "0.2", features = ["process", "signal", "dns"] }
->>>>>>> f02288c5
 url = "2.1.1"
 walkdir = "2.3.1"
 yansi = "0.5.0"
