[package]
name = "ya-provider"
description = "Yagna Provider Agent reference implementation."
version = "0.1.0"
authors = ["Golem Factory <contact@golem.network>"]
edition = "2018"

[dependencies]
<<<<<<< HEAD
ya-client = "0.3"
=======
ya-client = { version = "0.3", features = ['cli']}
>>>>>>> e15c4b5f
ya-client-model = "0.1"
ya-core-model = { version = "0.1", features = ['activity'] }
ya-agreement-utils = "0.1"
ya-utils-actix = "0.1"
ya-utils-process = "0.1"
ya-utils-path = "0.1"

actix = "0.9"
actix-rt = "1.0"
actix_derive = "0.2.0"
anyhow = "1.0"
bigdecimal = "0.1.0"
derive_more = "0.99.3"
dialoguer = "0.5.0"
dotenv = "0.15.0"
env_logger = "0.7"
futures = "0.3"
futures-util = "0.3.4"
humantime = "2.0.0"
libc = "0.2"
log = "0.4.8"
log-derive = "0.4"
path-clean = "0.1.0"
semver = { version = "0.9.0", features = ["serde"] }
serde = { version = "^1.0", features = ["derive"] }
serde_json = "1.0"
shared_child = "0.3.4"
structopt = "0.3.8"
thiserror = "1.0.14"
tokio = { version = "0.2.10", features = ["process", "signal"] }
url = "2.1.1"
chrono = "0.4.10"

[dev-dependencies]
chrono = "0.4"<|MERGE_RESOLUTION|>--- conflicted
+++ resolved
@@ -6,11 +6,7 @@
 edition = "2018"
 
 [dependencies]
-<<<<<<< HEAD
-ya-client = "0.3"
-=======
 ya-client = { version = "0.3", features = ['cli']}
->>>>>>> e15c4b5f
 ya-client-model = "0.1"
 ya-core-model = { version = "0.1", features = ['activity'] }
 ya-agreement-utils = "0.1"
