--- conflicted
+++ resolved
@@ -13,15 +13,9 @@
 path = "src/main.rs"
 
 [dependencies]
-<<<<<<< HEAD
-ya-client = { version = "0.5", features = ['cli'] }
-ya-client-model = "0.3"
-=======
-ya-agreement-utils = { version = "^0.4" }
 ya-manifest-utils = { version = "^0.1" }
 ya-client = { version = "0.6", features = ['cli'] }
 ya-client-model = "0.4"
->>>>>>> 084c8453
 ya-compile-time-utils = "0.2"
 ya-core-model = { version = "^0.6", features = ['activity', 'payment'] }
 ya-file-logging = "0.1"
@@ -46,13 +40,9 @@
 dotenv = "0.15.0"
 futures = "0.3"
 futures-util = "0.3.4"
-<<<<<<< HEAD
+hex = "0.4"
 humantime = "2"
 humantime-serde = "1"
-=======
-hex = "0.4"
-humantime = "2.0.0"
->>>>>>> 084c8453
 lazy_static = "1.4.0"
 libc = "0.2"
 log = "0.4.8"
