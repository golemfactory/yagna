[package]
name = "ya-provider"
description = "Yagna Provider Agent reference implementation."
version = "0.3.0"
authors = ["Golem Factory <contact@golem.network>"]
edition = "2018"

[lib]
path = "src/lib.rs"

[[bin]]
name = "ya-provider"
path = "src/main.rs"

[dependencies]
ya-agreement-utils = { workspace = true }
ya-manifest-utils = { version = "0.2" }
<<<<<<< HEAD
ya-client = { version = "0.8", features = ['cli'] }
ya-client-model = "0.7"
=======
ya-client = { workspace = true, features = ['cli'] }
ya-client-model.workspace = true
>>>>>>> 13b56ffd
ya-compile-time-utils = "0.2"
ya-core-model = { workspace = true, features = ['activity', 'payment'] }
ya-file-logging = "0.1"
ya-utils-actix = "0.2"
ya-utils-cli = "0.1"
ya-utils-path = "0.1"
ya-utils-process = { version = "0.3", features = ['lock'] }
ya-std-utils = "0.1"
golem-certificate = "0.1.1"

actix = { version = "0.13", default-features = false }
actix-rt = "2.7"
actix_derive = "0.6"
anyhow = "1.0"
backoff = "0.2.1"
bigdecimal = "0.2"
bytesize = "1.0.1"
chrono = { version = "0.4", features = ["serde"] }
derive_more = { workspace = true }
dialoguer = "0.5.0"
directories = "2.0.2"
dotenv = "0.15.0"
futures = "0.3"
futures-util = "0.3.4"
hex = { workspace = true }
humantime = "2.0.0"
itertools = "0.10"
lazy_static = "1.4.0"
libc = "0.2"
log = "0.4"
log-derive = "0.4"
notify = "4.0.15"
num_cpus = "1.13.0"
num-traits = "0.2.14"
openssl.workspace = true
path-clean = "0.1.0"
regex = "1.5"
semver = { version = "0.11", features = ["serde"] }
serde = { version = "1.0", features = ["derive"] }
serde_json = "1.0"
shared_child = "0.3.4"
signal-hook = "0.3"
structopt = "0.3.20"
strum = { workspace = true }
strum_macros = "0.24"
sys-info = "0.8.0"
thiserror = "1.0.14"
tokio = { version = "1", features = ["macros", "process", "signal"] }
tokio-stream = { version = "0.1.6", features = ["sync"] }
url = "2.1.1"
walkdir = "2.3.1"
yansi = "0.5.0"

[target.'cfg(target_family = "unix")'.dependencies]
nix = "0.22.0"

[target.'cfg(target_os = "windows")'.dependencies]
winapi = { version = "0.3.8", features = ["fileapi"] }

[dev-dependencies]
assert_cmd = "2.0"
base64 = "0.13"
chrono = "0.4"
convert_case = "0.6"
env_logger = "0.11"
hex = "0.4"
test-case = "2.1"
predicates = "2.1"
serial_test = "0.9"
shlex = "1.1"
tempdir = "0.3"
tempfile = "3.5.0"
pretty_assertions = "1.3"

ya-manifest-test-utils = "0.1"
ya-framework-basic = "0.1"

[lints]
workspace = true<|MERGE_RESOLUTION|>--- conflicted
+++ resolved
@@ -15,13 +15,8 @@
 [dependencies]
 ya-agreement-utils = { workspace = true }
 ya-manifest-utils = { version = "0.2" }
-<<<<<<< HEAD
-ya-client = { version = "0.8", features = ['cli'] }
-ya-client-model = "0.7"
-=======
 ya-client = { workspace = true, features = ['cli'] }
 ya-client-model.workspace = true
->>>>>>> 13b56ffd
 ya-compile-time-utils = "0.2"
 ya-core-model = { workspace = true, features = ['activity', 'payment'] }
 ya-file-logging = "0.1"
