--- conflicted
+++ resolved
@@ -199,7 +199,7 @@
             invoices_to_pay: vec![],
             earnings: BigDecimal::zero(),
             break_agreement_signal: SignalSlot::<BreakAgreement>::default(),
-            invoice_signal: SignalSlot::<InvoiceNotification>::new(),
+            invoice_signal: SignalSlot::<InvoiceNotification>::default(),
         }
     }
 
@@ -221,14 +221,8 @@
             Err(error) => {
                 //TODO: What should we do? Maybe terminate agreement?
                 log::error!(
-<<<<<<< HEAD
-                    "Failed to create payment model for agreement [{}]. Error: {}",
-                    &msg.agreement.id,
-                    error
-=======
                     "Failed to create payment model for agreement [{}]. Error: {error}",
-                    &msg.agreement.id,
->>>>>>> 06139525
+                    &msg.agreement.id
                 );
                 Err(error)
             }
