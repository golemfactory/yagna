--- conflicted
+++ resolved
@@ -13,11 +13,8 @@
 use std::io::{BufReader, Write};
 use std::path::Path;
 use std::sync::Arc;
-<<<<<<< HEAD
 use tokio::sync::mpsc;
-=======
 use tokio::time::timeout;
->>>>>>> 084c8453
 
 use ya_agreement_utils::{AgreementView, OfferDefinition};
 use ya_client::market::MarketProviderApi;
@@ -41,6 +38,7 @@
 use super::Preset;
 use crate::display::EnableDisplay;
 use crate::market::config::MarketConfig;
+use crate::market::negotiator::builtin::manifest::policy_from_env;
 use crate::market::negotiator::builtin::*;
 use crate::market::termination_reason::{GolemReason, ProviderAgreementResult};
 use crate::payments::{InvoiceNotification, ProviderInvoiceEvent};
@@ -173,6 +171,7 @@
             negotiator_config
                 .negotiators
                 .push(note_interval::Config::from_env()?);
+            negotiator_config.negotiators.push(policy_from_env()?);
 
             let content = serde_yaml::to_string(&negotiator_config)?;
             File::create(&path)
@@ -1080,6 +1079,20 @@
     }
 }
 
+impl Handler<UpdateKeystore> for ProviderMarket {
+    type Result = ResponseFuture<Result<serde_json::Value, Error>>;
+
+    fn handle(&mut self, msg: UpdateKeystore, _ctx: &mut Context<Self>) -> Self::Result {
+        let negotiator = self.negotiator.clone();
+        async move {
+            negotiator
+                .control_event("ManifestSignature", serde_json::to_value(msg)?)
+                .await
+        }
+        .boxed_local()
+    }
+}
+
 forward_actix_handler!(ProviderMarket, Subscription, on_subscription);
 forward_actix_handler!(ProviderMarket, NewAgreement, on_agreement_approved);
 actix_signal_handler!(ProviderMarket, CloseAgreement, agreement_terminated_signal);
