use actix::prelude::*;
use actix::AsyncContext;
use anyhow::{anyhow, Error, Result};
use backoff::backoff::Backoff;
use chrono::Utc;
use derive_more::Display;
use futures::prelude::*;
use futures_util::{FutureExt, TryFutureExt};
use serde_yaml;
use std::collections::HashMap;
use std::convert::{TryFrom, TryInto};
use std::fs::File;
use std::io::{BufReader, Write};
use std::path::Path;
use std::sync::Arc;
use tokio::sync::mpsc;
use tokio::time::timeout;

use ya_agreement_utils::{AgreementView, OfferDefinition};
use ya_client::market::MarketProviderApi;
use ya_client::model::market::agreement_event::{AgreementEventType, AgreementTerminator};
use ya_client::model::market::proposal::State;
use ya_client::model::market::{Agreement, NewOffer, Proposal, ProviderEvent, Reason};
use ya_client::model::NodeId;
use ya_client_model::market::NewProposal;
use ya_negotiators::component::AgreementEvent;
use ya_negotiators::factory::NegotiatorsConfig;
use ya_negotiators::{
    factory, AgreementAction, AgreementResult, NegotiatorAddr, NegotiatorCallbacks, ProposalAction,
};

use ya_std_utils::LogErr;
use ya_utils_actix::{
    actix_handler::ResultTypeGetter, actix_signal::SignalSlot, actix_signal_handler,
    forward_actix_handler,
};

use super::Preset;
use crate::display::EnableDisplay;
use crate::market::config::MarketConfig;
<<<<<<< HEAD
use crate::market::negotiator::builtin::manifest::policy_from_env;
use crate::market::negotiator::builtin::*;
use crate::market::termination_reason::{GolemReason, ProviderAgreementResult};
use crate::payments::{InvoiceNotification, ProviderInvoiceEvent};
=======
use crate::market::termination_reason::GolemReason;
use crate::provider_agent::AgentNegotiatorsConfig;
>>>>>>> 06139525
use crate::tasks::task_manager::ClosingCause;
use crate::tasks::{AgreementBroken, AgreementClosed, CloseAgreement};

// =========================================== //
// Public exposed messages
// =========================================== //

/// Sends offer to market.
#[derive(Message)]
#[rtype(result = "Result<()>")]
pub struct CreateOffer {
    pub offer_definition: OfferDefinition,
    pub preset: Preset,
}

#[derive(Message)]
#[rtype(result = "Result<()>")]
pub struct Shutdown;

#[derive(Message)]
#[rtype(result = "Result<()>")]
pub struct Unsubscribe(pub OfferKind);

pub enum OfferKind {
    Any,
    WithPresets(Vec<String>),
    WithIds(Vec<String>),
}

/// Async code emits this event to ProviderMarket, which reacts to it
/// and broadcasts same event to external world.
#[derive(Clone, Debug, Message)]
#[rtype(result = "Result<()>")]
pub struct NewAgreement {
    pub agreement: AgreementView,
}

// =========================================== //
// Internal messages
// =========================================== //

/// Sent when subscribing offer to the market will be finished.
#[derive(Debug, Clone, Message)]
#[rtype(result = "Result<()>")]
struct Subscription {
    id: String,
    preset: Preset,
    offer: NewOffer,
}

#[derive(Message)]
#[rtype(result = "Result<()>")]
struct AgreementFinalized {
    id: String,
    result: ProviderAgreementResult,
}

#[derive(Message)]
#[rtype(result = "Result<()>")]
struct OnAgreementTerminated {
    id: String,
    reason: Option<Reason>,
}

// =========================================== //
// ProviderMarket declaration
// =========================================== //

pub struct SubscriptionProposal {
    pub subscription_id: String,
    pub proposal: Proposal,
}

/// Manages market api communication and forwards proposal to implementation of market strategy.
// Outputting empty string for logfn macro purposes
#[derive(Display)]
#[display(fmt = "")]
pub struct ProviderMarket {
    negotiator: Arc<NegotiatorAddr>,
    api: Arc<MarketProviderApi>,
    subscriptions: HashMap<String, Subscription>,
    postponed_demands: Vec<SubscriptionProposal>,
    config: Arc<MarketConfig>,
    agent_negotiators_cfg: Arc<AgentNegotiatorsConfig>,

    /// External actors can listen on this signal.
    pub agreement_signed_signal: SignalSlot<NewAgreement>,
    pub agreement_terminated_signal: SignalSlot<CloseAgreement>,

    /// Infinite tasks requiring to be killed on shutdown.
    handles: HashMap<String, SpawnHandle>,

    /// Temporary - used only during initialization
    callbacks: Option<NegotiatorCallbacks>,
}

#[derive(Clone)]
struct AsyncCtx {
    market: Addr<ProviderMarket>,
    config: Arc<MarketConfig>,
    api: Arc<MarketProviderApi>,
    negotiator: Arc<NegotiatorAddr>,
}

fn load_negotiators_config(
    data_dir: &Path,
    create_not_existing: bool,
) -> Result<NegotiatorsConfig> {
    // Register ya-provider built-in negotiators
    register_negotiators();

    let path = data_dir.join("negotiators-config.yaml");

    log::info!("Loading negotiators config: {:?}", path);

    Ok(match File::open(&path) {
        Ok(file) => serde_yaml::from_reader(BufReader::new(file))?,
        Err(_) => {
            log::info!("Negotiators config not found. Using env or defaults.");

            let mut negotiator_config = NegotiatorsConfig::default();

            // Add default negotiators.
            negotiator_config
                .negotiators
                .push(expiration::Config::from_env()?);
            negotiator_config
                .negotiators
                .push(max_agreements::Config::from_env()?);
            negotiator_config
                .negotiators
                .push(payment_timeout::Config::from_env()?);
            negotiator_config
                .negotiators
                .push(note_interval::Config::from_env()?);
            negotiator_config.negotiators.push(policy_from_env()?);

            if create_not_existing {
                log::info!("Creating negotiators config at: {:?}", path);

                let content = serde_yaml::to_string(&negotiator_config)?;
                File::create(&path)
                    .map_err(|e| anyhow!("Can't create file: {:?}. Error: {e}", path))?
                    .write_all(content.as_bytes())?;
            }
            negotiator_config
        }
    })
}

impl ProviderMarket {
    // =========================================== //
    // Initialization
    // =========================================== //

    pub fn new(
        api: MarketProviderApi,
<<<<<<< HEAD
        data_dir: &Path,
        config: MarketConfig,
    ) -> Result<ProviderMarket> {
        let negotiator_config = load_negotiators_config(data_dir, config.create_negotiators_config)
            .map_err(|e| {
                anyhow!(
                    "Failed to load negotiators config from {}. Error: {e}",
                    data_dir.display(),
                )
            })?;

        let negotiators_workdir = data_dir.join(&config.negotiators_workdir);
        std::fs::create_dir_all(&negotiators_workdir)?;

        let (negotiator, callbacks) = factory::create_negotiator(
            negotiator_config,
            negotiators_workdir,
            config.negotiators_plugins.clone(),
        )?;

        Ok(ProviderMarket {
            api: Arc::new(api),
            negotiator,
            config: Arc::new(config),
=======
        config: MarketConfig,
        agent_negotiators_cfg: AgentNegotiatorsConfig,
    ) -> ProviderMarket {
        ProviderMarket {
            negotiator: Arc::new(NegotiatorAddr::default()),
            api: Arc::new(api),
>>>>>>> 06139525
            subscriptions: HashMap::new(),
            postponed_demands: Vec::new(),
            config: Arc::new(config),
            agent_negotiators_cfg: Arc::new(agent_negotiators_cfg),
            agreement_signed_signal: SignalSlot::<NewAgreement>::default(),
            agreement_terminated_signal: SignalSlot::<CloseAgreement>::default(),
            handles: HashMap::new(),
            callbacks: Some(callbacks),
        })
    }

    fn async_context(&self, ctx: &mut Context<Self>) -> AsyncCtx {
        AsyncCtx {
            config: self.config.clone(),
            api: self.api.clone(),
            market: ctx.address(),
            negotiator: self.negotiator.clone(),
        }
    }

    fn on_subscription(&mut self, msg: Subscription, ctx: &mut Context<Self>) -> Result<()> {
        log::info!(
            "Subscribed offer. Subscription id [{}], preset [{}].",
            &msg.id,
            &msg.preset.name
        );

        let actx = self.async_context(ctx);
        let abort_handle =
            ctx.spawn(collect_negotiation_events(actx, msg.clone()).into_actor(self));

        self.handles.insert(msg.id.clone(), abort_handle);
        self.subscriptions.insert(msg.id.clone(), msg);
        Ok(())
    }

    // =========================================== //
    // Market internals - proposals and agreements reactions
    // =========================================== //

    fn on_agreement_approved(&mut self, msg: NewAgreement, _ctx: &mut Context<Self>) -> Result<()> {
        log::info!("Got approved agreement [{}].", msg.agreement.id,);
        // At this moment we only forward agreement to outside world.
        self.agreement_signed_signal.send_signal(msg)
    }
}

async fn subscribe(
    market: Addr<ProviderMarket>,
    api: Arc<MarketProviderApi>,
    offer: NewOffer,
    preset: Preset,
) -> Result<()> {
    let id = api.subscribe(&offer).await?;

    let _ = market.send(Subscription { id, offer, preset }).await?;
    Ok(())
}

async fn unsubscribe_all(api: Arc<MarketProviderApi>, subscriptions: Vec<String>) -> Result<()> {
    for subscription in subscriptions.iter() {
        log::info!("Unsubscribing: {}", subscription);
        api.unsubscribe(subscription).await?;
    }
    Ok(())
}

async fn dispatch_events(ctx: AsyncCtx, events: Vec<ProviderEvent>, subscription: &Subscription) {
    if events.is_empty() {
        return;
    };

    log::debug!(
        "Collected {} market events for subscription [{}]. Processing...",
        events.len(),
        &subscription.preset.name
    );

    let dispatch_futures = events
        .iter()
        .map(|event| {
            dispatch_event(ctx.clone(), subscription.clone(), event).map_err(|error| {
                log::error!(
                    "Error processing event: {}, subscription_id: {}.",
                    error,
                    subscription.id
                );
            })
        })
        .collect::<Vec<_>>();

    let _ = timeout(
        ctx.config.process_market_events_timeout,
        future::join_all(dispatch_futures),
    )
    .await
    .map_err(|_| {
        log::warn!(
            "Timeout while dispatching events for subscription [{}]",
            subscription.preset.name
        )
    });
}

async fn dispatch_event(
    ctx: AsyncCtx,
    subscription: Subscription,
    event: &ProviderEvent,
) -> Result<()> {
    match event {
        ProviderEvent::ProposalEvent { proposal, .. } => {
            process_proposal(ctx, subscription, proposal).await
        }
        ProviderEvent::AgreementEvent { agreement, .. } => {
            process_agreement(ctx, subscription, agreement).await
        }
        ProviderEvent::ProposalRejectedEvent {
            proposal_id,
            reason,
            ..
        } => {
            // TODO: Analyze whether reason is_final and treat final & non-final rejections
            // differently.
            log::info!(
                "Proposal rejected. proposal_id: {}, reason: {:?}",
                proposal_id,
                reason
            );
            Ok(())
        }
        unimplemented_event => {
            log::warn!("Unimplemented event received: {:?}", unimplemented_event);
            Ok(())
        }
    }
}

async fn process_proposal(
    ctx: AsyncCtx,
    subscription: Subscription,
    their: &Proposal,
) -> Result<()> {
    let proposal_id = &their.proposal_id;

    log::info!(
        "Got proposal [{}] from Requestor [{}] for subscription [{}].",
        proposal_id,
        their.issuer_id,
        subscription.preset.name,
    );

    let prev_proposal = match &their.prev_proposal_id {
        Some(prev_proposal_id) => ctx
            .api
            .get_proposal(&subscription.id, prev_proposal_id)
            .await
            .map_err(|e| {
                anyhow!(
                    "Failed to get previous proposal [{}] for Requestor proposal [{}]. {}",
                    prev_proposal_id,
                    proposal_id,
                    e
                )
            })?,
        // It's first Proposal from Requestor, so we have to use our initial Offer.
        None => Proposal {
            properties: subscription.offer.properties.clone(),
            constraints: subscription.offer.constraints.clone(),
            proposal_id: subscription.id.clone(),
            issuer_id: NodeId::default(),
            state: State::Initial,
            timestamp: Utc::now(), // How to set?
            prev_proposal_id: None,
        },
    };

    ctx.negotiator
        .react_to_proposal(&subscription.id, &their, &prev_proposal)
        .await
        .map_err(|e| {
            anyhow!(
                "Negotiator error while processing proposal {}. Error: {}",
                proposal_id,
                e
            )
        })
}

async fn process_agreement(
    ctx: AsyncCtx,
    subscription: Subscription,
    agreement: &Agreement,
) -> Result<()> {
    log::info!(
        "Got agreement [{}] from Requestor [{}] for subscription [{}].",
        agreement.agreement_id,
        agreement.demand.requestor_id,
        subscription.preset.name,
    );

<<<<<<< HEAD
    let agreement = AgreementView::try_from(agreement)
        .map_err(|e| anyhow!("Invalid agreement. Error: {}", e))?;
=======
    let config = ctx.config;
    let agreement =
        AgreementView::try_from(agreement).map_err(|e| anyhow!("Invalid agreement. Error: {e}"))?;
>>>>>>> 06139525

    ctx.negotiator
        .react_to_agreement(&subscription.id, &agreement)
        .await
        .map_err(|e| {
            anyhow!(
<<<<<<< HEAD
                "Negotiator error while processing agreement [{}]. Error: {}",
                agreement.id,
                e
            )
        })
=======
                "Negotiator error while processing agreement [{}]. Error: {e}",
                agreement.id,
            )
        })?;

    log::info!(
        "Decided to {action} [{}] for subscription [{}].",
        agreement.id,
        subscription.preset.name
    );

    match action {
        AgreementResponse::ApproveAgreement => {
            // Prepare Provider for Agreement. We aren't sure here, that approval will
            // succeed, but we are obligated to reserve all promised resources for Requestor,
            // so after `approve_agreement` will return, we are ready to create activities.
            ctx.market
                .send(NewAgreement {
                    agreement: agreement.clone(),
                })
                .await?
                .ok();

            // TODO: We should retry approval, but only a few times, than we should
            //       give up since it's better to take another agreement.
            let result = ctx
                .api
                .approve_agreement(
                    &agreement.id,
                    Some(config.session_id.clone()),
                    Some(config.agreement_approve_timeout),
                )
                .await;

            if let Err(error) = result {
                // Notify negotiator, that we couldn't approve.
                let msg = AgreementFinalized {
                    id: agreement.id.clone(),
                    result: AgreementResult::ApprovalFailed,
                };
                let _ = ctx.market.send(msg).await;
                return Err(anyhow!(
                    "Failed to approve agreement [{}]. Error: {error}",
                    agreement.id,
                ));
            }

            // We negotiated agreement and here responsibility of ProviderMarket ends.
            // Notify outside world about agreement for further processing.
        }
        AgreementResponse::RejectAgreement { reason, .. } => {
            ctx.api.reject_agreement(&agreement.id, &reason).await?;
        }
    };
    Ok(())
>>>>>>> 06139525
}

async fn collect_agreement_events(ctx: AsyncCtx) {
    let session = ctx.config.session_id.clone();
    let timeout = ctx.config.agreement_events_interval;
    let mut last_timestamp = Utc::now();

    loop {
        let events = match ctx
            .api
            .collect_agreement_events(
                Some(timeout),
                Some(&last_timestamp),
                Some(15),
                Some(session.clone()),
            )
            .await
        {
            Err(e) => {
                log::warn!("Can't query agreement events. Error: {}", e);

                // We need to wait after failure, because in most cases it happens immediately
                // and we are spammed with error logs.
                tokio::time::sleep(std::time::Duration::from_secs_f32(timeout)).await;
                continue;
            }
            Ok(events) => events,
        };

        for event in events {
            last_timestamp = event.event_date;
            let agreement_id = event.agreement_id.clone();

            match event.event_type {
                AgreementEventType::AgreementTerminatedEvent {
                    reason, terminator, ..
                } => {
                    // Ignore events sent in reaction to termination by us.
                    if terminator == AgreementTerminator::Requestor {
                        // Notify market about termination.
                        let msg = OnAgreementTerminated {
                            id: agreement_id,
                            reason,
                        };
                        ctx.market.send(msg).await.ok();
                    }
                }
                _ => {
                    log::trace!("Got: {:?}", event);
                    continue;
                }
            }
        }
    }
}

async fn collect_negotiation_events(ctx: AsyncCtx, subscription: Subscription) {
    let ctx = ctx.clone();
    let id = subscription.id.clone();
    let timeout = ctx.config.negotiation_events_interval;

    loop {
        match ctx.api.collect(&id, Some(timeout), Some(5)).await {
            Err(error) => {
                log::warn!("Can't query market events. Error: {}", error);
                match error {
                    ya_client::error::Error::HttpError { code, .. } => {
                        // this causes Offer refresh after its expiration
                        if code.as_u16() == 404 {
                            log::info!("Resubscribing subscription [{}]", id);
                            ctx.market.do_send(ReSubscribe(id.clone()));
                            return;
                        }
                    }
                    _ => {
                        // We need to wait after failure, because in most cases it happens immediately
                        // and we are spammed with error logs.
                        tokio::time::sleep(std::time::Duration::from_secs_f32(timeout)).await;
                    }
                }
            }
            Ok(events) => dispatch_events(ctx.clone(), events, &subscription).await,
        }
    }
}

async fn collect_proposal_decisions(
    ctx: AsyncCtx,
    mut decisions: mpsc::UnboundedReceiver<ProposalAction>,
) {
    while let Some(action) = decisions.recv().await {
        process_proposal_decision(ctx.clone(), action)
            .await
            .map_err(|e| log::error!("Failed to process Proposal decision: {}", e))
            .ok();
    }
}

async fn process_proposal_decision(ctx: AsyncCtx, decision: ProposalAction) -> anyhow::Result<()> {
    // log::info!(
    //     "Decided to {} [{}] for subscription [{}].",
    //     decision,
    //     decision.id(),
    //     subscription.preset.name
    // );

    match decision {
        ProposalAction::CounterProposal {
            id,
            subscription_id,
            proposal,
        } => {
            ctx.api
                .counter_proposal(&proposal, &subscription_id, &id)
                .await?;
        }
        ProposalAction::AcceptProposal {
            id,
            subscription_id,
        } => {
            // Accepting Proposal means, that we counter with the same Proposal, as we
            // sent in previous round.
            let proposal = ctx.api.get_proposal(&subscription_id, &id).await?;
            let proposal = ctx
                .api
                .get_proposal(
                    &subscription_id,
                    &proposal.prev_proposal_id.unwrap_or("".to_string()),
                )
                .await?;

            ctx.api
                .counter_proposal(
                    &NewProposal {
                        properties: proposal.properties,
                        constraints: proposal.constraints,
                    },
                    &subscription_id,
                    &id,
                )
                .await?;
        }
        ProposalAction::RejectProposal {
            id,
            subscription_id,
            reason,
        } => {
            ctx.api
                .reject_proposal(&subscription_id, &id, &reason)
                .await?;
        }
    };
    Ok(())
}

async fn collect_agreement_decisions(
    ctx: AsyncCtx,
    mut decisions: mpsc::UnboundedReceiver<AgreementAction>,
) {
    while let Some(action) = decisions.recv().await {
        process_agreement_decision(ctx.clone(), action)
            .await
            .map_err(|e| log::error!("Failed to process Agreement decision: {}", e))
            .ok();
    }
}

async fn process_agreement_decision(
    ctx: AsyncCtx,
    decision: AgreementAction,
) -> anyhow::Result<()> {
    // log::info!(
    //     "Decided to {} [{}] for subscription [{}].",
    //     decision,
    //     decision.id(),
    //     subscription.preset.name
    // );

    let config = ctx.config;
    match decision {
        AgreementAction::ApproveAgreement { id, .. } => {
            let agreement = ctx.api.get_agreement(&id).await?;
            let agreement = AgreementView::try_from(&agreement)?;

            // Prepare Provider for Agreement. We aren't sure here, that approval will
            // succeed, but we are obligated to reserve all promised resources for Requestor,
            // so after `approve_agreement` will return, we are ready to create activities.
            ctx.market
                .send(NewAgreement {
                    agreement: agreement.clone(),
                })
                .await?
                .ok();

            // TODO: We should retry approval, but only a few times, than we should
            //       give up since it's better to take another agreement.
            let result = ctx
                .api
                .approve_agreement(
                    &id,
                    Some(config.session_id.clone()),
                    Some(config.agreement_approve_timeout),
                )
                .await;

            if let Err(error) = result {
                // Notify negotiator, that we couldn't approve.
                let msg = AgreementFinalized {
                    id: id.clone(),
                    result: ProviderAgreementResult::ApprovalFailed,
                };
                let _ = ctx.market.send(msg).await;
                return Err(anyhow!(
                    "Failed to approve agreement [{id}]. Error: {error}",
                ));
            } else {
                ctx.negotiator
                    .agreement_signed(&agreement)
                    .await
                    .log_warn_msg("Failed to send AgreementSigned message to negotiators.")
                    .ok();
            }

            // We negotiated agreement and here responsibility of ProviderMarket ends.
            // Notify outside world about agreement for further processing.
        }
        AgreementAction::RejectAgreement { reason, id, .. } => {
            ctx.api.reject_agreement(&id, &reason).await?;
        }
    };
    Ok(())
}

#[derive(Message)]
#[rtype(result = "Result<()>")]
struct ReSubscribe(String);

impl Handler<ReSubscribe> for ProviderMarket {
    type Result = ActorResponse<Self, Result<(), Error>>;

    fn handle(&mut self, msg: ReSubscribe, ctx: &mut Self::Context) -> Self::Result {
        let to_resubscribe = self
            .subscriptions
            .values()
            .filter(|sub| sub.id == msg.0)
            .cloned()
            .map(|sub| (sub.id.clone(), sub))
            .collect::<HashMap<String, Subscription>>();

        if !to_resubscribe.is_empty() {
            return ActorResponse::r#async(
                resubscribe_offers(ctx.address(), self.api.clone(), to_resubscribe)
                    .into_actor(self)
                    .map(|_, _, _| Ok(())),
            );
        };
        ActorResponse::reply(Ok(()))
    }
}

#[derive(Message)]
#[rtype(result = "Result<()>")]
struct PostponeDemand(SubscriptionProposal);

impl Handler<PostponeDemand> for ProviderMarket {
    type Result = ActorResponse<Self, Result<(), Error>>;

    fn handle(&mut self, msg: PostponeDemand, _ctx: &mut Self::Context) -> Self::Result {
        self.postponed_demands.push(msg.0);
        ActorResponse::reply(Ok(()))
    }
}

// =========================================== //
// Actix stuff
// =========================================== //

impl Actor for ProviderMarket {
    type Context = Context<Self>;

    fn started(&mut self, ctx: &mut Context<Self>) {
        let actx = self.async_context(ctx);

        // Note: There will be no collision with subscription ids stored normally here.
        self.handles.insert(
            "collect-agreement-events".to_string(),
            ctx.spawn(collect_agreement_events(actx.clone()).into_actor(self)),
        );

<<<<<<< HEAD
        if let Some(callbacks) = self.callbacks.take() {
            self.handles.insert(
                "collect-agreement-decisions".to_string(),
                ctx.spawn(
                    collect_agreement_decisions(actx.clone(), callbacks.agreement_channel)
                        .into_actor(self),
                ),
            );

            self.handles.insert(
                "collect-proposal-decisions".to_string(),
                ctx.spawn(
                    collect_proposal_decisions(actx.clone(), callbacks.proposal_channel)
                        .into_actor(self),
                ),
            );
        }
=======
        self.negotiator =
            factory::create_negotiator(ctx.address(), &self.config, &self.agent_negotiators_cfg);
>>>>>>> 06139525
    }
}

impl Handler<Shutdown> for ProviderMarket {
    type Result = ResponseFuture<Result<(), Error>>;

    fn handle(&mut self, _msg: Shutdown, ctx: &mut Context<Self>) -> Self::Result {
        for (_, handle) in self.handles.drain() {
            ctx.cancel_future(handle);
        }

        let market = ctx.address();
        async move {
            market
                .send(Unsubscribe(OfferKind::Any))
                .await?
                .map_err(|e| log::warn!("Failed to unsubscribe Offers. {}", e))
                .ok()
                .unwrap_or(());
            Ok(())
        }
        .boxed_local()
    }
}

impl Handler<OnAgreementTerminated> for ProviderMarket {
    type Result = anyhow::Result<()>;

    fn handle(&mut self, msg: OnAgreementTerminated, _ctx: &mut Context<Self>) -> Self::Result {
        let id = msg.id;
        let reason = msg
            .reason
            .map(|msg| msg.message)
            .unwrap_or_else(|| "NotSpecified".to_string());

        log::info!(
            "Agreement [{}] terminated by Requestor. Reason: {}",
            &id,
            reason
        );

        self.agreement_terminated_signal
            .send_signal(CloseAgreement {
                cause: ClosingCause::Termination,
                agreement_id: id.clone(),
            })
            .log_err_msg(&format!(
                "Failed to propagate termination info for agreement [{}]",
                id
            ))
            .ok();
        Ok(())
    }
}

impl Handler<CreateOffer> for ProviderMarket {
    type Result = ResponseFuture<Result<(), Error>>;

    fn handle(&mut self, msg: CreateOffer, ctx: &mut Context<Self>) -> Self::Result {
        let ctx = self.async_context(ctx);

        async move {
            log::info!(
                "Creating offer for preset [{}] and ExeUnit [{}]. Usage coeffs: {:?}",
                msg.preset.name,
                msg.preset.exeunit_name,
                msg.preset.usage_coeffs
            );

            let offer = ctx
                .negotiator
                .create_offer(&msg.offer_definition.into_template())
                .await
                .log_err_msg(&format!(
                    "Negotiator failed to create offer for preset [{}]",
                    msg.preset.name,
                ))?;

            log::debug!("Offer created: {}", offer.display());

            log::info!("Subscribing to events... [{}]", msg.preset.name);

            let preset_name = msg.preset.name.clone();
            subscribe(ctx.market, ctx.api, offer, msg.preset)
                .await
                .log_err_msg(&format!(
                    "Can't subscribe new offer for preset [{}]",
                    preset_name,
                ))?;
            Ok(())
        }
        .boxed_local()
    }
}

/// Terminate Agreement on yagna Daemon.
async fn terminate_agreement(api: Arc<MarketProviderApi>, msg: AgreementFinalized) {
    let id = msg.id;
    let reason = match &msg.result {
        ProviderAgreementResult::ClosedByUs => GolemReason::success(),
        ProviderAgreementResult::BrokenByUs { reason } => GolemReason::new(reason),
        // No need to terminate, because Requestor already did it.
        ProviderAgreementResult::ClosedByRequestor => return,
        ProviderAgreementResult::BrokenByRequestor { .. } => return (),
        // No need to terminate since we didn't have Agreement with Requestor.
        ProviderAgreementResult::ApprovalFailed => return,
    };

    log::info!(
        "Terminating agreement [{}]. Reason: [{}] {}",
        &id,
        &reason.code,
        &reason.message,
    );

    let mut repeats = get_backoff();
    while let Err(e) = api.terminate_agreement(&id, &reason.to_client()).await {
        let delay = match repeats.next_backoff() {
            Some(delay) => delay,
            None => {
                log::error!(
                    "Failed to terminate agreement [{}]. Error: {}. Max time {:#?} elapsed. No more retries.",
                    &id,
                    e,
                    repeats.max_elapsed_time,
                );
                return;
            }
        };

        log::warn!(
            "Failed to terminate agreement [{}]. Error: {}. Retry after {:#?}",
            &id,
            e,
            &delay,
        );
        tokio::time::sleep(delay).await;
    }

    log::info!("Agreement [{}] terminated by Provider.", &id);
}

async fn resubscribe_offers(
    market: Addr<ProviderMarket>,
    api: Arc<MarketProviderApi>,
    subscriptions: HashMap<String, Subscription>,
) {
    let subscription_ids = subscriptions.keys().cloned().collect::<Vec<_>>();
    match market
        .send(Unsubscribe(OfferKind::WithIds(subscription_ids)))
        .await
    {
        Err(e) => log::warn!("Failed to unsubscribe offers from the market: {}", e),
        Ok(Err(e)) => log::warn!("Failed to unsubscribe offers from the market: {}", e),
        _ => (),
    }

    for (_, sub) in subscriptions {
        let offer = sub.offer;
        let preset = sub.preset;
        let preset_name = preset.name.clone();

        subscribe(market.clone(), api.clone(), offer, preset)
            .await
            .log_warn_msg(&format!(
                "Unable to create subscription for preset {}",
                preset_name,
            ))
            .ok();
    }
}

async fn renegotiate_demands(
    ctx: AsyncCtx,
    subscriptions: HashMap<String, Subscription>,
    demands: Vec<SubscriptionProposal>,
) {
    for sub_dem in demands {
        log::info!(
            "Re-negotiating Proposal [{}] with [{}].",
            sub_dem.proposal.proposal_id,
            sub_dem.proposal.issuer_id
        );

        let subscription = subscriptions.get(&sub_dem.subscription_id);
        let demand = sub_dem.proposal;
        match subscription {
            None => {
                log::warn!("Subscription not found: {}", sub_dem.subscription_id);
                None
            }
            Some(sub) => process_proposal(ctx.clone(), sub.clone(), &demand)
                .await
                .log_warn_msg(&format!("Unable to process demand: {}", demand.proposal_id))
                .ok(),
        };
    }
}

impl Handler<AgreementFinalized> for ProviderMarket {
    type Result = ResponseActFuture<Self, Result<()>>;

    fn handle(&mut self, msg: AgreementFinalized, ctx: &mut Context<Self>) -> Self::Result {
        let ctx = self.async_context(ctx);
        let agreement_id = msg.id.clone();
        let result = msg.result.clone();

        if let ProviderAgreementResult::ApprovalFailed = &msg.result {
            self.agreement_terminated_signal
                .send_signal(CloseAgreement {
                    cause: ClosingCause::ApprovalFail,
                    agreement_id: agreement_id.clone(),
                })
                .log_err_msg(&format!(
                    "Failed to propagate ApprovalFailed info for agreement [{}]",
                    agreement_id
                ))
                .ok();
        }

        let async_ctx = ctx.clone();
        let future = async move {
            ctx.negotiator
                .agreement_finalized(&agreement_id, result.try_into()?)
                .await
                .log_err_msg(&format!(
                    "Negotiator failed while handling agreement [{}] finalize.",
                    &agreement_id,
                ))
                .ok();
            ctx.negotiator
                .request_agreements(1)
                .await
                .log_err_msg("Failed to request new Agreement from Negotiator.")
                .ok();
            anyhow::Result::<()>::Ok(())
        }
        .into_actor(self)
        .map(|_, myself, ctx| {
            ctx.spawn(terminate_agreement(myself.api.clone(), msg).into_actor(myself));

            log::info!("Re-negotiating all demands");

            let demands = std::mem::take(&mut myself.postponed_demands);
            ctx.spawn(
                renegotiate_demands(async_ctx, myself.subscriptions.clone(), demands)
                    .into_actor(myself),
            );
            Ok(())
        });
        Box::pin(future)
    }
}

/// Market handles closed Agreement the same way as Broken Agreement, so we
/// translate event to AgreementFinalized and send to ourselves.
impl Handler<AgreementClosed> for ProviderMarket {
    type Result = ResponseFuture<anyhow::Result<()>>;

    fn handle(&mut self, msg: AgreementClosed, ctx: &mut Context<Self>) -> Self::Result {
        let msg = AgreementFinalized::from(msg);
        let myself = ctx.address();

        async move { myself.send(msg).await? }.boxed_local()
    }
}

/// Market handles closed Agreement the same way as Broken Agreement, so we
/// translate event to AgreementFinalized and send to ourselves.
impl Handler<AgreementBroken> for ProviderMarket {
    type Result = ResponseFuture<anyhow::Result<()>>;

    fn handle(&mut self, msg: AgreementBroken, ctx: &mut Context<Self>) -> Self::Result {
        let msg = AgreementFinalized::from(msg);
        let myself = ctx.address();

        async move { myself.send(msg).await? }.boxed_local()
    }
}

impl Handler<Unsubscribe> for ProviderMarket {
    type Result = ResponseFuture<Result<(), Error>>;

    fn handle(&mut self, msg: Unsubscribe, ctx: &mut Context<Self>) -> Self::Result {
        let subscriptions = match msg.0 {
            OfferKind::Any => {
                log::info!("Unsubscribing all active offers");
                std::mem::take(&mut self.subscriptions)
                    .into_iter()
                    .map(|(k, _)| k)
                    .collect::<Vec<_>>()
            }
            OfferKind::WithPresets(preset_names) => {
                let subs = self
                    .subscriptions
                    .iter()
                    .filter_map(|(n, sub)| match preset_names.contains(&sub.preset.name) {
                        true => Some(n.clone()),
                        false => None,
                    })
                    .collect::<Vec<_>>();

                log::info!("Unsubscribing {} active offer(s)", subs.len());
                subs
            }
            OfferKind::WithIds(subs) => {
                log::info!("Unsubscribing {} offer(s)", subs.len());
                subs
            }
        };

        subscriptions.iter().for_each(|id| {
            self.subscriptions.remove(id);
        });
        subscriptions
            .iter()
            .filter_map(|id| self.handles.remove(id))
            .for_each(|handle| {
                ctx.cancel_future(handle);
            });

        unsubscribe_all(self.api.clone(), subscriptions).boxed_local()
    }
}

/// If we get Invoice notification, we should pass it to negotiators.
impl Handler<InvoiceNotification> for ProviderMarket {
    type Result = ResponseFuture<Result<(), Error>>;

    fn handle(&mut self, msg: InvoiceNotification, _ctx: &mut Context<Self>) -> Self::Result {
        let event = match msg.event {
            ProviderInvoiceEvent::InvoiceAcceptedEvent => AgreementEvent::InvoiceAccepted,
            ProviderInvoiceEvent::InvoiceRejectedEvent => AgreementEvent::InvoiceRejected,
            ProviderInvoiceEvent::InvoiceSettledEvent => AgreementEvent::InvoicePaid,
        };

        let negotiator = self.negotiator.clone();

        async move {
            negotiator
                .post_agreement_event(&msg.agreement_id, event)
                .await
                .log_err_msg("Negotiators failed to handle Post Agreement event.")
        }
        .boxed_local()
    }
}

impl Handler<UpdateKeystore> for ProviderMarket {
    type Result = ResponseFuture<Result<serde_json::Value, Error>>;

    fn handle(&mut self, msg: UpdateKeystore, _ctx: &mut Context<Self>) -> Self::Result {
        let negotiator = self.negotiator.clone();
        async move {
            negotiator
                .control_event("ManifestSignature", serde_json::to_value(msg)?)
                .await
        }
        .boxed_local()
    }
}

forward_actix_handler!(ProviderMarket, Subscription, on_subscription);
forward_actix_handler!(ProviderMarket, NewAgreement, on_agreement_approved);
actix_signal_handler!(ProviderMarket, CloseAgreement, agreement_terminated_signal);
actix_signal_handler!(ProviderMarket, NewAgreement, agreement_signed_signal);

fn get_backoff() -> backoff::ExponentialBackoff {
    // TODO: We could have config for Market actor to be able to set at least initial interval.
    backoff::ExponentialBackoff {
        current_interval: std::time::Duration::from_secs(5),
        initial_interval: std::time::Duration::from_secs(5),
        multiplier: 1.5f64,
        max_interval: std::time::Duration::from_secs(60 * 60),
        max_elapsed_time: Some(std::time::Duration::from_secs(u64::max_value())),
        ..Default::default()
    }
}

// =========================================== //
// Messages creation helpers
// =========================================== //

impl From<AgreementBroken> for AgreementFinalized {
    fn from(msg: AgreementBroken) -> Self {
        AgreementFinalized {
            id: msg.agreement_id,
            result: ProviderAgreementResult::BrokenByUs { reason: msg.reason },
        }
    }
}

impl From<AgreementClosed> for AgreementFinalized {
    fn from(msg: AgreementClosed) -> Self {
        let result = match msg.send_terminate {
            true => ProviderAgreementResult::ClosedByUs,
            false => ProviderAgreementResult::ClosedByRequestor,
        };

        AgreementFinalized {
            id: msg.agreement_id,
            result,
        }
    }
}

impl TryInto<AgreementResult> for ProviderAgreementResult {
    type Error = anyhow::Error;

    fn try_into(self) -> anyhow::Result<AgreementResult> {
        match self {
            ProviderAgreementResult::ApprovalFailed => Err(anyhow!(
                "AgreementResult::ApprovalFailed can't be translated"
            )),
            ProviderAgreementResult::ClosedByUs => Ok(AgreementResult::ClosedByUs),
            ProviderAgreementResult::ClosedByRequestor => Ok(AgreementResult::ClosedByThem),
            ProviderAgreementResult::BrokenByUs { reason } => Ok(AgreementResult::BrokenByUs {
                reason: GolemReason::new(&reason).to_client(),
            }),
            ProviderAgreementResult::BrokenByRequestor { reason } => {
                Ok(AgreementResult::BrokenByThem { reason })
            }
        }
    }
}<|MERGE_RESOLUTION|>--- conflicted
+++ resolved
@@ -16,7 +16,7 @@
 use tokio::sync::mpsc;
 use tokio::time::timeout;
 
-use ya_agreement_utils::{AgreementView, OfferDefinition};
+use ya_agreement_utils::AgreementView;
 use ya_client::market::MarketProviderApi;
 use ya_client::model::market::agreement_event::{AgreementEventType, AgreementTerminator};
 use ya_client::model::market::proposal::State;
@@ -38,17 +38,14 @@
 use super::Preset;
 use crate::display::EnableDisplay;
 use crate::market::config::MarketConfig;
-<<<<<<< HEAD
 use crate::market::negotiator::builtin::manifest::policy_from_env;
 use crate::market::negotiator::builtin::*;
 use crate::market::termination_reason::{GolemReason, ProviderAgreementResult};
 use crate::payments::{InvoiceNotification, ProviderInvoiceEvent};
-=======
-use crate::market::termination_reason::GolemReason;
 use crate::provider_agent::AgentNegotiatorsConfig;
->>>>>>> 06139525
 use crate::tasks::task_manager::ClosingCause;
 use crate::tasks::{AgreementBroken, AgreementClosed, CloseAgreement};
+use crate::typed_props::OfferDefinition;
 
 // =========================================== //
 // Public exposed messages
@@ -204,9 +201,9 @@
 
     pub fn new(
         api: MarketProviderApi,
-<<<<<<< HEAD
         data_dir: &Path,
         config: MarketConfig,
+        agent_negotiators_cfg: AgentNegotiatorsConfig,
     ) -> Result<ProviderMarket> {
         let negotiator_config = load_negotiators_config(data_dir, config.create_negotiators_config)
             .map_err(|e| {
@@ -226,20 +223,11 @@
         )?;
 
         Ok(ProviderMarket {
+            negotiator,
             api: Arc::new(api),
-            negotiator,
             config: Arc::new(config),
-=======
-        config: MarketConfig,
-        agent_negotiators_cfg: AgentNegotiatorsConfig,
-    ) -> ProviderMarket {
-        ProviderMarket {
-            negotiator: Arc::new(NegotiatorAddr::default()),
-            api: Arc::new(api),
->>>>>>> 06139525
             subscriptions: HashMap::new(),
             postponed_demands: Vec::new(),
-            config: Arc::new(config),
             agent_negotiators_cfg: Arc::new(agent_negotiators_cfg),
             agreement_signed_signal: SignalSlot::<NewAgreement>::default(),
             agreement_terminated_signal: SignalSlot::<CloseAgreement>::default(),
@@ -437,83 +425,18 @@
         subscription.preset.name,
     );
 
-<<<<<<< HEAD
-    let agreement = AgreementView::try_from(agreement)
-        .map_err(|e| anyhow!("Invalid agreement. Error: {}", e))?;
-=======
-    let config = ctx.config;
     let agreement =
         AgreementView::try_from(agreement).map_err(|e| anyhow!("Invalid agreement. Error: {e}"))?;
->>>>>>> 06139525
 
     ctx.negotiator
         .react_to_agreement(&subscription.id, &agreement)
         .await
         .map_err(|e| {
             anyhow!(
-<<<<<<< HEAD
-                "Negotiator error while processing agreement [{}]. Error: {}",
-                agreement.id,
-                e
+                "Negotiator error while processing agreement [{}]. Error: {e}",
+                agreement.id
             )
         })
-=======
-                "Negotiator error while processing agreement [{}]. Error: {e}",
-                agreement.id,
-            )
-        })?;
-
-    log::info!(
-        "Decided to {action} [{}] for subscription [{}].",
-        agreement.id,
-        subscription.preset.name
-    );
-
-    match action {
-        AgreementResponse::ApproveAgreement => {
-            // Prepare Provider for Agreement. We aren't sure here, that approval will
-            // succeed, but we are obligated to reserve all promised resources for Requestor,
-            // so after `approve_agreement` will return, we are ready to create activities.
-            ctx.market
-                .send(NewAgreement {
-                    agreement: agreement.clone(),
-                })
-                .await?
-                .ok();
-
-            // TODO: We should retry approval, but only a few times, than we should
-            //       give up since it's better to take another agreement.
-            let result = ctx
-                .api
-                .approve_agreement(
-                    &agreement.id,
-                    Some(config.session_id.clone()),
-                    Some(config.agreement_approve_timeout),
-                )
-                .await;
-
-            if let Err(error) = result {
-                // Notify negotiator, that we couldn't approve.
-                let msg = AgreementFinalized {
-                    id: agreement.id.clone(),
-                    result: AgreementResult::ApprovalFailed,
-                };
-                let _ = ctx.market.send(msg).await;
-                return Err(anyhow!(
-                    "Failed to approve agreement [{}]. Error: {error}",
-                    agreement.id,
-                ));
-            }
-
-            // We negotiated agreement and here responsibility of ProviderMarket ends.
-            // Notify outside world about agreement for further processing.
-        }
-        AgreementResponse::RejectAgreement { reason, .. } => {
-            ctx.api.reject_agreement(&agreement.id, &reason).await?;
-        }
-    };
-    Ok(())
->>>>>>> 06139525
 }
 
 async fn collect_agreement_events(ctx: AsyncCtx) {
@@ -803,7 +726,6 @@
             ctx.spawn(collect_agreement_events(actx.clone()).into_actor(self)),
         );
 
-<<<<<<< HEAD
         if let Some(callbacks) = self.callbacks.take() {
             self.handles.insert(
                 "collect-agreement-decisions".to_string(),
@@ -821,10 +743,6 @@
                 ),
             );
         }
-=======
-        self.negotiator =
-            factory::create_negotiator(ctx.address(), &self.config, &self.agent_negotiators_cfg);
->>>>>>> 06139525
     }
 }
 
@@ -1173,20 +1091,6 @@
     }
 }
 
-impl Handler<UpdateKeystore> for ProviderMarket {
-    type Result = ResponseFuture<Result<serde_json::Value, Error>>;
-
-    fn handle(&mut self, msg: UpdateKeystore, _ctx: &mut Context<Self>) -> Self::Result {
-        let negotiator = self.negotiator.clone();
-        async move {
-            negotiator
-                .control_event("ManifestSignature", serde_json::to_value(msg)?)
-                .await
-        }
-        .boxed_local()
-    }
-}
-
 forward_actix_handler!(ProviderMarket, Subscription, on_subscription);
 forward_actix_handler!(ProviderMarket, NewAgreement, on_agreement_approved);
 actix_signal_handler!(ProviderMarket, CloseAgreement, agreement_terminated_signal);
