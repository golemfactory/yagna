use actix::prelude::*;
use anyhow::{Error, Result};
use derive_more::Display;
use futures::future::join_all;
use log_derive::{logfn, logfn_inputs};
use std::collections::HashMap;
use std::sync::Arc;

use ya_client::market::MarketProviderApi;
use ya_model::market::{Agreement, Offer, Proposal, ProviderEvent};
use ya_utils_actix::{
    actix_handler::ResultTypeGetter,
    actix_signal::{SignalSlot, Subscribe},
    forward_actix_handler,
};

use super::mock_negotiator::AcceptAllNegotiator;
use super::negotiator::{AgreementResponse, Negotiator, ProposalResponse};

// Temporrary
use ya_agent_offer_model::OfferDefinition;

// =========================================== //
// Public exposed messages
// =========================================== //

/// Sends offer to market.
#[derive(Message)]
#[rtype(result = "Result<()>")]
pub struct CreateOffer {
    pub offer_definition: OfferDefinition,
}

/// Collects events from market and runs negotiations.
/// This event should be sent periodically.
#[derive(Message)]
#[rtype(result = "Result<()>")]
pub struct UpdateMarket;

#[derive(Message)]
#[rtype(result = "Result<()>")]
pub struct OnShutdown;

// =========================================== //
// Internal messages
// =========================================== //

/// Send when subscribing to market will be finished.
#[rtype(result = "Result<()>")]
#[derive(Clone, Debug, Message)]
pub struct OfferSubscription {
    subscription_id: String,
    offer: Offer,
}

#[derive(Message, Debug)]
#[rtype(result = "Result<ProposalResponse>")]
pub struct GotProposal {
    subscription: OfferSubscription,
    proposal: Proposal,
}

impl GotProposal {
    fn new(subscription: OfferSubscription, proposal: Proposal) -> Self {
        Self {
            subscription,
            proposal,
        }
    }
}

#[derive(Message, Debug)]
#[rtype(result = "Result<AgreementResponse>")]
pub struct GotAgreement {
    subscription: OfferSubscription,
    agreement: Agreement,
}

impl GotAgreement {
    fn new(subscription: OfferSubscription, agreement: Agreement) -> Self {
        Self {
            subscription,
            agreement,
        }
    }
}

/// Async code emits this event to ProviderMarket, which reacts to it
/// and broadcasts same event to external world.
#[derive(Clone, Debug, Message)]
#[rtype(result = "Result<()>")]
pub struct AgreementApproved {
    pub agreement: Agreement,
}

// =========================================== //
// ProviderMarket declaration
// =========================================== //

/// Manages market api communication and forwards proposal to implementation of market strategy.
// Outputing empty string for logfn macro purposes
#[derive(Display)]
#[display(fmt = "")]
pub struct ProviderMarket {
    negotiator: Box<dyn Negotiator>,
    market_api: Arc<MarketProviderApi>,
    offer_subscriptions: HashMap<String, OfferSubscription>,

    /// External actors can listen on this signal.
    pub agreement_signed_signal: SignalSlot<AgreementApproved>,
}

impl ProviderMarket {
    // =========================================== //
    // Initialization
    // =========================================== //

    pub fn new(market_api: MarketProviderApi, negotiator_type: &str) -> ProviderMarket {
        return ProviderMarket {
            market_api: Arc::new(market_api),
            negotiator: create_negotiator(negotiator_type),
            offer_subscriptions: HashMap::new(),
            agreement_signed_signal: SignalSlot::<AgreementApproved>::new(),
        };
    }

    async fn create_offer(
        addr: Addr<ProviderMarket>,
        market_api: Arc<MarketProviderApi>,
        offer: Offer,
    ) -> Result<()> {
        let subscription_id = market_api.subscribe(&offer).await?;
        let sub = OfferSubscription {
            subscription_id,
            offer,
        };

        let _ = addr.send(sub).await?;
        Ok(())
    }

<<<<<<< HEAD
    #[logfn_inputs(Debug, fmt = "{}Subscribed offer: {:?} {:?}")]
=======
    #[logfn_inputs(Trace, fmt = "{}Subscribed offer: {:?} {:?}")]
>>>>>>> f044b2f6
    fn on_offer_subscribed(
        &mut self,
        msg: OfferSubscription,
        _ctx: &mut Context<Self>,
    ) -> Result<()> {
        log::info!(
            "Subscribed offer. Subscription id [{}].",
            &msg.subscription_id
        );

        self.offer_subscriptions
            .insert(msg.subscription_id.clone(), msg);
        Ok(())
    }

    async fn on_shutdown(
        market_api: Arc<MarketProviderApi>,
        subscriptions: Vec<String>,
    ) -> Result<()> {
        log::info!("Unsubscribing all active offers");

        for subscription in subscriptions.iter() {
            log::info!("Unsubscribing: {}", subscription);
            market_api.unsubscribe(&subscription).await?;
        }
        log::info!("All Offers unsubscribed successfully.");
        Ok(())
    }

    // =========================================== //
    // Public api for running single market step
    // =========================================== //

    pub async fn run_step(
        addr: Addr<ProviderMarket>,
        market_api: Arc<MarketProviderApi>,
        subscriptions: HashMap<String, OfferSubscription>,
    ) -> Result<()> {
        for (id, subscription) in subscriptions {
            match market_api.collect(&id, Some(2.0), Some(2)).await {
                Err(error) => log::error!("Can't query market events. Error: {}", error),
                Ok(events) => {
                    ProviderMarket::dispatch_events(
                        events,
                        addr.clone(),
                        market_api.clone(),
                        subscription,
                    )
                    .await
                }
            }
        }

        Ok(())
    }

    // =========================================== //
    // Market internals - events processing
    // =========================================== //

    async fn dispatch_events(
        events: Vec<ProviderEvent>,
        addr: Addr<ProviderMarket>,
        market_api: Arc<MarketProviderApi>,
        subscription: OfferSubscription,
    ) {
        if events.len() == 0 {
            return;
        };

<<<<<<< HEAD
        log::info!(
=======
        log::debug!(
>>>>>>> f044b2f6
            "Collected {} market events for subscription [{}]. Processing...",
            events.len(),
            &subscription.subscription_id
        );

        let dispatch_futures = events
            .iter()
            .map(|event| {
                ProviderMarket::dispatch_event(
                    addr.clone(),
                    market_api.clone(),
                    subscription.clone(),
                    event,
                )
            })
            .collect::<Vec<_>>();

        let _ = join_all(dispatch_futures)
            .await
            .iter()
            .map(|result| {
                if let Err(error) = result {
                    log::error!(
                        "Error processing event: {}, subscription_id: {}.",
                        error,
                        subscription.subscription_id
                    );
                }
            })
            .collect::<Vec<_>>();
    }

    async fn dispatch_event(
        addr: Addr<ProviderMarket>,
        market_api: Arc<MarketProviderApi>,
        subscription: OfferSubscription,
        event: &ProviderEvent,
    ) -> Result<()> {
        match event {
            ProviderEvent::ProposalEvent { proposal, .. } => {
                ProviderMarket::process_proposal(addr, market_api, subscription, proposal).await
            }
            ProviderEvent::AgreementEvent { agreement, .. } => {
                ProviderMarket::process_agreement(addr, market_api, subscription, agreement).await
            }
            _ => unimplemented!(),
        }
    }

    async fn process_proposal(
        addr: Addr<ProviderMarket>,
        market_api: Arc<MarketProviderApi>,
        subscription: OfferSubscription,
        demand: &Proposal,
    ) -> Result<()> {
        let proposal_id = demand.proposal_id()?;
        let subscription_id = subscription.subscription_id.clone();
        let offer = subscription.offer.clone();

        match addr
            .send(GotProposal::new(subscription, demand.clone()))
            .await?
        {
            Ok(action) => match action {
                ProposalResponse::CounterProposal { offer } => {
                    market_api
                        .counter_proposal(&offer, &subscription_id)
                        .await?;
                }
                ProposalResponse::AcceptProposal => {
                    let offer = demand.counter_offer(offer)?;
                    market_api
                        .counter_proposal(&offer, &subscription_id)
                        .await?;
                }
                ProposalResponse::IgnoreProposal => {
                    log::info!("Ignoring proposal {:?}", proposal_id)
                }
                ProposalResponse::RejectProposal => {
                    market_api
                        .reject_proposal(&subscription_id, proposal_id)
                        .await?;
                }
            },
            Err(error) => log::error!(
                "Negotiator error while processing proposal {:?}. Error: {}",
                proposal_id,
                error
            ),
        }
        Ok(())
    }

    async fn process_agreement(
        addr: Addr<ProviderMarket>,
        market_api: Arc<MarketProviderApi>,
        subscription: OfferSubscription,
        agreement: &Agreement,
    ) -> Result<()> {
        let response = addr
            .send(GotAgreement::new(subscription, agreement.clone()))
            .await?;
        match response {
            Ok(action) => match action {
                AgreementResponse::ApproveAgreement => {
                    market_api
                        .approve_agreement(&agreement.agreement_id, Some(10.0))
                        .await?;

                    // We negotiated agreement and here responsibility of ProviderMarket ends.
                    // Notify outside world about agreement for further processing.
                    let message = AgreementApproved {
                        agreement: agreement.clone(),
                    };

                    let _ = addr.send(message).await?;
                }
                AgreementResponse::RejectAgreement => {
                    market_api.reject_agreement(&agreement.agreement_id).await?;
                }
            },
            Err(error) => log::error!(
                "Negotiator error while processing agreement {}. Error: {}",
                agreement.agreement_id,
                error
            ),
        }
        Ok(())
    }

    // =========================================== //
    // Market internals - proposals and agreements reactions
    // =========================================== //

<<<<<<< HEAD
    #[logfn_inputs(Debug, fmt = "{}Processing {:?} {:?}")]
    #[logfn(Debug, fmt = "decided to: {:?}")]
=======
    #[logfn(Info, fmt = "decided to: {:?}")]
>>>>>>> f044b2f6
    fn on_proposal(
        &mut self,
        msg: GotProposal,
        _ctx: &mut Context<Self>,
    ) -> Result<ProposalResponse> {
<<<<<<< HEAD
=======
        log::debug!(
            "Got proposal event {:?} with state {:?}",
            msg.proposal.proposal_id,
            msg.proposal.state
        );

>>>>>>> f044b2f6
        self.negotiator
            .react_to_proposal(&msg.subscription.offer, &msg.proposal)
    }

<<<<<<< HEAD
    #[logfn_inputs(Debug, fmt = "{}Processing {:?} {:?}")]
    #[logfn(Debug, fmt = "decided to: {:?}")]
=======
    #[logfn(Info, fmt = "decided to: {:?}")]
>>>>>>> f044b2f6
    fn on_agreement(
        &mut self,
        msg: GotAgreement,
        _ctx: &mut Context<Self>,
    ) -> Result<AgreementResponse> {
<<<<<<< HEAD
        self.negotiator.react_to_agreement(&msg.agreement)
    }

    #[logfn_inputs(Debug, fmt = "{}Got {:?} {:?}")]
=======
        log::debug!(
            "Got agreement event {:?} with state {:?}",
            msg.agreement.agreement_id,
            msg.agreement.state
        );
        self.negotiator.react_to_agreement(&msg.agreement)
    }

>>>>>>> f044b2f6
    fn on_agreement_approved(
        &mut self,
        msg: AgreementApproved,
        _ctx: &mut Context<Self>,
    ) -> Result<()> {
<<<<<<< HEAD
=======
        log::info!(
            "Got approved agreement {:?} with state {:?}",
            msg.agreement.agreement_id,
            msg.agreement.state
        );
>>>>>>> f044b2f6
        // At this moment we only forward agreement to outside world.
        self.agreement_signed_signal.send_signal(AgreementApproved {
            agreement: msg.agreement,
        })
    }

    // =========================================== //
    // Market internals - event subscription
    // =========================================== //

    pub fn on_subscribe(
        &mut self,
        msg: Subscribe<AgreementApproved>,
        _ctx: &mut Context<Self>,
    ) -> Result<()> {
        self.agreement_signed_signal.on_subscribe(msg);
        Ok(())
    }

    pub fn list_subscriptions(&self) -> Vec<String> {
        self.offer_subscriptions
            .keys()
            .map(|id| id.clone())
            .collect()
    }
}

// =========================================== //
// Actix stuff
// =========================================== //

impl Actor for ProviderMarket {
    type Context = Context<Self>;
}

impl Handler<UpdateMarket> for ProviderMarket {
    type Result = ActorResponse<Self, (), Error>;

    fn handle(&mut self, _msg: UpdateMarket, ctx: &mut Context<Self>) -> Self::Result {
        let client = self.market_api.clone();
        let address = ctx.address();

        let fut = ProviderMarket::run_step(address, client, self.offer_subscriptions.clone());
        ActorResponse::r#async(fut.into_actor(self))
    }
}

impl Handler<CreateOffer> for ProviderMarket {
    type Result = ActorResponse<Self, (), Error>;

    fn handle(&mut self, msg: CreateOffer, ctx: &mut Context<Self>) -> Self::Result {
        log::info!("Creating initial offer.");

        match self.negotiator.create_offer(&msg.offer_definition) {
            Ok(offer) => {
                let addr = ctx.address();
                let client = self.market_api.clone();

                log::info!("Subscribing to events...");

                ActorResponse::r#async(
                    async move {
                        ProviderMarket::create_offer(addr, client, offer)
                            .await
                            .map_err(|error| {
                                log::error!("Can't subscribe new offer, error: {}", error);
                                error
                            })
                    }
                    .into_actor(self),
                )
            }
            Err(error) => {
                log::error!("Negotiator failed to create offer. Error: {}", error);
                ActorResponse::reply(Err(error))
            }
        }
    }
}

impl Handler<OnShutdown> for ProviderMarket {
    type Result = ActorResponse<Self, (), Error>;

    fn handle(&mut self, _msg: OnShutdown, _ctx: &mut Context<Self>) -> Self::Result {
        let subscriptions = self.list_subscriptions();
        let client = self.market_api.clone();

        ActorResponse::r#async(ProviderMarket::on_shutdown(client, subscriptions).into_actor(self))
    }
}

forward_actix_handler!(ProviderMarket, GotProposal, on_proposal);
forward_actix_handler!(ProviderMarket, GotAgreement, on_agreement);
forward_actix_handler!(ProviderMarket, OfferSubscription, on_offer_subscribed);
forward_actix_handler!(ProviderMarket, Subscribe<AgreementApproved>, on_subscribe);
forward_actix_handler!(ProviderMarket, AgreementApproved, on_agreement_approved);

// =========================================== //
// Negotiators factory
// =========================================== //

fn create_negotiator(name: &str) -> Box<dyn Negotiator> {
    match name {
        "AcceptAll" => Box::new(AcceptAllNegotiator::new()),
        _ => {
            log::warn!("Unknown negotiator type {}. Using default: AcceptAll", name);
            Box::new(AcceptAllNegotiator::new())
        }
    }
}<|MERGE_RESOLUTION|>--- conflicted
+++ resolved
@@ -139,11 +139,7 @@
         Ok(())
     }
 
-<<<<<<< HEAD
-    #[logfn_inputs(Debug, fmt = "{}Subscribed offer: {:?} {:?}")]
-=======
     #[logfn_inputs(Trace, fmt = "{}Subscribed offer: {:?} {:?}")]
->>>>>>> f044b2f6
     fn on_offer_subscribed(
         &mut self,
         msg: OfferSubscription,
@@ -214,11 +210,7 @@
             return;
         };
 
-<<<<<<< HEAD
-        log::info!(
-=======
         log::debug!(
->>>>>>> f044b2f6
             "Collected {} market events for subscription [{}]. Processing...",
             events.len(),
             &subscription.subscription_id
@@ -353,47 +345,28 @@
     // Market internals - proposals and agreements reactions
     // =========================================== //
 
-<<<<<<< HEAD
-    #[logfn_inputs(Debug, fmt = "{}Processing {:?} {:?}")]
-    #[logfn(Debug, fmt = "decided to: {:?}")]
-=======
     #[logfn(Info, fmt = "decided to: {:?}")]
->>>>>>> f044b2f6
     fn on_proposal(
         &mut self,
         msg: GotProposal,
         _ctx: &mut Context<Self>,
     ) -> Result<ProposalResponse> {
-<<<<<<< HEAD
-=======
         log::debug!(
             "Got proposal event {:?} with state {:?}",
             msg.proposal.proposal_id,
             msg.proposal.state
         );
 
->>>>>>> f044b2f6
         self.negotiator
             .react_to_proposal(&msg.subscription.offer, &msg.proposal)
     }
 
-<<<<<<< HEAD
-    #[logfn_inputs(Debug, fmt = "{}Processing {:?} {:?}")]
-    #[logfn(Debug, fmt = "decided to: {:?}")]
-=======
     #[logfn(Info, fmt = "decided to: {:?}")]
->>>>>>> f044b2f6
     fn on_agreement(
         &mut self,
         msg: GotAgreement,
         _ctx: &mut Context<Self>,
     ) -> Result<AgreementResponse> {
-<<<<<<< HEAD
-        self.negotiator.react_to_agreement(&msg.agreement)
-    }
-
-    #[logfn_inputs(Debug, fmt = "{}Got {:?} {:?}")]
-=======
         log::debug!(
             "Got agreement event {:?} with state {:?}",
             msg.agreement.agreement_id,
@@ -402,20 +375,16 @@
         self.negotiator.react_to_agreement(&msg.agreement)
     }
 
->>>>>>> f044b2f6
     fn on_agreement_approved(
         &mut self,
         msg: AgreementApproved,
         _ctx: &mut Context<Self>,
     ) -> Result<()> {
-<<<<<<< HEAD
-=======
         log::info!(
             "Got approved agreement {:?} with state {:?}",
             msg.agreement.agreement_id,
             msg.agreement.state
         );
->>>>>>> f044b2f6
         // At this moment we only forward agreement to outside world.
         self.agreement_signed_signal.send_signal(AgreementApproved {
             agreement: msg.agreement,
