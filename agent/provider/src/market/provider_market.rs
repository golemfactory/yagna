--- conflicted
+++ resolved
@@ -254,7 +254,6 @@
         subscription.preset.name,
     );
 
-<<<<<<< HEAD
     // TODO: Note that if we pass `subscription.offer`, we can't support multi-step
     //       negotiations, because we always pass initial Offer to negotiator.
     let action = ctx
@@ -290,41 +289,10 @@
         ProposalResponse::IgnoreProposal => log::info!("Ignoring proposal {:?}", proposal_id),
         ProposalResponse::RejectProposal { reason } => {
             ctx.api
-                .reject_proposal_with_reason(&subscription.id, proposal_id, &reason)
+                .reject_proposal(&subscription.id, proposal_id, &reason)
                 .await?;
         }
     };
-=======
-    match ctx
-        .market
-        .send(GotProposal::new(subscription.clone(), demand.clone()))
-        .await?
-    {
-        Ok(action) => match action {
-            ProposalResponse::CounterProposal { offer } => {
-                ctx.api
-                    .counter_proposal(&offer, &subscription.id, proposal_id)
-                    .await?;
-            }
-            ProposalResponse::AcceptProposal => {
-                ctx.api
-                    .counter_proposal(&subscription.offer, &subscription.id, proposal_id)
-                    .await?;
-            }
-            ProposalResponse::IgnoreProposal => log::info!("Ignoring proposal {:?}", proposal_id),
-            ProposalResponse::RejectProposal { reason } => {
-                ctx.api
-                    .reject_proposal(&subscription.id, proposal_id, &reason)
-                    .await?;
-            }
-        },
-        Err(error) => log::error!(
-            "Negotiator error while processing proposal {:?}. Error: {}",
-            proposal_id,
-            error
-        ),
-    }
->>>>>>> 5c9f7db4
     Ok(())
 }
 
