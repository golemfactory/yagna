--- conflicted
+++ resolved
@@ -196,7 +196,6 @@
     // Initialization
     // =========================================== //
 
-<<<<<<< HEAD
     pub fn new(
         api: MarketProviderApi,
         data_dir: &Path,
@@ -220,10 +219,6 @@
         )?;
 
         Ok(ProviderMarket {
-=======
-    pub fn new(api: MarketProviderApi, config: MarketConfig) -> ProviderMarket {
-        ProviderMarket {
->>>>>>> 3a49f1b7
             api: Arc::new(api),
             negotiator,
             config: Arc::new(config),
@@ -232,12 +227,8 @@
             agreement_signed_signal: SignalSlot::<NewAgreement>::default(),
             agreement_terminated_signal: SignalSlot::<CloseAgreement>::default(),
             handles: HashMap::new(),
-<<<<<<< HEAD
             callbacks: Some(callbacks),
         })
-=======
-        }
->>>>>>> 3a49f1b7
     }
 
     fn async_context(&self, ctx: &mut Context<Self>) -> AsyncCtx {
@@ -850,16 +841,10 @@
         ProviderAgreementResult::ClosedByUs => GolemReason::success(),
         ProviderAgreementResult::BrokenByUs { reason } => GolemReason::new(reason),
         // No need to terminate, because Requestor already did it.
-<<<<<<< HEAD
-        ProviderAgreementResult::ClosedByRequestor => return (),
+        ProviderAgreementResult::ClosedByRequestor => return,
         ProviderAgreementResult::BrokenByRequestor { .. } => return (),
         // No need to terminate since we didn't have Agreement with Requestor.
-        ProviderAgreementResult::ApprovalFailed => return (),
-=======
-        AgreementResult::ClosedByRequestor => return,
-        // No need to terminate since we didn't have Agreement with Requestor.
-        AgreementResult::ApprovalFailed => return,
->>>>>>> 3a49f1b7
+        ProviderAgreementResult::ApprovalFailed => return,
     };
 
     log::info!(
