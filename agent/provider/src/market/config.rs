--- conflicted
+++ resolved
@@ -1,11 +1,5 @@
 use std::path::{Path, PathBuf};
 use structopt::StructOpt;
-
-<<<<<<< HEAD
-use ya_manifest_utils::Keystore;
-=======
-use crate::market::negotiator::factory::NegotiatorsConfig;
->>>>>>> 06139525
 
 use crate::startup_config::DEFAULT_PLUGINS_DIR;
 
@@ -26,9 +20,6 @@
     pub session_id: String,
     #[structopt(long, env, parse(try_from_str = humantime::parse_duration), default_value = "20s")]
     pub process_market_events_timeout: std::time::Duration,
-<<<<<<< HEAD
-    #[structopt(skip)]
-    pub keystore: Keystore,
     /// Relative to Provider DataDir
     #[structopt(long, env, default_value = "negotiations")]
     pub negotiators_workdir: String,
@@ -48,6 +39,4 @@
         .parent()
         .map(Path::to_path_buf)
         .unwrap_or("/.local/lib/yagna/plugins/".into())
-=======
->>>>>>> 06139525
 }