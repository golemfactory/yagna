--- conflicted
+++ resolved
@@ -1,49 +1,39 @@
-<<<<<<< HEAD
-use actix::Message;
-use anyhow::anyhow;
 use serde::{Deserialize, Serialize};
-use serde_json::Value;
 use serde_yaml;
-use std::collections::HashSet;
-=======
->>>>>>> 06139525
 use std::ops::Not;
 use std::path::PathBuf;
 use structopt::StructOpt;
 
-<<<<<<< HEAD
-use url::Url;
-use ya_agreement_utils::{Error, ProposalView};
-use ya_manifest_utils::matching::domain::{
-    DomainWhitelistState, DomainsMatcher, SharedDomainMatchers,
-};
-use ya_manifest_utils::matching::Matcher;
-use ya_manifest_utils::policy::{CertPermissions, Keystore, Match, Policy, PolicyConfig};
-=======
-use ya_agreement_utils::{Error, OfferDefinition};
+use ya_agreement_utils::Error;
 use ya_manifest_utils::policy::{Match, Policy, PolicyConfig};
->>>>>>> 06139525
 use ya_manifest_utils::{
     decode_manifest, Feature, CAPABILITIES_PROPERTY, DEMAND_MANIFEST_CERT_PERMISSIONS_PROPERTY,
     DEMAND_MANIFEST_CERT_PROPERTY, DEMAND_MANIFEST_PROPERTY,
     DEMAND_MANIFEST_SIG_ALGORITHM_PROPERTY, DEMAND_MANIFEST_SIG_PROPERTY,
 };
-use ya_negotiators::component::{RejectReason, Score};
+use ya_negotiators::component::{
+    NegotiationResult, NegotiatorComponent, ProposalView, RejectReason, Score,
+};
 use ya_negotiators::factory::{LoadMode, NegotiatorConfig};
-use ya_negotiators::{NegotiationResult, NegotiatorComponent};
-
-use crate::market::negotiator::*;
-use crate::provider_agent::AgentNegotiatorsConfig;
+
 use crate::rules::{ManifestSignatureProps, RulesManager};
+use crate::startup_config::FileMonitor;
 
 pub struct ManifestSignature {
     enabled: bool,
-<<<<<<< HEAD
-    keystore: Keystore,
-    whitelist_matcher: DomainsMatcher,
-=======
     rules_manager: RulesManager,
->>>>>>> 06139525
+
+    rulestore_monitor: FileMonitor,
+    keystore_monitor: FileMonitor,
+    whitelist_monitor: FileMonitor,
+}
+
+#[derive(Clone, Debug, Serialize, Deserialize)]
+pub struct ManifestSignatureConfig {
+    pub policy: PolicyConfig,
+    pub rules_file: PathBuf,
+    pub whitelist_file: PathBuf,
+    pub cert_dir: PathBuf,
 }
 
 impl NegotiatorComponent for ManifestSignature {
@@ -54,61 +44,30 @@
         score: Score,
     ) -> anyhow::Result<NegotiationResult> {
         if self.enabled.not() {
-<<<<<<< HEAD
-            return Ok(NegotiationResult::Ready {
-                proposal: ours,
-                score,
-            });
-            log::trace!("Manifest signature verification disabled.");
+            log::trace!("Manifest verification disabled.");
             return acceptance(ours, score);
         }
 
-        let demand = match their.get_property::<String>(DEMAND_MANIFEST_PROPERTY) {
-            Ok(manifest_encoded) => match decode_manifest(&manifest_encoded) {
-                Ok(manifest) => DemandWithManifest {
-                    demand: their,
-                    manifest_encoded,
-                    manifest,
-                },
-                Err(e) => return rejection(format!("invalid manifest: {:?}", e)),
-            },
-            Err(Error::NoKey(_)) => return acceptance(ours, score),
-            Err(e) => return rejection(format!("invalid manifest type: {:?}", e)),
-        };
-
-        if demand.has_signature() {
-            match demand.verify_signature(&self.keystore) {
-                Ok(()) => match demand.verify_permissions(&self.keystore) {
-                    Ok(_) => acceptance(ours, score),
-                    Err(e) => rejection(format!("certificate permissions verification: {e}")),
-                },
-                Err(e) => rejection(format!("failed to verify manifest signature: {e}")),
-=======
-            log::trace!("Manifest verification disabled.");
-            return acceptance(offer);
-        }
-
         let (manifest, manifest_encoded) =
-            match demand.get_property::<String>(DEMAND_MANIFEST_PROPERTY) {
+            match their.get_property::<String>(DEMAND_MANIFEST_PROPERTY) {
                 Ok(manifest_encoded) => match decode_manifest(&manifest_encoded) {
                     Ok(manifest) => (manifest, manifest_encoded),
-                    Err(e) => return rejection(format!("invalid manifest: {:?}", e)),
+                    Err(e) => return rejection(format!("invalid manifest: {e:?}")),
                 },
-                Err(Error::NoKey(_)) => return acceptance(offer),
-                Err(e) => return rejection(format!("invalid manifest type: {:?}", e)),
+                Err(Error::NoKey(_)) => return acceptance(ours, score),
+                Err(e) => return rejection(format!("invalid manifest type: {e:?}")),
             };
 
         let manifest_sig = {
-            if demand
+            if their
                 .get_property::<String>(DEMAND_MANIFEST_SIG_PROPERTY)
                 .is_ok()
             {
-                let sig = demand.get_property::<String>(DEMAND_MANIFEST_SIG_PROPERTY)?;
+                let sig = their.get_property::<String>(DEMAND_MANIFEST_SIG_PROPERTY)?;
                 log::trace!("sig_hex: {sig}");
-                let sig_alg: String =
-                    demand.get_property(DEMAND_MANIFEST_SIG_ALGORITHM_PROPERTY)?;
+                let sig_alg: String = their.get_property(DEMAND_MANIFEST_SIG_ALGORITHM_PROPERTY)?;
                 log::trace!("sig_alg: {sig_alg}");
-                let cert: String = demand.get_property(DEMAND_MANIFEST_CERT_PROPERTY)?;
+                let cert: String = their.get_property(DEMAND_MANIFEST_CERT_PROPERTY)?;
                 log::trace!("cert: {cert}");
                 log::trace!("encoded_manifest: {manifest_encoded}");
                 Some(ManifestSignatureProps {
@@ -122,7 +81,7 @@
             }
         };
 
-        let demand_permissions_present = demand
+        let demand_permissions_present = their
             .get_property::<String>(DEMAND_MANIFEST_CERT_PERMISSIONS_PROPERTY)
             .is_ok();
 
@@ -132,57 +91,16 @@
                 manifest_sig,
                 demand_permissions_present,
             ) {
-                crate::rules::CheckRulesResult::Accept => acceptance(offer),
+                crate::rules::CheckRulesResult::Accept => acceptance(ours, score),
                 crate::rules::CheckRulesResult::Reject(msg) => rejection(msg),
->>>>>>> 06139525
             }
         } else {
-<<<<<<< HEAD
-            log::trace!("No signature required. No signature provided.");
+            log::trace!("Outbound is not requested.");
             acceptance(ours, score)
-=======
-            log::trace!("Outbound is not requested.");
-            acceptance(offer)
->>>>>>> 06139525
         }
     }
-
-    fn control_event(&mut self, _component: &str, params: Value) -> anyhow::Result<Value> {
-        if let Some(event) = serde_json::from_value::<UpdateKeystore>(params.clone()) {
-            self.trusted_keys = Keystore::load(event.keystore_path)
-                .map_err(|e| anyhow!("Failed to load keystore file: {e}"))?;
-        } else if let Some(event) = serde_json::from_value::<UpdateWhitelist>(params) {
-            self.whitelist_matcher = DomainsMatcher::load_or_create(&event.whitelist_path)
-                .map_err(|e| anyhow!("Failed to load keystore file: {e}"))?;
-        }
-
-        // No return value.
-        Ok(Value::Null)
-    }
-}
-
-// Control event sent to negotiator, that should cause Keystore update.
-#[derive(Message, Clone, Debug, Serialize, Deserialize)]
-#[rtype(result = "anyhow::Result<serde_json::Value>")]
-pub struct UpdateKeystore {
-    pub keystore_path: PathBuf,
-}
-
-// Control event sent to negotiator, that should cause whitelist update.
-#[derive(Message, Clone, Debug, Serialize, Deserialize)]
-#[rtype(result = "anyhow::Result<serde_json::Value>")]
-pub struct UpdateWhitelist {
-    pub whitelist_path: PathBuf,
-}
-
-impl ManifestSignature {
-    pub fn new(config: serde_yaml::Value) -> anyhow::Result<ManifestSignature> {
-        let config: PolicyConfig = serde_yaml::from_value(config)?;
-        Ok(ManifestSignature::from(config))
-    }
-}
-
-<<<<<<< HEAD
+}
+
 pub fn policy_from_env() -> anyhow::Result<NegotiatorConfig> {
     // Empty command line arguments, because we want to use ENV fallback
     // or default values if ENV variables are not set.
@@ -196,14 +114,16 @@
     })
 }
 
-impl From<PolicyConfig> for ManifestSignature {
-    fn from(config: PolicyConfig) -> Self {
-=======
 impl ManifestSignature {
-    pub fn new(config: &PolicyConfig, agent_negotiators_cfg: AgentNegotiatorsConfig) -> Self {
->>>>>>> 06139525
-        let policies = config.policy_set();
-        let properties = config.trusted_property_map();
+    pub fn new(config: serde_yaml::Value) -> anyhow::Result<Self> {
+        let config: ManifestSignatureConfig = serde_yaml::from_value(config)?;
+        Ok(ManifestSignature::from(config)?)
+    }
+
+    pub fn from(config: ManifestSignatureConfig) -> anyhow::Result<Self> {
+        let policy = config.policy;
+        let policies = policy.policy_set();
+        let properties = policy.trusted_property_map();
 
         let enabled = if policies
             .contains(&Policy::ManifestSignatureValidation)
@@ -218,64 +138,21 @@
             }
         };
 
-        ManifestSignature {
+        let rules_manager = RulesManager::load_or_create(
+            &config.rules_file,
+            &config.whitelist_file,
+            &config.cert_dir,
+        )?;
+        let (rulestore_monitor, keystore_monitor, whitelist_monitor) =
+            rules_manager.spawn_file_monitors()?;
+
+        Ok(ManifestSignature {
             enabled,
-<<<<<<< HEAD
-            keystore,
-            whitelist_matcher,
-        }
-    }
-}
-
-struct DemandWithManifest<'demand> {
-    demand: &'demand ProposalView,
-    manifest_encoded: String,
-    manifest: AppManifest,
-}
-
-impl<'demand> DemandWithManifest<'demand> {
-    fn has_signature(&self) -> bool {
-        self.demand
-            .get_property::<String>(DEMAND_MANIFEST_SIG_PROPERTY)
-            .is_ok()
-    }
-
-    fn requires_signature(&self, whitelist_matcher: &DomainsMatcher) -> bool {
-        let features = self.manifest.features();
-        if features.is_empty() {
-            log::debug!("No features in demand. Signature not required.");
-            return false;
-        // Inet is the only feature
-        } else if features.contains(&Feature::Inet) && features.len() == 1 {
-            if let Some(urls) = self
-                .manifest
-                .comp_manifest
-                .as_ref()
-                .and_then(|comp| comp.net.as_ref())
-                .and_then(|net| net.inet.as_ref())
-                .and_then(|inet| inet.out.as_ref())
-                .and_then(|out| out.urls.as_ref())
-            {
-                let matcher = whitelist_matcher;
-                let non_whitelisted_urls: Vec<&str> = urls
-                    .iter()
-                    .flat_map(Url::host_str)
-                    .filter(|domain| matcher.matches(domain).not())
-                    .collect();
-                if non_whitelisted_urls.is_empty() {
-                    log::debug!("Demand does not require signature. Every URL on whitelist");
-                    return false;
-                }
-                log::debug!(
-                    "Demand requires signature. Non whitelisted URLs: {:?}",
-                    non_whitelisted_urls
-                );
-                return true;
-            }
-=======
-            rules_manager: agent_negotiators_cfg.rules_manager,
->>>>>>> 06139525
-        }
+            rules_manager,
+            rulestore_monitor,
+            keystore_monitor,
+            whitelist_monitor,
+        })
     }
 }
 
@@ -307,20 +184,15 @@
 
         let arguments = shlex::split(args.as_ref()).expect("failed to parse arguments");
 
-        (
-            ManifestSignature::new(
-                &PolicyConfig::from_iter(arguments),
-                AgentNegotiatorsConfig {
-                    rules_manager: RulesManager::load_or_create(
-                        &rules_file,
-                        &whitelist_file,
-                        &cert_dir,
-                    )
-                    .unwrap(),
-                },
-            ),
-            tempdir,
-        )
+        let config = serde_yaml::to_value(ManifestSignatureConfig {
+            policy: PolicyConfig::from_iter(arguments),
+            rules_file,
+            whitelist_file,
+            cert_dir,
+        })
+        .unwrap();
+
+        (ManifestSignature::new(config).unwrap(), tempdir)
     }
 
     #[test]
