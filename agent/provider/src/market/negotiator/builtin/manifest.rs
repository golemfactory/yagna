--- conflicted
+++ resolved
@@ -109,17 +109,10 @@
             }
         };
 
-<<<<<<< HEAD
-        let whitelist_matcher = x.domain_patterns.matchers.clone();
-        //TODO Nones should be errors or config should not wrap stores inside Option
-        let keystore = x.trusted_keys;
-        let rulestore = x.rules_config;
-=======
         let whitelist_matcher = config.domain_patterns.matchers.clone();
         //TODO Nones should be errors or config should not wrap stores inside Option
         let keystore = config.trusted_keys.unwrap_or_default();
         let rulestore = config.rules_config.unwrap_or_default();
->>>>>>> 9dfb3abe
         ManifestSignature {
             enabled,
             keystore,
