<<<<<<< HEAD
use actix::Message;
use anyhow::anyhow;
use serde::{Deserialize, Serialize};
use serde_json::Value;
use serde_yaml;
=======
use std::collections::HashSet;
>>>>>>> 319894aa
use std::ops::Not;
use std::path::PathBuf;
use structopt::StructOpt;

use url::Url;
use ya_agreement_utils::{Error, ProposalView};
use ya_manifest_utils::matching::domain::{
    DomainWhitelistState, DomainsMatcher, SharedDomainMatchers,
};
use ya_manifest_utils::matching::Matcher;
use ya_manifest_utils::policy::{CertPermissions, Keystore, Match, Policy, PolicyConfig};
use ya_manifest_utils::{
    decode_manifest, AppManifest, Feature, CAPABILITIES_PROPERTY,
    DEMAND_MANIFEST_CERT_PERMISSIONS_PROPERTY, DEMAND_MANIFEST_CERT_PROPERTY,
    DEMAND_MANIFEST_PROPERTY, DEMAND_MANIFEST_SIG_ALGORITHM_PROPERTY, DEMAND_MANIFEST_SIG_PROPERTY,
};
use ya_negotiators::component::{RejectReason, Score};
use ya_negotiators::factory::{LoadMode, NegotiatorConfig};
use ya_negotiators::{NegotiationResult, NegotiatorComponent};

use crate::market::negotiator::*;

#[derive(Default)]
pub struct ManifestSignature {
    enabled: bool,
    keystore: Keystore,
    whitelist_matcher: DomainsMatcher,
}

impl NegotiatorComponent for ManifestSignature {
    fn negotiate_step(
        &mut self,
        their: &ProposalView,
        ours: ProposalView,
        score: Score,
    ) -> anyhow::Result<NegotiationResult> {
        if self.enabled.not() {
            return Ok(NegotiationResult::Ready {
                proposal: ours,
                score,
            });
            log::trace!("Manifest signature verification disabled.");
            return acceptance(ours, score);
        }

        let demand = match their.get_property::<String>(DEMAND_MANIFEST_PROPERTY) {
            Ok(manifest_encoded) => match decode_manifest(&manifest_encoded) {
                Ok(manifest) => DemandWithManifest {
                    demand: their,
                    manifest_encoded,
                    manifest,
                },
                Err(e) => return rejection(format!("invalid manifest: {:?}", e)),
            },
            Err(Error::NoKey(_)) => return acceptance(ours, score),
            Err(e) => return rejection(format!("invalid manifest type: {:?}", e)),
        };

        if demand.has_signature() {
            match demand.verify_signature(&self.keystore) {
<<<<<<< HEAD
                Ok(()) => acceptance(ours, score),
                Err(err) => rejection(format!("failed to verify manifest signature: {}", err)),
=======
                Ok(()) => match demand.verify_permissions(&self.keystore) {
                    Ok(_) => acceptance(offer),
                    Err(e) => rejection(format!("certificate permissions verification: {e}")),
                },
                Err(e) => rejection(format!("failed to verify manifest signature: {e}")),
>>>>>>> 319894aa
            }
        } else if demand.requires_signature(&self.whitelist_matcher) {
            rejection("manifest requires signature but it has none".to_string())
        } else {
            log::trace!("No signature required. No signature provided.");
            acceptance(ours, score)
        }
    }

    fn control_event(&mut self, _component: &str, params: Value) -> anyhow::Result<Value> {
        if let Some(event) = serde_json::from_value::<UpdateKeystore>(params.clone()) {
            self.trusted_keys = Keystore::load(event.keystore_path)
                .map_err(|e| anyhow!("Failed to load keystore file: {e}"))?;
        } else if let Some(event) = serde_json::from_value::<UpdateWhitelist>(params) {
            self.whitelist_matcher = DomainsMatcher::load_or_create(&event.whitelist_path)
                .map_err(|e| anyhow!("Failed to load keystore file: {e}"))?;
        }

        // No return value.
        Ok(Value::Null)
    }
}

// Control event sent to negotiator, that should cause Keystore update.
#[derive(Message, Clone, Debug, Serialize, Deserialize)]
#[rtype(result = "anyhow::Result<serde_json::Value>")]
pub struct UpdateKeystore {
    pub keystore_path: PathBuf,
}

// Control event sent to negotiator, that should cause whitelist update.
#[derive(Message, Clone, Debug, Serialize, Deserialize)]
#[rtype(result = "anyhow::Result<serde_json::Value>")]
pub struct UpdateWhitelist {
    pub whitelist_path: PathBuf,
}

impl ManifestSignature {
    pub fn new(config: serde_yaml::Value) -> anyhow::Result<ManifestSignature> {
        let config: PolicyConfig = serde_yaml::from_value(config)?;
        Ok(ManifestSignature::from(config))
    }
}

pub fn policy_from_env() -> anyhow::Result<NegotiatorConfig> {
    // Empty command line arguments, because we want to use ENV fallback
    // or default values if ENV variables are not set.
    let config = PolicyConfig::from_iter_safe(&[""])?;
    Ok(NegotiatorConfig {
        name: "ManifestSignature".to_string(),
        load_mode: LoadMode::StaticLib {
            library: "ya-provider".to_string(),
        },
        params: serde_yaml::to_value(&config)?,
    })
}

impl From<PolicyConfig> for ManifestSignature {
    fn from(config: PolicyConfig) -> Self {
        let policies = config.policy_set();
        let properties = config.trusted_property_map();

        let enabled = if policies
            .contains(&Policy::ManifestSignatureValidation)
            .not()
        {
            false
        } else {
            match properties.get(CAPABILITIES_PROPERTY) {
                Some(Match::Values(vec)) => vec.contains(&Feature::Inet.to_string()).not(),
                Some(Match::All) => false,
                _ => true,
            }
        };

        let whitelist_matcher = config.domain_patterns.matchers.clone();
        let keystore = config.trusted_keys.unwrap_or_default();
        ManifestSignature {
            enabled,
            keystore,
            whitelist_matcher,
        }
    }
}

struct DemandWithManifest<'demand> {
    demand: &'demand ProposalView,
    manifest_encoded: String,
    manifest: AppManifest,
}

impl<'demand> DemandWithManifest<'demand> {
    fn has_signature(&self) -> bool {
        self.demand
            .get_property::<String>(DEMAND_MANIFEST_SIG_PROPERTY)
            .is_ok()
    }

    fn requires_signature(&self, whitelist_matcher: &DomainsMatcher) -> bool {
        let features = self.manifest.features();
        if features.is_empty() {
            log::debug!("No features in demand. Signature not required.");
            return false;
        // Inet is the only feature
        } else if features.contains(&Feature::Inet) && features.len() == 1 {
            if let Some(urls) = self
                .manifest
                .comp_manifest
                .as_ref()
                .and_then(|comp| comp.net.as_ref())
                .and_then(|net| net.inet.as_ref())
                .and_then(|inet| inet.out.as_ref())
                .and_then(|out| out.urls.as_ref())
            {
                let matcher = whitelist_matcher;
                let non_whitelisted_urls: Vec<&str> = urls
                    .iter()
                    .flat_map(Url::host_str)
                    .filter(|domain| matcher.matches(domain).not())
                    .collect();
                if non_whitelisted_urls.is_empty() {
                    log::debug!("Demand does not require signature. Every URL on whitelist");
                    return false;
                }
                log::debug!(
                    "Demand requires signature. Non whitelisted URLs: {:?}",
                    non_whitelisted_urls
                );
                return true;
            }
        }
        log::debug!("Demand requires signature.");
        true
    }

    fn verify_signature(&self, keystore: &Keystore) -> anyhow::Result<()> {
        let sig = self
            .demand
            .get_property::<String>(DEMAND_MANIFEST_SIG_PROPERTY)?;
        log::trace!("sig_hex: {}", sig);
        let sig_alg: String = self
            .demand
            .get_property(DEMAND_MANIFEST_SIG_ALGORITHM_PROPERTY)?;
        log::trace!("sig_alg: {}", sig_alg);
        let cert: String = self.demand.get_property(DEMAND_MANIFEST_CERT_PROPERTY)?;
        log::trace!("cert: {}", cert);
        log::trace!("manifest: {}", &self.manifest_encoded);
        keystore.verify_signature(cert, sig, sig_alg, &self.manifest_encoded)
    }

    fn verify_permissions(&self, keystore: &Keystore) -> anyhow::Result<()> {
        let mut required = required_permissions(&self.manifest.features());
        let cert: String = self.demand.get_property(DEMAND_MANIFEST_CERT_PROPERTY)?;

        if self
            .demand
            .get_property::<String>(DEMAND_MANIFEST_CERT_PERMISSIONS_PROPERTY)
            .is_ok()
        {
            // Verification of certificate permissions defined in demand is NYI.
            // To make Provider accept Demand containig Certificates Permissions it is required to
            // add Certificate with "unverified-permissions-chain" permission into the keystore.
            required.push(CertPermissions::UnverifiedPermissionsChain);
        }

        keystore.verify_permissions(&cert, required)
    }
}

fn required_permissions(features: &HashSet<Feature>) -> Vec<CertPermissions> {
    features
        .iter()
        .filter_map(|feature| match feature {
            Feature::Inet => Some(CertPermissions::OutboundManifest),
            _ => None,
        })
        .collect()
}

fn rejection(message: String) -> anyhow::Result<NegotiationResult> {
    Ok(NegotiationResult::Reject {
        reason: RejectReason::new(message),
        is_final: true,
    })
}

fn acceptance(offer: ProposalView, score: Score) -> anyhow::Result<NegotiationResult> {
    Ok(NegotiationResult::Ready {
        proposal: offer,
        score,
    })
}

#[cfg(test)]
mod tests {
    use super::*;
    use structopt::StructOpt;

    fn build_policy<S: AsRef<str>>(args: S) -> ManifestSignature {
        let arguments = shlex::split(args.as_ref()).expect("failed to parse arguments");
        PolicyConfig::from_iter(arguments).into()
    }

    #[test]
    fn parse_signature_policy() {
        let policy = build_policy(
            "TEST \
            --policy-disable-component all \
            --policy-trust-property property=value1,value2",
        );
        assert!(!policy.enabled);

        let policy = build_policy(
            "TEST \
            --policy-disable-component manifest_signature_validation \
            --policy-trust-property property=value1,value2",
        );
        assert!(!policy.enabled);

        let policy = build_policy(format!(
            "TEST \
            --policy-disable-component manifest_signature_validation \
            --policy-trust-property {}",
            CAPABILITIES_PROPERTY
        ));
        assert!(!policy.enabled);

        let policy = build_policy(format!(
            "TEST \
            --policy-disable-component manifest_signature_validation \
            --policy-trust-property {}={}",
            CAPABILITIES_PROPERTY,
            Feature::Inet
        ));
        assert!(!policy.enabled);

        let policy = build_policy(format!(
            "TEST \
            --policy-trust-property {}={}",
            CAPABILITIES_PROPERTY,
            Feature::Inet
        ));
        assert!(!policy.enabled);

        let policy = build_policy(&format!(
            "TEST \
            --policy-trust-property {}",
            CAPABILITIES_PROPERTY
        ));
        assert!(!policy.enabled);

        let policy = build_policy(
            "TEST \
            --policy-trust-property property=value1,value2",
        );
        assert!(policy.enabled);

        let policy = build_policy(
            "TEST \
            --policy-trust-property property",
        );
        assert!(policy.enabled);

        let policy = build_policy("TEST");
        assert!(policy.enabled);
    }
}<|MERGE_RESOLUTION|>--- conflicted
+++ resolved
@@ -1,12 +1,9 @@
-<<<<<<< HEAD
 use actix::Message;
 use anyhow::anyhow;
 use serde::{Deserialize, Serialize};
 use serde_json::Value;
 use serde_yaml;
-=======
 use std::collections::HashSet;
->>>>>>> 319894aa
 use std::ops::Not;
 use std::path::PathBuf;
 use structopt::StructOpt;
@@ -67,16 +64,11 @@
 
         if demand.has_signature() {
             match demand.verify_signature(&self.keystore) {
-<<<<<<< HEAD
-                Ok(()) => acceptance(ours, score),
-                Err(err) => rejection(format!("failed to verify manifest signature: {}", err)),
-=======
                 Ok(()) => match demand.verify_permissions(&self.keystore) {
-                    Ok(_) => acceptance(offer),
+                    Ok(_) => acceptance(ours, score),
                     Err(e) => rejection(format!("certificate permissions verification: {e}")),
                 },
                 Err(e) => rejection(format!("failed to verify manifest signature: {e}")),
->>>>>>> 319894aa
             }
         } else if demand.requires_signature(&self.whitelist_matcher) {
             rejection("manifest requires signature but it has none".to_string())
