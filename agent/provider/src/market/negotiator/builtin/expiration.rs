--- conflicted
+++ resolved
@@ -108,15 +108,9 @@
         mut ours: ProposalView,
         score: Score,
     ) -> Result<NegotiationResult> {
-<<<<<<< HEAD
         let req_deadline = debit_deadline_from(their)?;
         let our_deadline = debit_deadline_from(&ours)?;
         let req_expiration = proposal_expiration_from(&their)?;
-=======
-        let req_deadline = debit_deadline_from(demand)?;
-        let our_deadline = debit_deadline_from(&offer)?;
-        let req_expiration = proposal_expiration_from(demand)?;
->>>>>>> 3a49f1b7
 
         // Let's check if Requestor is able to accept DebitNotes.
         let max_expiration_delta = match &req_deadline {
@@ -152,15 +146,9 @@
             // Both Provider and Requestor support DebitNotes acceptance. We must
             // negotiate until we will agree to the same value.
             (Some(req_deadline), Some(our_deadline)) => {
-<<<<<<< HEAD
-                if req_deadline > our_deadline {
-                    NegotiationResult::Reject {
-                        reason: RejectReason::new(format!(
-=======
                 match req_deadline.cmp(&our_deadline) {
                     std::cmp::Ordering::Greater => NegotiationResult::Reject {
-                        message: format!(
->>>>>>> 3a49f1b7
+                        reason: RejectReason::new(format!(
                             "DebitNote acceptance deadline should be less than {}.",
                             self.accept_timeout.display()
                         )),
@@ -168,64 +156,37 @@
                     },
                     std::cmp::Ordering::Equal => {
                         // We agree with Requestor to the same deadline.
-                        NegotiationResult::Ready { offer }
+                        NegotiationResult::Ready {
+                            proposal: ours,
+                            score,
+                        }
                     }
-<<<<<<< HEAD
-                } else if req_deadline == our_deadline {
-                    // We agree with Requestor to the same deadline.
-                    NegotiationResult::Ready {
-                        proposal: ours,
-                        score,
-                    }
-                } else {
-                    // Below certain timeout it is impossible for Requestor to accept DebitNotes.
-                    if req_deadline.num_seconds() < self.min_deadline {
-                        return Ok(NegotiationResult::Reject {
-                            reason: RejectReason::new(format!(
-                                "To low DebitNotes timeout: {}",
-                                req_deadline.display()
-                            )),
-                            is_final: true,
-                        });
-                    }
-
-                    // Requestor proposed better deadline, than we required.
-                    // We are expected to set property to the same value if we agree.
-                    let deadline_prop = ours
-                        .pointer_mut(DEBIT_NOTE_ACCEPT_TIMEOUT_PROPERTY)
-                        .unwrap();
-                    *deadline_prop = serde_json::Value::Number(req_deadline.num_seconds().into());
-
-                    // Since we changed our proposal, we can't return `Ready`.
-                    NegotiationResult::Negotiating {
-                        proposal: ours,
-                        score,
-                    }
-=======
                     std::cmp::Ordering::Less => {
                         // Below certain timeout it is impossible for Requestor to accept DebitNotes.
                         if req_deadline.num_seconds() < self.min_deadline {
                             return Ok(NegotiationResult::Reject {
-                                message: format!(
+                                reason: RejectReason::new(format!(
                                     "To low DebitNotes timeout: {}",
                                     req_deadline.display()
-                                ),
+                                )),
                                 is_final: true,
                             });
                         }
 
                         // Requestor proposed better deadline, than we required.
                         // We are expected to set property to the same value if we agree.
-                        let deadline_prop = offer
+                        let deadline_prop = ours
                             .pointer_mut(DEBIT_NOTE_ACCEPT_TIMEOUT_PROPERTY)
                             .unwrap();
                         *deadline_prop =
                             serde_json::Value::Number(req_deadline.num_seconds().into());
 
                         // Since we changed our proposal, we can't return `Ready`.
-                        NegotiationResult::Negotiating { offer }
+                        NegotiationResult::Negotiating {
+                            proposal: ours,
+                            score,
+                        }
                     }
->>>>>>> 3a49f1b7
                 }
             }
             // Requestor doesn't support DebitNotes acceptance, so we should
