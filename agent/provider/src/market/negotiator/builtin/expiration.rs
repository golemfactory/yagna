use anyhow::{anyhow, Result};
use chrono::{DateTime, Duration, TimeZone, Utc};
use humantime;
use serde::{Deserialize, Serialize};
use structopt::StructOpt;

use ya_agreement_utils::{Error, OfferTemplate, ProposalView};
use ya_negotiators::component::{RejectReason, Score};
use ya_negotiators::factory::{LoadMode, NegotiatorConfig};
use ya_negotiators::{NegotiationResult, NegotiatorComponent};

use crate::display::EnableDisplay;

/// Negotiator that can reject Requestors, that request too long Agreement
/// expiration time. Expiration limit can be different in case, when Requestor
/// promises to accept DebitNotes in deadline specified in Agreement.
pub struct LimitExpiration {
    min_expiration: Duration,
    max_expiration: Duration,

    /// DebitNote acceptance timeout. Base point for negotiations.
    accept_timeout: Duration,
    /// If Requestor doesn't promise to accept DebitNotes, this alternative max_expiration will be used.
    max_expiration_without_deadline: Duration,

    /// Minimal DebitNote acceptance timeout.
    min_deadline: i64,
}

pub static DEBIT_NOTE_ACCEPT_TIMEOUT_PROPERTY: &str =
    "/golem/com/payment/debit-notes/accept-timeout?";
pub static AGREEMENT_EXPIRATION_PROPERTY: &str = "/golem/srv/comp/expiration";

// TODO: We should unify properties access in agreement-utils, because it is annoying to use both forms.
pub static DEBIT_NOTE_ACCEPT_TIMEOUT_PROPERTY_FLAT: &str =
    "golem.com.payment.debit-notes.accept-timeout?";

// Note: Tests are using this.
#[allow(dead_code)]
pub static AGREEMENT_EXPIRATION_PROPERTY_FLAT: &str = "golem.srv.comp.expiration";

/// Configuration for LimitAgreements Negotiator.
#[derive(StructOpt, Clone, Debug, Serialize, Deserialize)]
pub struct Config {
    #[serde(with = "humantime_serde")]
    #[structopt(long, env, parse(try_from_str = humantime::parse_duration), default_value = "5min")]
    pub min_agreement_expiration: std::time::Duration,
    #[serde(with = "humantime_serde")]
    #[structopt(long, env, parse(try_from_str = humantime::parse_duration), default_value = "10h")]
    pub max_agreement_expiration: std::time::Duration,
    #[serde(with = "humantime_serde")]
    #[structopt(long, env, parse(try_from_str = humantime::parse_duration), default_value = "30min")]
    pub max_agreement_expiration_without_deadline: std::time::Duration,
    #[serde(with = "humantime_serde")]
    #[structopt(long, env, parse(try_from_str = humantime::parse_duration), default_value = "4min")]
    pub debit_note_acceptance_deadline: std::time::Duration,
}

impl LimitExpiration {
    pub fn new(config: serde_yaml::Value) -> anyhow::Result<LimitExpiration> {
        let config: Config = serde_yaml::from_value(config)?;
        let component = LimitExpiration {
            min_expiration: chrono::Duration::from_std(config.min_agreement_expiration)?,
            max_expiration: chrono::Duration::from_std(config.max_agreement_expiration)?,
            accept_timeout: chrono::Duration::from_std(config.debit_note_acceptance_deadline)?,
            max_expiration_without_deadline: chrono::Duration::from_std(
                config.max_agreement_expiration_without_deadline,
            )?,
            min_deadline: 5,
        };

        if component.accept_timeout.num_seconds() < component.min_deadline {
            return Err(anyhow!(
                "To low DebitNotes deadline: {}",
                component.accept_timeout.display()
            ));
        }

        Ok(component)
    }
}

fn proposal_expiration_from(proposal: &ProposalView) -> Result<DateTime<Utc>> {
    let value = proposal
        .pointer(AGREEMENT_EXPIRATION_PROPERTY)
        .ok_or_else(|| anyhow::anyhow!("Missing expiration key in Proposal"))?
        .clone();
    let timestamp: i64 = serde_json::from_value(value)?;

    match Utc.timestamp_millis_opt(timestamp) {
        chrono::LocalResult::Single(t) => Ok(t),
        _ => Err(anyhow!("Cannot make DateTime from timestamp {timestamp}")),
    }
}

fn debit_deadline_from(proposal: &ProposalView) -> Result<Option<Duration>> {
    match proposal.pointer_typed::<u32>(DEBIT_NOTE_ACCEPT_TIMEOUT_PROPERTY) {
        // Requestor is able to accept DebitNotes, because he set this property.
        Ok(deadline) => Ok(Some(Duration::seconds(deadline as i64))),
        // If he didn't set this property, he is unable to accept DebitNotes.
        Err(Error::NoKey { .. }) => Ok(None),
        // Property has invalid type. We shouldn't continue negotiations, since
        // Requestor probably doesn't understand specification.
        Err(e) => Err(e.into()),
    }
}

impl NegotiatorComponent for LimitExpiration {
    fn negotiate_step(
        &mut self,
        their: &ProposalView,
        mut ours: ProposalView,
        score: Score,
    ) -> Result<NegotiationResult> {
        let req_deadline = debit_deadline_from(their)?;
        let our_deadline = debit_deadline_from(&ours)?;
        let req_expiration = proposal_expiration_from(&their)?;

        // Let's check if Requestor is able to accept DebitNotes.
        let max_expiration_delta = match &req_deadline {
            Some(_) => self.max_expiration,
            None => self.max_expiration_without_deadline,
        };

        let now = Utc::now();
        let max_expiration = now + max_expiration_delta;
        let min_expiration = now + self.min_expiration;

        let too_late = req_expiration < min_expiration;
        let too_soon = req_expiration > max_expiration;
        if too_soon || too_late {
            log::info!(
                "Negotiator: Reject proposal [{}] due to expiration limits.",
                their.id
            );

            return Ok(NegotiationResult::Reject {
                reason: RejectReason::new(format!(
                    "Proposal expires at: {} which is less than {} or more than {} from now",
                    req_expiration,
                    self.min_expiration.display(),
                    max_expiration_delta.display()
                )),
                is_final: too_late, // when it's too soon we could try later
            });
        };

        // Maybe we negotiated different deadline in previous negotiation iteration?
        Ok(match (req_deadline, our_deadline) {
            // Both Provider and Requestor support DebitNotes acceptance. We must
            // negotiate until we will agree to the same value.
            (Some(req_deadline), Some(our_deadline)) => {
                match req_deadline.cmp(&our_deadline) {
                    std::cmp::Ordering::Greater => NegotiationResult::Reject {
                        reason: RejectReason::new(format!(
                            "DebitNote acceptance deadline should be less than {}.",
                            self.accept_timeout.display()
                        )),
                        is_final: true,
                    },
                    std::cmp::Ordering::Equal => {
                        // We agree with Requestor to the same deadline.
                        NegotiationResult::Ready {
                            proposal: ours,
                            score,
                        }
                    }
                    std::cmp::Ordering::Less => {
                        // Below certain timeout it is impossible for Requestor to accept DebitNotes.
                        if req_deadline.num_seconds() < self.min_deadline {
                            return Ok(NegotiationResult::Reject {
                                reason: RejectReason::new(format!(
                                    "To low DebitNotes timeout: {}",
                                    req_deadline.display()
                                )),
                                is_final: true,
                            });
                        }

                        // Requestor proposed better deadline, than we required.
                        // We are expected to set property to the same value if we agree.
                        let deadline_prop = ours
                            .pointer_mut(DEBIT_NOTE_ACCEPT_TIMEOUT_PROPERTY)
                            .unwrap();
                        *deadline_prop =
                            serde_json::Value::Number(req_deadline.num_seconds().into());

                        // Since we changed our proposal, we can't return `Ready`.
                        NegotiationResult::Negotiating {
                            proposal: ours,
                            score,
                        }
                    }
                }
            }
            // Requestor doesn't support DebitNotes acceptance, so we should
            // remove our property from Proposal to match with his.
            (None, Some(_)) => {
                ours.remove_property(DEBIT_NOTE_ACCEPT_TIMEOUT_PROPERTY)?;
                NegotiationResult::Negotiating {
                    proposal: ours,
                    score,
                }
            }
            // We agree with Requestor, that he won't accept DebitNotes.
            (None, None) => NegotiationResult::Ready {
                proposal: ours,
                score,
            },
            _ => return Err(anyhow!("Shouldn't be in this state.")),
        })
    }

    fn fill_template(&mut self, mut template: OfferTemplate) -> Result<OfferTemplate> {
        template.set_property(
            DEBIT_NOTE_ACCEPT_TIMEOUT_PROPERTY_FLAT,
            serde_json::Value::Number(self.accept_timeout.num_seconds().into()),
        );
        Ok(template)
    }
}

impl Config {
    pub fn from_env() -> Result<NegotiatorConfig> {
        // Empty command line arguments, because we want to use ENV fallback
        // or default values if ENV variables are not set.
        let config = Config::from_iter_safe(&[""])?;
        Ok(NegotiatorConfig {
            name: "LimitExpiration".to_string(),
            load_mode: LoadMode::StaticLib {
                library: "ya-provider".to_string(),
            },
            params: serde_yaml::to_value(&config)?,
        })
    }
}

#[cfg(test)]
mod test_expiration_negotiator {
    use super::*;

    use ya_agreement_utils::agreement::expand;
<<<<<<< HEAD
    use ya_agreement_utils::{InfNodeInfo, NodeInfo, OfferDefinition, OfferTemplate, ServiceInfo};
=======
    use ya_agreement_utils::{InfNodeInfo, NodeInfo, OfferTemplate, ServiceInfo};
>>>>>>> 822e3732
    use ya_client_model::market::proposal::State;

    fn expiration_config() -> serde_yaml::Value {
        serde_yaml::to_value(&Config {
            min_agreement_expiration: std::time::Duration::from_secs(5 * 60),
            max_agreement_expiration: std::time::Duration::from_secs(30 * 60),
            max_agreement_expiration_without_deadline: std::time::Duration::from_secs(10 * 60),
            debit_note_acceptance_deadline: std::time::Duration::from_secs(120),
        })
        .unwrap()
    }

    fn properties_to_proposal(value: serde_json::Value) -> ProposalView {
        ProposalView {
            content: OfferTemplate {
                properties: expand(value),
                constraints: "()".to_string(),
            },
            id: "2332850934yer".to_string(),
            issuer: Default::default(),
            state: State::Initial,
            timestamp: Utc::now(),
        }
    }

    fn example_offer() -> OfferTemplate {
        OfferDefinition {
            node_info: NodeInfo::with_name("nanana"),
            srv_info: ServiceInfo::new(InfNodeInfo::default(), serde_json::Value::Null),
            com_info: Default::default(),
            offer: OfferTemplate::default(),
        }
        .into_template()
    }

    trait ToProposal {
        fn to_proposal(self) -> ProposalView;
    }

    impl ToProposal for OfferTemplate {
        fn to_proposal(self) -> ProposalView {
            let template = self.into_template();
            ProposalView {
                content: OfferTemplate {
<<<<<<< HEAD
                    properties: expand(self.properties),
                    constraints: self.constraints,
=======
                    properties: expand(template.properties),
                    constraints: template.constraints,
>>>>>>> 822e3732
                },
                id: "sagdshgdfgd".to_string(),
                issuer: Default::default(),
                state: State::Initial,
                timestamp: Utc::now(),
            }
        }
    }

    /// Negotiator accepts lower deadline (which is better for him) and
    /// adjusts his property to match Requestor's.
    /// Provider should use `max_agreement_expiration` value, when checking expiration.
    #[test]
    fn test_lower_deadline() {
        let config = expiration_config();
        let mut negotiator = LimitExpiration::new(config).unwrap();

        let offer_proposal = negotiator
            .fill_template(example_offer())
            .unwrap()
            .to_proposal();

        let proposal = properties_to_proposal(serde_json::json!({
            AGREEMENT_EXPIRATION_PROPERTY_FLAT: (Utc::now() + Duration::minutes(15)).timestamp_millis(),
            DEBIT_NOTE_ACCEPT_TIMEOUT_PROPERTY_FLAT: 50,
        }));

        match negotiator
            .negotiate_step(&proposal, offer_proposal, Score::default())
            .unwrap()
        {
            // Negotiator is expected to take better proposal and change adjust property.
            NegotiationResult::Negotiating {
                proposal: offer, ..
            } => {
                assert_eq!(
                    debit_deadline_from(&offer).unwrap().unwrap(),
                    Duration::seconds(50)
                )
            }
            result => panic!("Expected NegotiationResult::Negotiating. Got: {:?}", result),
        }
    }

    /// Negotiator rejects Proposals with deadline greater than he expects.
    #[test]
    fn test_greater_deadline() {
        let config = expiration_config();
        let mut negotiator = LimitExpiration::new(config).unwrap();

        let offer_proposal = negotiator
            .fill_template(example_offer())
            .unwrap()
            .to_proposal();

        let proposal = properties_to_proposal(serde_json::json!({
            AGREEMENT_EXPIRATION_PROPERTY_FLAT: (Utc::now() + Duration::minutes(7)).timestamp_millis(),
            DEBIT_NOTE_ACCEPT_TIMEOUT_PROPERTY_FLAT: 130,
        }));

        match negotiator
            .negotiate_step(&proposal, offer_proposal, Score::default())
            .unwrap()
        {
            NegotiationResult::Reject { reason, is_final } => {
                assert!(reason
                    .message
                    .contains("DebitNote acceptance deadline should be less than"));
                assert!(is_final)
            }
            result => panic!("Expected NegotiationResult::Reject. Got: {:?}", result),
        }
    }

    /// Negotiator accepts the same deadline property. Negotiation is ready
    /// to create Agreement from this Proposal.
    #[test]
    fn test_equal_deadline() {
        let config = expiration_config();
        let mut negotiator = LimitExpiration::new(config).unwrap();

        let offer_proposal = negotiator
            .fill_template(example_offer())
            .unwrap()
            .to_proposal();

        let proposal = properties_to_proposal(serde_json::json!({
            AGREEMENT_EXPIRATION_PROPERTY_FLAT: (Utc::now() + Duration::minutes(7)).timestamp_millis(),
            DEBIT_NOTE_ACCEPT_TIMEOUT_PROPERTY_FLAT: 120,
        }));

        match negotiator
            .negotiate_step(&proposal, offer_proposal, Score::default())
            .unwrap()
        {
            NegotiationResult::Ready {
                proposal: offer, ..
            } => {
                assert_eq!(
                    debit_deadline_from(&offer).unwrap().unwrap(),
                    Duration::seconds(120)
                )
            }
            result => panic!("Expected NegotiationResult::Ready. Got: {:?}", result),
        }
    }

    /// Requestor doesn't declare that he is able to accept DebitNotes, but demands
    /// to high expirations time.
    /// Provider should use `max_agreement_expiration_without_deadline` config
    /// value for expiration in this case and reject Proposal.
    #[test]
    fn test_requestor_doesnt_accept_debit_notes_to_high_expiration() {
        let config = expiration_config();
        let mut negotiator = LimitExpiration::new(config).unwrap();

        let offer_proposal = negotiator
            .fill_template(example_offer())
            .unwrap()
            .to_proposal();

        let proposal = properties_to_proposal(serde_json::json!({
            AGREEMENT_EXPIRATION_PROPERTY_FLAT: (Utc::now() + Duration::minutes(15)).timestamp_millis(),
        }));

        match negotiator
            .negotiate_step(&proposal, offer_proposal, Score::default())
            .unwrap()
        {
            NegotiationResult::Reject { reason, is_final } => {
                assert!(reason.message.contains("Proposal expires at"));
                assert!(!is_final)
            }
            result => panic!("Expected NegotiationResult::Reject. Got: {:?}", result),
        }
    }

    /// Requestor isn't able to accept DebitNotes, but he sets expirations below
    /// Provider's limit.
    /// Property related to DebitNotes deadline should be removed. Provider should
    /// return Negotiating state, because he had to remove property.
    #[test]
    fn test_requestor_doesnt_accept_debit_notes_expiration_ok() {
        let config = expiration_config();
        let mut negotiator = LimitExpiration::new(config).unwrap();

        let offer_proposal = negotiator
            .fill_template(example_offer())
            .unwrap()
            .to_proposal();

        let proposal = properties_to_proposal(serde_json::json!({
            AGREEMENT_EXPIRATION_PROPERTY_FLAT: (Utc::now() + Duration::minutes(7)).timestamp_millis(),
        }));

        match negotiator
            .negotiate_step(&proposal, offer_proposal, Score::default())
            .unwrap()
        {
            NegotiationResult::Negotiating {
                proposal: offer, ..
            } => {
                assert!(debit_deadline_from(&offer).unwrap().is_none())
            }
            result => panic!("Expected NegotiationResult::Negotiating. Got: {:?}", result),
        }
    }
}<|MERGE_RESOLUTION|>--- conflicted
+++ resolved
@@ -240,11 +240,7 @@
     use super::*;
 
     use ya_agreement_utils::agreement::expand;
-<<<<<<< HEAD
     use ya_agreement_utils::{InfNodeInfo, NodeInfo, OfferDefinition, OfferTemplate, ServiceInfo};
-=======
-    use ya_agreement_utils::{InfNodeInfo, NodeInfo, OfferTemplate, ServiceInfo};
->>>>>>> 822e3732
     use ya_client_model::market::proposal::State;
 
     fn expiration_config() -> serde_yaml::Value {
@@ -289,13 +285,8 @@
             let template = self.into_template();
             ProposalView {
                 content: OfferTemplate {
-<<<<<<< HEAD
-                    properties: expand(self.properties),
-                    constraints: self.constraints,
-=======
                     properties: expand(template.properties),
                     constraints: template.constraints,
->>>>>>> 822e3732
                 },
                 id: "sagdshgdfgd".to_string(),
                 issuer: Default::default(),
