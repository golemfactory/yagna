use anyhow::{anyhow, Result};
use chrono::{DateTime, Duration, TimeZone, Utc};
use humantime;
use serde::{Deserialize, Serialize};
use structopt::StructOpt;

use ya_agreement_utils::{Error, OfferTemplate, ProposalView};
use ya_negotiators::component::{RejectReason, Score};
use ya_negotiators::factory::{LoadMode, NegotiatorConfig};
use ya_negotiators::{NegotiationResult, NegotiatorComponent};

use crate::display::EnableDisplay;

/// Negotiator that can reject Requestors, that request too long Agreement
/// expiration time. Expiration limit can be different in case, when Requestor
/// promises to accept DebitNotes in deadline specified in Agreement.
pub struct LimitExpiration {
    min_expiration: Duration,
    max_expiration: Duration,

    /// DebitNote acceptance timeout. Base point for negotiations.
    accept_timeout: Duration,
    /// If Requestor doesn't promise to accept DebitNotes, this alternative max_expiration will be used.
    max_expiration_without_deadline: Duration,

    /// Minimal DebitNote acceptance timeout.
    min_deadline: i64,
}

pub static DEBIT_NOTE_ACCEPT_TIMEOUT_PROPERTY: &'static str =
    "/golem/com/payment/debit-notes/accept-timeout?";
pub static AGREEMENT_EXPIRATION_PROPERTY: &'static str = "/golem/srv/comp/expiration";

// TODO: We should unify properties access in agreement-utils, because it is annoying to use both forms.
pub static DEBIT_NOTE_ACCEPT_TIMEOUT_PROPERTY_FLAT: &'static str =
    "golem.com.payment.debit-notes.accept-timeout?";

// Note: Tests are using this.
#[allow(dead_code)]
pub static AGREEMENT_EXPIRATION_PROPERTY_FLAT: &'static str = "golem.srv.comp.expiration";

/// Configuration for LimitAgreements Negotiator.
#[derive(StructOpt, Clone, Debug, Serialize, Deserialize)]
pub struct Config {
    #[serde(with = "humantime_serde")]
    #[structopt(long, env, parse(try_from_str = humantime::parse_duration), default_value = "5min")]
    pub min_agreement_expiration: std::time::Duration,
    #[serde(with = "humantime_serde")]
    #[structopt(long, env, parse(try_from_str = humantime::parse_duration), default_value = "10h")]
    pub max_agreement_expiration: std::time::Duration,
    #[serde(with = "humantime_serde")]
    #[structopt(long, env, parse(try_from_str = humantime::parse_duration), default_value = "30min")]
    pub max_agreement_expiration_without_deadline: std::time::Duration,
    #[serde(with = "humantime_serde")]
    #[structopt(long, env, parse(try_from_str = humantime::parse_duration), default_value = "4min")]
    pub debit_note_acceptance_deadline: std::time::Duration,
}

impl LimitExpiration {
    pub fn new(config: serde_yaml::Value) -> anyhow::Result<LimitExpiration> {
        let config: Config = serde_yaml::from_value(config)?;
        let component = LimitExpiration {
            min_expiration: chrono::Duration::from_std(config.min_agreement_expiration)?,
            max_expiration: chrono::Duration::from_std(config.max_agreement_expiration)?,
            accept_timeout: chrono::Duration::from_std(config.debit_note_acceptance_deadline)?,
            max_expiration_without_deadline: chrono::Duration::from_std(
                config.max_agreement_expiration_without_deadline,
            )?,
            min_deadline: 5,
        };

        if component.accept_timeout.num_seconds() < component.min_deadline {
            return Err(anyhow!(
                "To low DebitNotes deadline: {}",
                component.accept_timeout.display()
            ));
        }

        Ok(component)
    }
}

fn proposal_expiration_from(proposal: &ProposalView) -> Result<DateTime<Utc>> {
    let value = proposal
        .pointer(AGREEMENT_EXPIRATION_PROPERTY)
        .ok_or_else(|| anyhow::anyhow!("Missing expiration key in Proposal"))?
        .clone();
    let timestamp: i64 = serde_json::from_value(value)?;
    Ok(Utc.timestamp_millis(timestamp))
}

fn debit_deadline_from(proposal: &ProposalView) -> Result<Option<Duration>> {
    match proposal.pointer_typed::<u32>(DEBIT_NOTE_ACCEPT_TIMEOUT_PROPERTY) {
        // Requestor is able to accept DebitNotes, because he set this property.
        Ok(deadline) => Ok(Some(Duration::seconds(deadline as i64))),
        // If he didn't set this property, he is unable to accept DebitNotes.
        Err(Error::NoKey { .. }) => Ok(None),
        // Property has invalid type. We shouldn't continue negotiations, since
        // Requestor probably doesn't understand specification.
        Err(e) => Err(e.into()),
    }
}

impl NegotiatorComponent for LimitExpiration {
    fn negotiate_step(
        &mut self,
        their: &ProposalView,
        mut ours: ProposalView,
        score: Score,
    ) -> anyhow::Result<NegotiationResult> {
        let req_deadline = debit_deadline_from(their)?;
        let our_deadline = debit_deadline_from(&ours)?;
        let req_expiration = proposal_expiration_from(&their)?;

        // Let's check if Requestor is able to accept DebitNotes.
        let max_expiration_delta = match &req_deadline {
            Some(_) => self.max_expiration,
            None => self.max_expiration_without_deadline,
        };

        let now = Utc::now();
        let max_expiration = now + max_expiration_delta;
        let min_expiration = now + self.min_expiration;

        let too_late = req_expiration < min_expiration;
        let too_soon = req_expiration > max_expiration;
        if too_soon || too_late {
            log::info!(
                "Negotiator: Reject proposal [{}] due to expiration limits.",
                their.id
            );

            return Ok(NegotiationResult::Reject {
                reason: RejectReason::new(format!(
                    "Proposal expires at: {} which is less than {} or more than {} from now",
                    req_expiration,
                    self.min_expiration.display(),
                    max_expiration_delta.display()
                )),
                is_final: too_late, // when it's too soon we could try later
            });
        };

        // Maybe we negotiated different deadline in previous negotiation iteration?
        Ok(match (req_deadline, our_deadline) {
            // Both Provider and Requestor support DebitNotes acceptance. We must
            // negotiate until we will agree to the same value.
            (Some(req_deadline), Some(our_deadline)) => {
                if req_deadline > our_deadline {
                    NegotiationResult::Reject {
                        reason: RejectReason::new(format!(
                            "DebitNote acceptance deadline should be less than {}.",
<<<<<<< HEAD
                            self.payment_deadline.display()
                        )),
=======
                            self.accept_timeout.display()
                        ),
>>>>>>> f9e0b377
                        is_final: true,
                    }
                } else if req_deadline == our_deadline {
                    // We agree with Requestor to the same deadline.
                    NegotiationResult::Ready {
                        proposal: ours,
                        score,
                    }
                } else {
                    // Below certain timeout it is impossible for Requestor to accept DebitNotes.
                    if req_deadline.num_seconds() < self.min_deadline {
                        return Ok(NegotiationResult::Reject {
                            reason: RejectReason::new(format!(
                                "To low DebitNotes timeout: {}",
                                req_deadline.display()
                            )),
                            is_final: true,
                        });
                    }

                    // Requestor proposed better deadline, than we required.
                    // We are expected to set property to the same value if we agree.
                    let deadline_prop = ours
                        .pointer_mut(DEBIT_NOTE_ACCEPT_TIMEOUT_PROPERTY)
                        .unwrap();
                    *deadline_prop = serde_json::Value::Number(req_deadline.num_seconds().into());

                    // Since we changed our proposal, we can't return `Ready`.
                    NegotiationResult::Negotiating {
                        proposal: ours,
                        score,
                    }
                }
            }
            // Requestor doesn't support DebitNotes acceptance, so we should
            // remove our property from Proposal to match with his.
            (None, Some(_)) => {
                ours.remove_property(DEBIT_NOTE_ACCEPT_TIMEOUT_PROPERTY)?;
                NegotiationResult::Negotiating {
                    proposal: ours,
                    score,
                }
            }
            // We agree with Requestor, that he won't accept DebitNotes.
            (None, None) => NegotiationResult::Ready {
                proposal: ours,
                score,
            },
            _ => return Err(anyhow!("Shouldn't be in this state.")),
        })
    }

    fn fill_template(&mut self, mut template: OfferTemplate) -> anyhow::Result<OfferTemplate> {
        template.set_property(
            DEBIT_NOTE_ACCEPT_TIMEOUT_PROPERTY_FLAT,
            serde_json::Value::Number(self.accept_timeout.num_seconds().into()),
        );
        Ok(template)
    }
}

impl Config {
    pub fn from_env() -> anyhow::Result<NegotiatorConfig> {
        // Empty command line arguments, because we want to use ENV fallback
        // or default values if ENV variables are not set.
        let config = Config::from_iter_safe(&[""])?;
        Ok(NegotiatorConfig {
            name: "LimitExpiration".to_string(),
            load_mode: LoadMode::StaticLib {
                library: "ya-provider".to_string(),
            },
            params: serde_yaml::to_value(&config)?,
        })
    }
}

#[cfg(test)]
mod test_expiration_negotiator {
    use super::*;
    use ya_agreement_utils::agreement::expand;
    use ya_agreement_utils::{InfNodeInfo, NodeInfo, OfferDefinition, OfferTemplate, ServiceInfo};
    use ya_client_model::market::proposal::State;

    fn expiration_config() -> serde_yaml::Value {
        serde_yaml::to_value(&Config {
            min_agreement_expiration: std::time::Duration::from_secs(5 * 60),
            max_agreement_expiration: std::time::Duration::from_secs(30 * 60),
            max_agreement_expiration_without_deadline: std::time::Duration::from_secs(10 * 60),
            debit_note_acceptance_deadline: std::time::Duration::from_secs(120),
        })
        .unwrap()
    }

    fn properties_to_proposal(value: serde_json::Value) -> ProposalView {
        ProposalView {
            content: OfferTemplate {
                properties: expand(value),
                constraints: "()".to_string(),
            },
            id: "2332850934yer".to_string(),
            issuer: Default::default(),
            state: State::Initial,
            timestamp: Utc::now(),
        }
    }

    fn example_offer() -> OfferTemplate {
        OfferDefinition {
            node_info: NodeInfo::with_name("nanana"),
            srv_info: ServiceInfo::new(InfNodeInfo::default(), serde_json::Value::Null),
            com_info: Default::default(),
            offer: OfferTemplate::default(),
        }
        .into_template()
    }

    trait ToProposal {
        fn to_proposal(self) -> ProposalView;
    }

    impl ToProposal for OfferTemplate {
        fn to_proposal(self) -> ProposalView {
            ProposalView {
                content: OfferTemplate {
                    properties: expand(self.properties),
                    constraints: self.constraints,
                },
                id: "sagdshgdfgd".to_string(),
                issuer: Default::default(),
                state: State::Initial,
                timestamp: Utc::now(),
            }
        }
    }

    /// Negotiator accepts lower deadline (which is better for him) and
    /// adjusts his property to match Requestor's.
    /// Provider should use `max_agreement_expiration` value, when checking expiration.
    #[test]
    fn test_lower_deadline() {
        let config = expiration_config();
        let mut negotiator = LimitExpiration::new(config).unwrap();

        let offer_proposal = negotiator
            .fill_template(example_offer())
            .unwrap()
            .to_proposal();

        let proposal = properties_to_proposal(serde_json::json!({
            AGREEMENT_EXPIRATION_PROPERTY_FLAT: (Utc::now() + Duration::minutes(15)).timestamp_millis(),
            DEBIT_NOTE_ACCEPT_TIMEOUT_PROPERTY_FLAT: 50,
        }));

        match negotiator
            .negotiate_step(&proposal, offer_proposal, Score::default())
            .unwrap()
        {
            // Negotiator is expected to take better proposal and change adjust property.
            NegotiationResult::Negotiating {
                proposal: offer, ..
            } => {
                assert_eq!(
                    debit_deadline_from(&offer).unwrap().unwrap(),
                    Duration::seconds(50)
                )
            }
            result => panic!("Expected NegotiationResult::Negotiating. Got: {:?}", result),
        }
    }

    /// Negotiator rejects Proposals with deadline greater than he expects.
    #[test]
    fn test_greater_deadline() {
        let config = expiration_config();
        let mut negotiator = LimitExpiration::new(config).unwrap();

        let offer_proposal = negotiator
            .fill_template(example_offer())
            .unwrap()
            .to_proposal();

        let proposal = properties_to_proposal(serde_json::json!({
            AGREEMENT_EXPIRATION_PROPERTY_FLAT: (Utc::now() + Duration::minutes(7)).timestamp_millis(),
            DEBIT_NOTE_ACCEPT_TIMEOUT_PROPERTY_FLAT: 130,
        }));

        match negotiator
            .negotiate_step(&proposal, offer_proposal, Score::default())
            .unwrap()
        {
            NegotiationResult::Reject { reason, is_final } => {
                assert!(reason
                    .message
                    .contains("DebitNote acceptance deadline should be less than"));
                assert!(is_final)
            }
            result => panic!("Expected NegotiationResult::Reject. Got: {:?}", result),
        }
    }

    /// Negotiator accepts the same deadline property. Negotiation is ready
    /// to create Agreement from this Proposal.
    #[test]
    fn test_equal_deadline() {
        let config = expiration_config();
        let mut negotiator = LimitExpiration::new(config).unwrap();

        let offer_proposal = negotiator
            .fill_template(example_offer())
            .unwrap()
            .to_proposal();

        let proposal = properties_to_proposal(serde_json::json!({
            AGREEMENT_EXPIRATION_PROPERTY_FLAT: (Utc::now() + Duration::minutes(7)).timestamp_millis(),
            DEBIT_NOTE_ACCEPT_TIMEOUT_PROPERTY_FLAT: 120,
        }));

        match negotiator
            .negotiate_step(&proposal, offer_proposal, Score::default())
            .unwrap()
        {
            NegotiationResult::Ready {
                proposal: offer, ..
            } => {
                assert_eq!(
                    debit_deadline_from(&offer).unwrap().unwrap(),
                    Duration::seconds(120)
                )
            }
            result => panic!("Expected NegotiationResult::Ready. Got: {:?}", result),
        }
    }

    /// Requestor doesn't declare that he is able to accept DebitNotes, but demands
    /// to high expirations time.
    /// Provider should use `max_agreement_expiration_without_deadline` config
    /// value for expiration in this case and reject Proposal.
    #[test]
    fn test_requestor_doesnt_accept_debit_notes_to_high_expiration() {
        let config = expiration_config();
        let mut negotiator = LimitExpiration::new(config).unwrap();

        let offer_proposal = negotiator
            .fill_template(example_offer())
            .unwrap()
            .to_proposal();

        let proposal = properties_to_proposal(serde_json::json!({
            AGREEMENT_EXPIRATION_PROPERTY_FLAT: (Utc::now() + Duration::minutes(15)).timestamp_millis(),
        }));

        match negotiator
            .negotiate_step(&proposal, offer_proposal, Score::default())
            .unwrap()
        {
            NegotiationResult::Reject { reason, is_final } => {
                assert!(reason.message.contains("Proposal expires at"));
                assert!(!is_final)
            }
            result => panic!("Expected NegotiationResult::Reject. Got: {:?}", result),
        }
    }

    /// Requestor isn't able to accept DebitNotes, but he sets expirations below
    /// Provider's limit.
    /// Property related to DebitNotes deadline should be removed. Provider should
    /// return Negotiating state, because he had to remove property.
    #[test]
    fn test_requestor_doesnt_accept_debit_notes_expiration_ok() {
        let config = expiration_config();
        let mut negotiator = LimitExpiration::new(config).unwrap();

        let offer_proposal = negotiator
            .fill_template(example_offer())
            .unwrap()
            .to_proposal();

        let proposal = properties_to_proposal(serde_json::json!({
            AGREEMENT_EXPIRATION_PROPERTY_FLAT: (Utc::now() + Duration::minutes(7)).timestamp_millis(),
        }));

        match negotiator
            .negotiate_step(&proposal, offer_proposal, Score::default())
            .unwrap()
        {
            NegotiationResult::Negotiating {
                proposal: offer, ..
            } => {
                assert!(debit_deadline_from(&offer).unwrap().is_none())
            }
            result => panic!("Expected NegotiationResult::Negotiating. Got: {:?}", result),
        }
    }
}<|MERGE_RESOLUTION|>--- conflicted
+++ resolved
@@ -150,13 +150,8 @@
                     NegotiationResult::Reject {
                         reason: RejectReason::new(format!(
                             "DebitNote acceptance deadline should be less than {}.",
-<<<<<<< HEAD
-                            self.payment_deadline.display()
+                            self.accept_timeout.display()
                         )),
-=======
-                            self.accept_timeout.display()
-                        ),
->>>>>>> f9e0b377
                         is_final: true,
                     }
                 } else if req_deadline == our_deadline {
