pub mod expiration;
pub mod max_agreements;
<<<<<<< HEAD
pub mod price;

pub use expiration::LimitExpiration;
pub use max_agreements::MaxAgreements;
pub use price::PriceNego;
=======
pub mod note_interval;
pub mod payment_timeout;

pub use expiration::LimitExpiration;
pub use max_agreements::MaxAgreements;
pub use note_interval::DebitNoteInterval;
pub use payment_timeout::PaymentTimeout;
>>>>>>> 9deaa40b
<|MERGE_RESOLUTION|>--- conflicted
+++ resolved
@@ -1,17 +1,11 @@
 pub mod expiration;
 pub mod max_agreements;
-<<<<<<< HEAD
-pub mod price;
-
-pub use expiration::LimitExpiration;
-pub use max_agreements::MaxAgreements;
-pub use price::PriceNego;
-=======
 pub mod note_interval;
 pub mod payment_timeout;
+pub mod price;
 
 pub use expiration::LimitExpiration;
 pub use max_agreements::MaxAgreements;
 pub use note_interval::DebitNoteInterval;
 pub use payment_timeout::PaymentTimeout;
->>>>>>> 9deaa40b
+pub use price::PriceNego;