--- conflicted
+++ resolved
@@ -35,17 +35,10 @@
         Commands::Preset(presets_cmd) => match presets_cmd {
             PresetsConfig::List => ProviderAgent::list_presets(config),
             PresetsConfig::Create {
-<<<<<<< HEAD
-                nointeractive,
-                params,
-            } => {
-                if nointeractive {
-=======
                 no_interactive,
                 params,
             } => {
                 if no_interactive {
->>>>>>> c45cfce2
                     ProviderAgent::create_preset(config, params)
                 } else {
                     ProviderAgent::create_preset_interactive(config)
@@ -53,19 +46,11 @@
             }
             PresetsConfig::Remove { name } => ProviderAgent::remove_preset(config, name),
             PresetsConfig::Update {
-<<<<<<< HEAD
-                nointeractive,
-                params,
-                name,
-            } => {
-                if nointeractive {
-=======
                 no_interactive,
                 params,
                 name,
             } => {
                 if no_interactive {
->>>>>>> c45cfce2
                     ProviderAgent::update_preset(config, name, params)
                 } else {
                     ProviderAgent::update_preset_interactive(config, name)
