use std::error::Error;
use std::path::PathBuf;
use structopt::{clap, StructOpt};

use ya_client::cli::ApiOpts;

/// Common configuration for all Provider commands.
#[derive(StructOpt)]
<<<<<<< HEAD
pub struct ProviderConfig {
=======
#[structopt(about = clap::crate_description!())]
#[structopt(setting = clap::AppSettings::ColoredHelp)]
#[structopt(setting = clap::AppSettings::DeriveDisplayOrder)]
pub struct StartupConfig {
    #[structopt(flatten)]
    pub api: ApiOpts,

>>>>>>> f044c28b
    /// Descriptor file (JSON) for available ExeUnits
    #[structopt(
        long = "exe-unit-path",
        env = "EXE_UNIT_PATH",
<<<<<<< HEAD
        default_value = "/usr/lib/yagna/plugins/exeunits-descriptor.json"
    )]
    pub exe_unit_path: PathBuf,
    #[structopt(skip = "presets.json")]
    pub presets_file: PathBuf,
}

#[derive(StructOpt)]
pub struct RunConfig {
    #[structopt(long = "app-key", env = "YAGNA_APPKEY", hide_env_values = true)]
    pub app_key: String,
    #[structopt(long = "node-name", env = "NODE_NAME", hide_env_values = true)]
    pub node_name: String,
    /// Market API URL
    #[structopt(long = "market-url", env = MarketProviderApi::API_URL_ENV_VAR)]
    market_url: Option<Url>,
    /// Activity API URL
    #[structopt(long = "activity-url", env = ActivityProviderApi::API_URL_ENV_VAR)]
    activity_url: Option<Url>,
    /// Payment API URL
    #[structopt(long = "payment-url", env = PaymentProviderApi::API_URL_ENV_VAR)]
    payment_url: Option<Url>,
    /// Credit address. Can be set same as default identity
    /// (will be removed in future release)
    #[structopt(long = "credit-address", env = "CREDIT_ADDRESS")]
    pub credit_address: String,
    /// Subnetwork identifier. You can set this value to filter nodes
    /// with other identifiers than selected. Useful for test purposes.
    #[structopt(long = "subnet", env = "SUBNET")]
    pub subnet: Option<String>,
    /// Offer presets, that will be sent to market.
    pub presets: Vec<String>,
}

#[derive(StructOpt)]
pub struct PresetNoInteractive {
    #[structopt(long)]
    pub preset_name: Option<String>,
    #[structopt(long)]
    pub exeunit: Option<String>,
    #[structopt(long)]
    pub pricing: Option<String>,
    #[structopt(long, parse(try_from_str = parse_key_val))]
    pub price: Vec<(String, f64)>,
}

#[derive(StructOpt)]
#[structopt(rename_all = "kebab-case")]
pub enum PresetsConfig {
    List,
    Create {
        #[structopt(long = "nointeractive")]
        nointeractive: bool,
        #[structopt(flatten)]
        params: PresetNoInteractive,
    },
    Remove {
        name: String,
    },
    Update {
        name: String,
        #[structopt(long = "nointeractive")]
        nointeractive: bool,
        #[structopt(flatten)]
        params: PresetNoInteractive,
    },
    ListMetrics,
}

#[derive(StructOpt)]
#[structopt(rename_all = "kebab-case")]
pub enum ExeUnitsConfig {
    List,
    // TODO: Install command - could download ExeUnit and add to descriptor file.
    // TODO: Update command - could update ExeUnit.
}

#[derive(StructOpt)]
#[structopt(rename_all = "kebab-case")]
#[structopt(setting = clap::AppSettings::ColoredHelp)]
#[structopt(setting = clap::AppSettings::DeriveDisplayOrder)]
pub struct StartupConfig {
    #[structopt(flatten)]
    pub config: ProviderConfig,
    #[structopt(flatten)]
    pub commands: Commands,
}

#[derive(StructOpt)]
pub enum Commands {
    Run(RunConfig),
    Preset(PresetsConfig),
    ExeUnit(ExeUnitsConfig),
}

impl RunConfig {
    pub fn market_client(&self) -> Result<MarketProviderApi> {
        self.api_client(&self.market_url)
    }

    pub fn activity_client(&self) -> Result<ActivityProviderApi> {
        self.api_client(&self.activity_url)
    }

    pub fn payment_client(&self) -> Result<PaymentProviderApi> {
        self.api_client(&self.payment_url)
    }

    pub fn api_client<T: WebInterface>(&self, url: &Option<Url>) -> Result<T> {
        let client = WebClient::with_token(&self.app_key)?;
        match url.as_ref() {
            Some(url) => Ok(client.interface_at(url.clone())),
            None => Ok(client.interface()?),
        }
    }
}

/// Structopt key-value example:
/// https://github.com/TeXitoi/structopt/blob/master/examples/keyvalue.rs
fn parse_key_val<T, U>(s: &str) -> std::result::Result<(T, U), Box<dyn Error>>
where
    T: std::str::FromStr,
    T::Err: Error + 'static,
    U: std::str::FromStr,
    U::Err: Error + 'static,
{
    let pos = s
        .find('=')
        .ok_or_else(|| format!("invalid KEY=value: no `=` found in `{}`", s))?;
    Ok((s[..pos].parse()?, s[pos + 1..].parse()?))
=======
        hide_env_values = true,
        default_value = "/usr/lib/yagna/plugins/exeunits-descriptor.json"
    )]
    pub exe_unit_path: String,
    /// Credit address. Can be set same as default identity.
    /// It will be removed in future release -- agreement will specify it.
    #[structopt(
        long = "credit-address",
        env = "CREDIT_ADDRESS",
        hide_env_values = true
    )]
    pub credit_address: String,
>>>>>>> f044c28b
}<|MERGE_RESOLUTION|>--- conflicted
+++ resolved
@@ -6,22 +6,12 @@
 
 /// Common configuration for all Provider commands.
 #[derive(StructOpt)]
-<<<<<<< HEAD
 pub struct ProviderConfig {
-=======
-#[structopt(about = clap::crate_description!())]
-#[structopt(setting = clap::AppSettings::ColoredHelp)]
-#[structopt(setting = clap::AppSettings::DeriveDisplayOrder)]
-pub struct StartupConfig {
-    #[structopt(flatten)]
-    pub api: ApiOpts,
-
->>>>>>> f044c28b
     /// Descriptor file (JSON) for available ExeUnits
     #[structopt(
         long = "exe-unit-path",
         env = "EXE_UNIT_PATH",
-<<<<<<< HEAD
+        hide_env_values = true,
         default_value = "/usr/lib/yagna/plugins/exeunits-descriptor.json"
     )]
     pub exe_unit_path: PathBuf,
@@ -30,28 +20,29 @@
 }
 
 #[derive(StructOpt)]
-pub struct RunConfig {
-    #[structopt(long = "app-key", env = "YAGNA_APPKEY", hide_env_values = true)]
-    pub app_key: String,
+pub struct NodeConfig {
     #[structopt(long = "node-name", env = "NODE_NAME", hide_env_values = true)]
     pub node_name: String,
-    /// Market API URL
-    #[structopt(long = "market-url", env = MarketProviderApi::API_URL_ENV_VAR)]
-    market_url: Option<Url>,
-    /// Activity API URL
-    #[structopt(long = "activity-url", env = ActivityProviderApi::API_URL_ENV_VAR)]
-    activity_url: Option<Url>,
-    /// Payment API URL
-    #[structopt(long = "payment-url", env = PaymentProviderApi::API_URL_ENV_VAR)]
-    payment_url: Option<Url>,
-    /// Credit address. Can be set same as default identity
-    /// (will be removed in future release)
-    #[structopt(long = "credit-address", env = "CREDIT_ADDRESS")]
+    /// Credit address. Can be set same as default identity.
+    /// It will be removed in future release -- agreement will specify it.
+    #[structopt(
+        long = "credit-address",
+        env = "CREDIT_ADDRESS",
+        hide_env_values = true
+    )]
     pub credit_address: String,
     /// Subnetwork identifier. You can set this value to filter nodes
     /// with other identifiers than selected. Useful for test purposes.
     #[structopt(long = "subnet", env = "SUBNET")]
     pub subnet: Option<String>,
+}
+
+#[derive(StructOpt)]
+pub struct RunConfig {
+    #[structopt(flatten)]
+    pub api: ApiOpts,
+    #[structopt(flatten)]
+    pub node: NodeConfig,
     /// Offer presets, that will be sent to market.
     pub presets: Vec<String>,
 }
@@ -101,6 +92,7 @@
 
 #[derive(StructOpt)]
 #[structopt(rename_all = "kebab-case")]
+#[structopt(about = clap::crate_description!())]
 #[structopt(setting = clap::AppSettings::ColoredHelp)]
 #[structopt(setting = clap::AppSettings::DeriveDisplayOrder)]
 pub struct StartupConfig {
@@ -117,28 +109,6 @@
     ExeUnit(ExeUnitsConfig),
 }
 
-impl RunConfig {
-    pub fn market_client(&self) -> Result<MarketProviderApi> {
-        self.api_client(&self.market_url)
-    }
-
-    pub fn activity_client(&self) -> Result<ActivityProviderApi> {
-        self.api_client(&self.activity_url)
-    }
-
-    pub fn payment_client(&self) -> Result<PaymentProviderApi> {
-        self.api_client(&self.payment_url)
-    }
-
-    pub fn api_client<T: WebInterface>(&self, url: &Option<Url>) -> Result<T> {
-        let client = WebClient::with_token(&self.app_key)?;
-        match url.as_ref() {
-            Some(url) => Ok(client.interface_at(url.clone())),
-            None => Ok(client.interface()?),
-        }
-    }
-}
-
 /// Structopt key-value example:
 /// https://github.com/TeXitoi/structopt/blob/master/examples/keyvalue.rs
 fn parse_key_val<T, U>(s: &str) -> std::result::Result<(T, U), Box<dyn Error>>
@@ -152,18 +122,4 @@
         .find('=')
         .ok_or_else(|| format!("invalid KEY=value: no `=` found in `{}`", s))?;
     Ok((s[..pos].parse()?, s[pos + 1..].parse()?))
-=======
-        hide_env_values = true,
-        default_value = "/usr/lib/yagna/plugins/exeunits-descriptor.json"
-    )]
-    pub exe_unit_path: String,
-    /// Credit address. Can be set same as default identity.
-    /// It will be removed in future release -- agreement will specify it.
-    #[structopt(
-        long = "credit-address",
-        env = "CREDIT_ADDRESS",
-        hide_env_values = true
-    )]
-    pub credit_address: String,
->>>>>>> f044c28b
 }