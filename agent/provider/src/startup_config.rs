<<<<<<< HEAD
use humantime::Duration;
=======
>>>>>>> c45cfce2
use std::error::Error;
use std::path::PathBuf;
use structopt::{clap, StructOpt};

use ya_client::cli::ApiOpts;

/// Common configuration for all Provider commands.
#[derive(StructOpt)]
pub struct ProviderConfig {
    /// Descriptor file (JSON) for available ExeUnits
    #[structopt(
        long,
        set = clap::ArgSettings::Global,
        env = "EXE_UNIT_PATH",
        hide_env_values = true,
        default_value = "/usr/lib/yagna/plugins/exeunits-descriptor.json"
    )]
    pub exe_unit_path: PathBuf,
    #[structopt(skip = "presets.json")]
    pub presets_file: PathBuf,
}

#[derive(StructOpt)]
pub struct NodeConfig {
<<<<<<< HEAD
    /// Your human readable identity in the network.
    #[structopt(long = "node-name", env = "NODE_NAME", hide_env_values = true)]
=======
    #[structopt(long, env = "NODE_NAME", hide_env_values = true)]
>>>>>>> c45cfce2
    pub node_name: String,
    /// Credit address. Can be set same as default identity.
    /// It will be removed in future release -- agreement will specify it.
    #[structopt(long, env = "CREDIT_ADDRESS", hide_env_values = true)]
    pub credit_address: String,
    /// Subnetwork identifier. You can set this value to filter nodes
    /// with other identifiers than selected. Useful for test purposes.
<<<<<<< HEAD
    #[structopt(long = "subnet", env = "SUBNET")]
=======
    #[structopt(long, env = "SUBNET")]
>>>>>>> c45cfce2
    pub subnet: Option<String>,
}

#[derive(StructOpt)]
pub struct RunConfig {
    #[structopt(flatten)]
    pub api: ApiOpts,
    #[structopt(flatten)]
    pub node: NodeConfig,
<<<<<<< HEAD
    /// Estimated time of shutting down provider. Provider won't take any proposal,
    /// that expires after this time point.
    #[structopt(long)]
    pub shutdown: Duration,
=======
>>>>>>> c45cfce2
    /// Offer presets, that will be sent to market.
    pub presets: Vec<String>,
}

#[derive(StructOpt)]
pub struct PresetNoInteractive {
    #[structopt(long)]
    pub preset_name: Option<String>,
    #[structopt(long)]
<<<<<<< HEAD
    pub exeunit: Option<String>,
=======
    pub exe_unit: Option<String>,
>>>>>>> c45cfce2
    #[structopt(long)]
    pub pricing: Option<String>,
    #[structopt(long, parse(try_from_str = parse_key_val))]
    pub price: Vec<(String, f64)>,
}

#[derive(StructOpt)]
#[structopt(rename_all = "kebab-case")]
pub enum PresetsConfig {
    List,
    Create {
<<<<<<< HEAD
        #[structopt(long = "nointeractive")]
        nointeractive: bool,
=======
        #[structopt(long)]
        no_interactive: bool,
>>>>>>> c45cfce2
        #[structopt(flatten)]
        params: PresetNoInteractive,
    },
    Remove {
        name: String,
    },
    Update {
        name: String,
<<<<<<< HEAD
        #[structopt(long = "nointeractive")]
        nointeractive: bool,
=======
        #[structopt(long)]
        no_interactive: bool,
>>>>>>> c45cfce2
        #[structopt(flatten)]
        params: PresetNoInteractive,
    },
    ListMetrics,
}

#[derive(StructOpt)]
#[structopt(rename_all = "kebab-case")]
pub enum ExeUnitsConfig {
    List,
    // TODO: Install command - could download ExeUnit and add to descriptor file.
    // TODO: Update command - could update ExeUnit.
}

#[derive(StructOpt)]
#[structopt(rename_all = "kebab-case")]
#[structopt(about = clap::crate_description!())]
<<<<<<< HEAD
#[structopt(setting = clap::AppSettings::ColoredHelp)]
#[structopt(setting = clap::AppSettings::DeriveDisplayOrder)]
=======
#[structopt(global_setting = clap::AppSettings::ColoredHelp)]
#[structopt(global_setting = clap::AppSettings::DeriveDisplayOrder)]
>>>>>>> c45cfce2
pub struct StartupConfig {
    #[structopt(flatten)]
    pub config: ProviderConfig,
    #[structopt(flatten)]
    pub commands: Commands,
}

#[derive(StructOpt)]
pub enum Commands {
    Run(RunConfig),
    Preset(PresetsConfig),
    ExeUnit(ExeUnitsConfig),
}

/// Structopt key-value example:
/// https://github.com/TeXitoi/structopt/blob/master/examples/keyvalue.rs
fn parse_key_val<T, U>(s: &str) -> std::result::Result<(T, U), Box<dyn Error>>
where
    T: std::str::FromStr,
    T::Err: Error + 'static,
    U: std::str::FromStr,
    U::Err: Error + 'static,
{
    let pos = s
        .find('=')
        .ok_or_else(|| format!("invalid KEY=value: no `=` found in `{}`", s))?;
    Ok((s[..pos].parse()?, s[pos + 1..].parse()?))
}<|MERGE_RESOLUTION|>--- conflicted
+++ resolved
@@ -1,7 +1,4 @@
-<<<<<<< HEAD
 use humantime::Duration;
-=======
->>>>>>> c45cfce2
 use std::error::Error;
 use std::path::PathBuf;
 use structopt::{clap, StructOpt};
@@ -26,12 +23,7 @@
 
 #[derive(StructOpt)]
 pub struct NodeConfig {
-<<<<<<< HEAD
-    /// Your human readable identity in the network.
-    #[structopt(long = "node-name", env = "NODE_NAME", hide_env_values = true)]
-=======
     #[structopt(long, env = "NODE_NAME", hide_env_values = true)]
->>>>>>> c45cfce2
     pub node_name: String,
     /// Credit address. Can be set same as default identity.
     /// It will be removed in future release -- agreement will specify it.
@@ -39,11 +31,7 @@
     pub credit_address: String,
     /// Subnetwork identifier. You can set this value to filter nodes
     /// with other identifiers than selected. Useful for test purposes.
-<<<<<<< HEAD
-    #[structopt(long = "subnet", env = "SUBNET")]
-=======
     #[structopt(long, env = "SUBNET")]
->>>>>>> c45cfce2
     pub subnet: Option<String>,
 }
 
@@ -53,13 +41,10 @@
     pub api: ApiOpts,
     #[structopt(flatten)]
     pub node: NodeConfig,
-<<<<<<< HEAD
     /// Estimated time of shutting down provider. Provider won't take any proposal,
     /// that expires after this time point.
     #[structopt(long)]
     pub shutdown: Duration,
-=======
->>>>>>> c45cfce2
     /// Offer presets, that will be sent to market.
     pub presets: Vec<String>,
 }
@@ -69,11 +54,7 @@
     #[structopt(long)]
     pub preset_name: Option<String>,
     #[structopt(long)]
-<<<<<<< HEAD
-    pub exeunit: Option<String>,
-=======
     pub exe_unit: Option<String>,
->>>>>>> c45cfce2
     #[structopt(long)]
     pub pricing: Option<String>,
     #[structopt(long, parse(try_from_str = parse_key_val))]
@@ -85,13 +66,8 @@
 pub enum PresetsConfig {
     List,
     Create {
-<<<<<<< HEAD
-        #[structopt(long = "nointeractive")]
-        nointeractive: bool,
-=======
         #[structopt(long)]
         no_interactive: bool,
->>>>>>> c45cfce2
         #[structopt(flatten)]
         params: PresetNoInteractive,
     },
@@ -100,13 +76,8 @@
     },
     Update {
         name: String,
-<<<<<<< HEAD
-        #[structopt(long = "nointeractive")]
-        nointeractive: bool,
-=======
         #[structopt(long)]
         no_interactive: bool,
->>>>>>> c45cfce2
         #[structopt(flatten)]
         params: PresetNoInteractive,
     },
@@ -124,13 +95,8 @@
 #[derive(StructOpt)]
 #[structopt(rename_all = "kebab-case")]
 #[structopt(about = clap::crate_description!())]
-<<<<<<< HEAD
-#[structopt(setting = clap::AppSettings::ColoredHelp)]
-#[structopt(setting = clap::AppSettings::DeriveDisplayOrder)]
-=======
 #[structopt(global_setting = clap::AppSettings::ColoredHelp)]
 #[structopt(global_setting = clap::AppSettings::DeriveDisplayOrder)]
->>>>>>> c45cfce2
 pub struct StartupConfig {
     #[structopt(flatten)]
     pub config: ProviderConfig,
