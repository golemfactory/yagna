--- conflicted
+++ resolved
@@ -24,24 +24,6 @@
 pub struct NodeConfig {
     #[structopt(long = "node-name", env = "NODE_NAME", hide_env_values = true)]
     pub node_name: String,
-<<<<<<< HEAD
-    /// Market API URL
-    #[structopt(long = "market-url", env = MarketProviderApi::API_URL_ENV_VAR)]
-    market_url: Option<Url>,
-    /// Activity API URL
-    #[structopt(long = "activity-url", env = ActivityProviderApi::API_URL_ENV_VAR)]
-    activity_url: Option<Url>,
-    /// Payment API URL
-    #[structopt(long = "payment-url", env = PaymentProviderApi::API_URL_ENV_VAR)]
-    payment_url: Option<Url>,
-    /// Estimated time of shutting down provider. Provider won't take any proposal,
-    /// that expires after this time point.
-    #[structopt(long)]
-    pub shutdown: Duration,
-    /// Credit address. Can be set same as default identity
-    /// (will be removed in future release)
-    #[structopt(long = "credit-address", env = "CREDIT_ADDRESS")]
-=======
     /// Credit address. Can be set same as default identity.
     /// It will be removed in future release -- agreement will specify it.
     #[structopt(
@@ -49,7 +31,6 @@
         env = "CREDIT_ADDRESS",
         hide_env_values = true
     )]
->>>>>>> de1f6310
     pub credit_address: String,
     /// Subnetwork identifier. You can set this value to filter nodes
     /// with other identifiers than selected. Useful for test purposes.
@@ -63,6 +44,10 @@
     pub api: ApiOpts,
     #[structopt(flatten)]
     pub node: NodeConfig,
+    /// Estimated time of shutting down provider. Provider won't take any proposal,
+    /// that expires after this time point.
+    #[structopt(long)]
+    pub shutdown: Duration,
     /// Offer presets, that will be sent to market.
     pub presets: Vec<String>,
 }
