--- conflicted
+++ resolved
@@ -72,12 +72,8 @@
     hardware: hardware::Manager,
     accounts: Vec<AccountView>,
     log_handler: LoggerHandle,
-<<<<<<< HEAD
-    network: NetworkName,
+    networks: Vec<NetworkName>,
     keystore_monitor: FileMonitor,
-=======
-    networks: Vec<NetworkName>,
->>>>>>> a14c24cf
 }
 
 impl ProviderAgent {
@@ -189,12 +185,8 @@
             hardware,
             accounts,
             log_handler,
-<<<<<<< HEAD
-            network,
+            networks,
             keystore_monitor,
-=======
-            networks,
->>>>>>> a14c24cf
         })
     }
 
