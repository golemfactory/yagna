use actix::prelude::*;
use actix::utils::IntervalFunc;
use anyhow::{anyhow, bail};
use std::convert::TryInto;
use std::path::PathBuf;
use std::time::Duration;

use ya_agreement_utils::{InfNodeInfo, NodeInfo, OfferBuilder, OfferDefinition, ServiceInfo};
use ya_client::cli::ProviderApi;
use ya_utils_actix::actix_handler::send_message;

use crate::execution::{
<<<<<<< HEAD
    ExeUnitDesc, ExeUnitsRegistry, GetExeUnit, InitializeExeUnits, TaskRunner, UpdateActivity,
=======
    ActivityCreated, ActivityDestroyed, ExeUnitDesc, GetExeUnit, TaskRunner, UpdateActivity,
>>>>>>> 54fa5d8e
};
use crate::market::{
    provider_market::{OnShutdown, UpdateMarket},
    CreateOffer, Preset, Presets, ProviderMarket,
};
use crate::payments::{LinearPricingOffer, Payments};
use crate::preset_cli::PresetUpdater;
use crate::startup_config::{NodeConfig, PresetNoInteractive, ProviderConfig, RunConfig};
use crate::task_manager::{InitializeTaskManager, TaskManager};

pub struct ProviderAgent {
    market: Addr<ProviderMarket>,
    runner: Addr<TaskRunner>,
    task_manager: Addr<TaskManager>,
    node_info: NodeInfo,
}

impl ProviderAgent {
<<<<<<< HEAD
    pub async fn new(args: RunConfig, config: ProviderConfig) -> anyhow::Result<ProviderAgent> {
        let api: ProviderApi = (&args.api).try_into()?;
        let market = ProviderMarket::new(api.market, "LimitAgreements").start();
        let runner = TaskRunner::new(api.activity.clone(), args.runner_config.clone())?.start();
        let payments = Payments::new(api.activity, api.payment, &args.node.credit_address).start();
        let task_manager =
            TaskManager::new(market.clone(), runner.clone(), payments.clone())?.start();
=======
    pub async fn new(run_args: RunConfig, config: ProviderConfig) -> anyhow::Result<ProviderAgent> {
        let api = ProviderApi::try_from(&run_args.api)?;
        let market = ProviderMarket::new(api.market, "AcceptAll").start();
        let registry = config.registry()?;
        registry.validate()?;

        let runner = TaskRunner::new(api.activity.clone(), registry)?.start();
        let payments =
            Payments::new(api.activity, api.payment, &run_args.node.credit_address).start();
>>>>>>> 54fa5d8e

        let node_info = ProviderAgent::create_node_info(&args.node).await;

        let mut provider = ProviderAgent {
            market,
            runner,
            task_manager,
            node_info,
        };
        provider.initialize(args, config).await?;

        Ok(provider)
    }

    pub async fn initialize(
        &mut self,
        args: RunConfig,
        config: ProviderConfig,
    ) -> anyhow::Result<()> {
        self.task_manager.send(InitializeTaskManager {}).await??;

<<<<<<< HEAD
        // Load ExeUnits descriptors from file.
        let msg = InitializeExeUnits {
            file: PathBuf::from(&config.exe_unit_path),
        };
        self.runner.send(msg).await??;

        Ok(self.create_offers(args.presets, config).await?)
=======
        Ok(self.create_offers(presets).await?)
>>>>>>> 54fa5d8e
    }

    async fn create_offers(
        &self,
        presets_names: Vec<String>,
        config: ProviderConfig,
    ) -> anyhow::Result<()> {
        log::debug!("Presets names: {:?}", presets_names);

        if presets_names.is_empty() {
            return Err(anyhow!("No Presets were selected. Can't create offers."));
        }

        let presets = Presets::from_file(&config.presets_file)?.list_matching(&presets_names)?;
        for preset in presets.into_iter() {
            let com_info = match preset.pricing_model.as_str() {
                "linear" => LinearPricingOffer::from_preset(&preset)?
                    .interval(6.0)
                    .build(),
                _ => {
                    return Err(anyhow!(
                        "Unsupported pricing model: {}.",
                        preset.pricing_model
                    ))
                }
            };

            let msg = GetExeUnit {
                name: preset.exeunit_name.clone(),
            };
            let exeunit_desc = self.runner.send(msg).await?.map_err(|error| {
                anyhow!(
                    "Failed to create offer for preset [{}]. Error: {}",
                    preset.name,
                    error
                )
            })?;

            // Create simple offer on market.
            let constraints = self.build_constraints()?;
            let create_offer_message = CreateOffer {
                preset,
                offer_definition: OfferDefinition {
                    node_info: self.node_info.clone(),
                    service: Self::create_service_info(&exeunit_desc),
                    com_info,
                    constraints,
                },
            };
            self.market.send(create_offer_message).await??
        }
        Ok(())
    }

    fn build_constraints(&self) -> anyhow::Result<String> {
        // Provider requires expiration property from Requestor.

        // If user set subnet name, we should add constraint for filtering
        // nodes that didn't set the same name in properties.
        // TODO: Write better constraints building.
        match self.node_info.subnet.clone() {
            Some(subnet) => Ok(format!(
                "(&(golem.node.debug.subnet={})(golem.srv.comp.expiration>0))",
                subnet,
            )),
            None => Ok(format!("(golem.srv.comp.expiration>0)")),
        }
    }

    fn schedule_jobs(&mut self, _ctx: &mut Context<Self>) {
        send_message(self.runner.clone(), UpdateActivity);
        send_message(self.market.clone(), UpdateMarket);
    }

    async fn create_node_info(config: &NodeConfig) -> NodeInfo {
        // TODO: Get node name from identity API.
        let mut node_info = NodeInfo::with_name(&config.node_name);

        // Debug subnet to filter foreign nodes.
        if let Some(subnet) = config.subnet.clone() {
            node_info.with_subnet(subnet.clone());
        }
        node_info
    }

    fn create_service_info(exeunit_desc: &ExeUnitDesc) -> ServiceInfo {
        let inf = InfNodeInfo::new().with_mem(1.0).with_storage(10.0);

        ServiceInfo::new(inf, exeunit_desc.build())
    }

    pub async fn wait_for_ctrl_c(self) -> anyhow::Result<()> {
        let market = self.market.clone();

        self.start();

        let _ = tokio::signal::ctrl_c().await;
        println!();
        log::info!(
            "SIGINT received, Shutting down {}...",
            structopt::clap::crate_name!()
        );

        market.send(OnShutdown {}).await?
    }

    pub fn list_exeunits(config: ProviderConfig) -> anyhow::Result<()> {
        let registry = config.registry()?;
        if let Err(errors) = registry.validate() {
            println!("Encountered errors while checking ExeUnits:\n{}", errors);
        }

        println!("Available ExeUnits:");

        let exeunits = registry.list_exeunits();
        for exeunit in exeunits.iter() {
            println!("\n{}", exeunit);
        }
        Ok(())
    }

    pub fn list_presets(config: ProviderConfig) -> anyhow::Result<()> {
        let presets = Presets::from_file(&config.presets_file)?;
        println!("Available Presets:");

        for preset in presets.list().iter() {
            println!("\n{}", preset);
        }
        Ok(())
    }

    pub fn list_metrics(_: ProviderConfig) -> anyhow::Result<()> {
        let preset = Preset::default();
        let metrics_names = preset.list_readable_metrics();
        let metrics = preset.list_usage_metrics();

        for (metric, name) in metrics.iter().zip(metrics_names.iter()) {
            println!("{:15}{}", name, metric);
        }
        Ok(())
    }

    pub fn create_preset(
        config: ProviderConfig,
        params: PresetNoInteractive,
    ) -> anyhow::Result<()> {
        let mut presets = Presets::from_file(&config.presets_file)?;
        let registry = config.registry()?;

        let mut preset = Preset::default();
        preset.name = params
            .preset_name
            .ok_or(anyhow!("Preset name is required."))?;
        preset.exeunit_name = params.exe_unit.ok_or(anyhow!("ExeUnit is required."))?;
        preset.pricing_model = params.pricing.unwrap_or("linear".to_string());

        for (name, price) in params.price.iter() {
            preset.update_price(name, *price)?;
        }

        // Validate ExeUnit existence and pricing model.
        registry.find_exeunit(&preset.exeunit_name)?;
        if !(preset.pricing_model == "linear") {
            bail!("Not supported pricing model.")
        }

        presets.add_preset(preset.clone())?;
        presets.save_to_file(&config.presets_file)?;

        println!();
        println!("Preset created:");
        println!("{}", preset);
        Ok(())
    }

    pub fn create_preset_interactive(config: ProviderConfig) -> anyhow::Result<()> {
        let mut presets = Presets::from_file(&config.presets_file)?;
        let registry = config.registry()?;

        let exeunits = registry
            .list_exeunits()
            .into_iter()
            .map(|desc| desc.name)
            .collect();
        let pricing_models = vec!["linear".to_string()];

        let preset = PresetUpdater::new(Preset::default(), exeunits, pricing_models).interact()?;

        presets.add_preset(preset.clone())?;
        presets.save_to_file(&config.presets_file)?;

        println!();
        println!("Preset created:");
        println!("{}", preset);
        Ok(())
    }

    pub fn remove_preset(config: ProviderConfig, name: String) -> anyhow::Result<()> {
        let mut presets = Presets::from_file(&config.presets_file)?;

        presets.remove_preset(&name)?;
        presets.save_to_file(&config.presets_file)
    }

    pub fn update_preset_interactive(config: ProviderConfig, name: String) -> anyhow::Result<()> {
        let mut presets = Presets::from_file(&config.presets_file)?;
        let registry = config.registry()?;

        let exeunits = registry
            .list_exeunits()
            .into_iter()
            .map(|desc| desc.name)
            .collect();
        let pricing_models = vec!["linear".to_string()];

        let preset =
            PresetUpdater::new(presets.get(&name)?, exeunits, pricing_models).interact()?;

        presets.remove_preset(&name)?;
        presets.add_preset(preset.clone())?;
        presets.save_to_file(&config.presets_file)?;

        println!();
        println!("Preset updated:");
        println!("{}", preset);
        Ok(())
    }

    pub fn update_preset(
        config: ProviderConfig,
        name: String,
        params: PresetNoInteractive,
    ) -> anyhow::Result<()> {
        let mut presets = Presets::from_file(&config.presets_file)?;
        let registry = config.registry()?;

        let mut preset = presets.get(&name)?;

        // All values are optional. If not set, previous value will remain.
        preset.name = params.preset_name.unwrap_or(preset.name);
        preset.exeunit_name = params.exe_unit.unwrap_or(preset.exeunit_name);
        preset.pricing_model = params.pricing.unwrap_or(preset.pricing_model);

        for (name, price) in params.price.iter() {
            preset.update_price(name, *price)?;
        }

        // Validate ExeUnit existence and pricing model.
        registry.find_exeunit(&preset.exeunit_name)?;
        if !(preset.pricing_model == "linear") {
            bail!("Not supported pricing model.")
        }

        presets.remove_preset(&name)?;
        presets.add_preset(preset.clone())?;
        presets.save_to_file(&config.presets_file)?;

        println!();
        println!("Preset updated:");
        println!("{}", preset);
        Ok(())
    }
}

impl Actor for ProviderAgent {
    type Context = Context<Self>;

    fn started(&mut self, context: &mut Context<Self>) {
        IntervalFunc::new(Duration::from_secs(4), Self::schedule_jobs)
            .finish()
            .spawn(context);
    }
}<|MERGE_RESOLUTION|>--- conflicted
+++ resolved
@@ -1,21 +1,14 @@
 use actix::prelude::*;
 use actix::utils::IntervalFunc;
 use anyhow::{anyhow, bail};
-use std::convert::TryInto;
-use std::path::PathBuf;
+use std::convert::TryFrom;
 use std::time::Duration;
 
 use ya_agreement_utils::{InfNodeInfo, NodeInfo, OfferBuilder, OfferDefinition, ServiceInfo};
 use ya_client::cli::ProviderApi;
 use ya_utils_actix::actix_handler::send_message;
 
-use crate::execution::{
-<<<<<<< HEAD
-    ExeUnitDesc, ExeUnitsRegistry, GetExeUnit, InitializeExeUnits, TaskRunner, UpdateActivity,
-=======
-    ActivityCreated, ActivityDestroyed, ExeUnitDesc, GetExeUnit, TaskRunner, UpdateActivity,
->>>>>>> 54fa5d8e
-};
+use crate::execution::{ExeUnitDesc, GetExeUnit, TaskRunner, UpdateActivity};
 use crate::market::{
     provider_market::{OnShutdown, UpdateMarket},
     CreateOffer, Preset, Presets, ProviderMarket,
@@ -33,25 +26,18 @@
 }
 
 impl ProviderAgent {
-<<<<<<< HEAD
     pub async fn new(args: RunConfig, config: ProviderConfig) -> anyhow::Result<ProviderAgent> {
-        let api: ProviderApi = (&args.api).try_into()?;
+        let api = ProviderApi::try_from(&args.api)?;
+
+        let registry = config.registry()?;
+        registry.validate()?;
+
         let market = ProviderMarket::new(api.market, "LimitAgreements").start();
-        let runner = TaskRunner::new(api.activity.clone(), args.runner_config.clone())?.start();
+        let runner =
+            TaskRunner::new(api.activity.clone(), args.runner_config.clone(), registry)?.start();
         let payments = Payments::new(api.activity, api.payment, &args.node.credit_address).start();
         let task_manager =
             TaskManager::new(market.clone(), runner.clone(), payments.clone())?.start();
-=======
-    pub async fn new(run_args: RunConfig, config: ProviderConfig) -> anyhow::Result<ProviderAgent> {
-        let api = ProviderApi::try_from(&run_args.api)?;
-        let market = ProviderMarket::new(api.market, "AcceptAll").start();
-        let registry = config.registry()?;
-        registry.validate()?;
-
-        let runner = TaskRunner::new(api.activity.clone(), registry)?.start();
-        let payments =
-            Payments::new(api.activity, api.payment, &run_args.node.credit_address).start();
->>>>>>> 54fa5d8e
 
         let node_info = ProviderAgent::create_node_info(&args.node).await;
 
@@ -72,18 +58,7 @@
         config: ProviderConfig,
     ) -> anyhow::Result<()> {
         self.task_manager.send(InitializeTaskManager {}).await??;
-
-<<<<<<< HEAD
-        // Load ExeUnits descriptors from file.
-        let msg = InitializeExeUnits {
-            file: PathBuf::from(&config.exe_unit_path),
-        };
-        self.runner.send(msg).await??;
-
         Ok(self.create_offers(args.presets, config).await?)
-=======
-        Ok(self.create_offers(presets).await?)
->>>>>>> 54fa5d8e
     }
 
     async fn create_offers(
