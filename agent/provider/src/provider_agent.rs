--- conflicted
+++ resolved
@@ -30,13 +30,8 @@
 }
 
 impl ProviderAgent {
-<<<<<<< HEAD
-    pub async fn new(config: StartupConfig) -> anyhow::Result<ProviderAgent> {
-        let api: ProviderApi = (&config.api).try_into()?;
-=======
     pub async fn new(run_args: RunConfig, config: ProviderConfig) -> anyhow::Result<ProviderAgent> {
-        let api: ProviderApi = run_args.api.try_into()?;
->>>>>>> f8065a36
+        let api: ProviderApi = (&run_args.api).try_into()?;
         let market = ProviderMarket::new(api.market, "AcceptAll").start();
         let runner = TaskRunner::new(api.activity.clone())?.start();
         let payments =
