--- conflicted
+++ resolved
@@ -3,13 +3,8 @@
 use crate::hardware;
 use crate::market::provider_market::{OfferKind, Unsubscribe, UpdateMarket};
 use crate::market::{CreateOffer, Preset, PresetManager, ProviderMarket};
-<<<<<<< HEAD
 use crate::payments::{LinearPricingOffer, Payments, PricingOffer};
-use crate::startup_config::{NodeConfig, ProviderConfig, RunConfig};
-=======
-use crate::payments::{LinearPricingOffer, Payments};
 use crate::startup_config::{FileMonitor, NodeConfig, ProviderConfig, RunConfig};
->>>>>>> 9a22a799
 use crate::task_manager::{InitializeTaskManager, TaskManager};
 use actix::prelude::*;
 use actix::utils::IntervalFunc;
@@ -20,11 +15,8 @@
 use std::path::{Path, PathBuf};
 use std::sync::{Arc, Mutex};
 use std::time::Duration;
-<<<<<<< HEAD
+use std::{fs, io};
 use ya_agreement_utils::agreement::TypedArrayPointer;
-=======
-use std::{fs, io};
->>>>>>> 9a22a799
 use ya_agreement_utils::*;
 use ya_client::cli::ProviderApi;
 use ya_client_model::payment::Account;
@@ -174,22 +166,9 @@
         let subnet = &node_info.subnet;
 
         for preset in presets {
-<<<<<<< HEAD
             let pricing_model: Box<dyn PricingOffer> = match preset.pricing_model.as_str() {
                 "linear" => Box::new(LinearPricingOffer::default()),
                 other => return Err(anyhow!("Unsupported pricing model: {}", other)),
-=======
-            let com_info = match preset.pricing_model.as_str() {
-                "linear" => LinearPricingOffer::from_preset(&preset)?
-                    .interval(6.0)
-                    .build(&accounts),
-                _ => {
-                    return Err(anyhow!(
-                        "Unsupported pricing model: {}.",
-                        preset.pricing_model
-                    ))
-                }
->>>>>>> 9a22a799
             };
             let mut offer: OfferTemplate = offer_templates
                 .get(&preset.name)
@@ -200,7 +179,7 @@
             offer.set_property("golem.com.usage.vector", get_usage_vector_value(&prices));
             offer.add_constraints(Self::build_constraints(subnet.clone())?);
 
-            let com_info = pricing_model.build(initial_price, prices)?;
+            let com_info = pricing_model.build(&accounts, initial_price, prices)?;
             let name = preset.exeunit_name.clone();
             let exeunit_desc = runner.send(GetExeUnit { name }).await?.map_err(|error| {
                 anyhow!(
