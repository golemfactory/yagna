--- conflicted
+++ resolved
@@ -153,19 +153,8 @@
         registry.test_runtimes()?;
 
         // Generate session id from node name and process id to make sure it's unique.
-<<<<<<< HEAD
-        let name = args
-            .node
-            .node_name
-            .clone()
-            .unwrap_or("provider".to_string());
-        let session_id = format!("{}-[{}]", name, std::process::id());
-        args.market.session_id = session_id.clone();
-        args.runner.session_id = session_id;
-=======
         let name = args.node.node_name.clone().unwrap_or(app_name.to_string());
         args.market.session_id = format!("{}-[{}]", name, std::process::id());
->>>>>>> 1064c713
 
         let mut globals = GlobalsManager::try_new(&config.globals_file, args.node)?;
         globals.spawn_monitor(&config.globals_file)?;
