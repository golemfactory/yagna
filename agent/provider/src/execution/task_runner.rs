--- conflicted
+++ resolved
@@ -274,16 +274,6 @@
 
         // Remove task from list and destroy everything related with it.
         let task = self.tasks.swap_remove(task_position);
-<<<<<<< HEAD
-        let config = self.config.clone();
-
-        Arbiter::spawn(async move {
-            if let Err(error) = task.exeunit.terminate(config.process_termination_timeout).await {
-                log::warn!("Could not terminate ExeUnit for activity: [{}]. Error: {}", msg.activity_id, error);
-                task.exeunit.kill();
-            }
-
-=======
         let termination_timeout = self.config.process_termination_timeout;
 
         Arbiter::spawn(async move {
@@ -296,7 +286,6 @@
                 task.exeunit.kill();
             }
 
->>>>>>> bdf27ff5
             log::info!("Activity destroyed: [{}].", msg.activity_id);
         });
         Ok(())
