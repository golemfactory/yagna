--- conflicted
+++ resolved
@@ -14,7 +14,6 @@
 use ya_utils_actix::forward_actix_handler;
 use ya_utils_process::ExeUnitExitStatus;
 
-use super::exeunit_instance::ExeUnitExitStatus;
 use super::exeunits_registry::ExeUnitsRegistry;
 use super::task::Task;
 use crate::market::provider_market::AgreementApproved;
@@ -83,10 +82,6 @@
 
 /// Called when process exited. There are 3 reasons for process to exit:
 /// - We got DestroyActivity event and killed process.
-<<<<<<< HEAD
-/// - Requestor sent Terminate command to ExeUnit.
-=======
->>>>>>> f044b2f6
 /// - ExeUnit crashed.
 #[derive(Message)]
 #[rtype(result = "Result<()>")]
@@ -96,7 +91,6 @@
     pub status: ExeUnitExitStatus,
 }
 
-<<<<<<< HEAD
 // =========================================== //
 // TaskRunner configuration
 // =========================================== //
@@ -115,8 +109,6 @@
     }
 }
 
-=======
->>>>>>> f044b2f6
 // =========================================== //
 // TaskRunner declaration
 // =========================================== //
@@ -135,11 +127,8 @@
     /// External actors can listen on these signals.
     pub activity_created: SignalSlot<ActivityCreated>,
     pub activity_destroyed: SignalSlot<ActivityDestroyed>,
-<<<<<<< HEAD
 
     config: Arc<TaskRunnerConfig>,
-=======
->>>>>>> f044b2f6
 }
 
 impl TaskRunner {
@@ -151,10 +140,7 @@
             active_agreements: HashSet::new(),
             activity_created: SignalSlot::<ActivityCreated>::new(),
             activity_destroyed: SignalSlot::<ActivityDestroyed>::new(),
-<<<<<<< HEAD
             config: Arc::new(TaskRunnerConfig::default()),
-=======
->>>>>>> f044b2f6
         }
     }
 
@@ -272,21 +258,13 @@
         Ok(())
     }
 
-<<<<<<< HEAD
-=======
-    #[logfn_inputs(Debug, fmt = "{}Processing {:?} {:?}")]
-    #[logfn(ok = "INFO", err = "ERROR", fmt = "Activity destroyed: {:?}")]
->>>>>>> f044b2f6
     fn on_destroy_activity(
         &mut self,
         msg: DestroyActivity,
         _ctx: &mut Context<Self>,
     ) -> Result<()> {
-<<<<<<< HEAD
         log::info!("Destroying activity [{}].", msg.activity_id);
 
-=======
->>>>>>> f044b2f6
         let task_position = match self.tasks.iter().position(|task| {
             task.agreement_id == msg.agreement_id && task.activity_id == msg.activity_id
         }) {
@@ -296,7 +274,6 @@
 
         // Remove task from list and destroy everything related with it.
         let task = self.tasks.swap_remove(task_position);
-<<<<<<< HEAD
         let config = self.config.clone();
 
         Arbiter::spawn(async move {
@@ -307,10 +284,6 @@
 
             log::info!("Activity destroyed: [{}].", msg.activity_id);
         });
-=======
-        task.exeunit.kill();
-
->>>>>>> f044b2f6
         Ok(())
     }
 
