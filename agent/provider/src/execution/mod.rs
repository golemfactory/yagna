mod exeunit_instance;
mod exeunits_registry;
mod task;
mod task_runner;

pub use self::exeunits_registry::{ExeUnitDesc, ExeUnitsRegistry};
<<<<<<< HEAD
pub use task_runner::{
    ActivityCreated, ActivityDestroyed, GetExeUnit, InitializeExeUnits, TaskRunner,
    TaskRunnerConfig, UpdateActivity,
};
=======
pub use task_runner::{ActivityCreated, ActivityDestroyed, GetExeUnit, TaskRunner, UpdateActivity};
>>>>>>> 54fa5d8e
<|MERGE_RESOLUTION|>--- conflicted
+++ resolved
@@ -4,11 +4,6 @@
 mod task_runner;
 
 pub use self::exeunits_registry::{ExeUnitDesc, ExeUnitsRegistry};
-<<<<<<< HEAD
 pub use task_runner::{
-    ActivityCreated, ActivityDestroyed, GetExeUnit, InitializeExeUnits, TaskRunner,
-    TaskRunnerConfig, UpdateActivity,
-};
-=======
-pub use task_runner::{ActivityCreated, ActivityDestroyed, GetExeUnit, TaskRunner, UpdateActivity};
->>>>>>> 54fa5d8e
+    ActivityCreated, ActivityDestroyed, GetExeUnit, TaskRunner, TaskRunnerConfig, UpdateActivity,
+};