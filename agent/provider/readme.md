--- conflicted
+++ resolved
@@ -244,11 +244,7 @@
 
 ### Updating presets
 
-<<<<<<< HEAD
-Note: updating a preset will cancel all related offer subscriptions. 
-=======
 Note: updating a preset will cancel (unsubscribe) all related offer subscriptions. 
->>>>>>> 213bc475
 
 Updating in interactive mode:
 
@@ -270,11 +266,7 @@
 
 ### Removing presets
 
-<<<<<<< HEAD
-Note: removing a preset will cancel all related offer subscriptions.
-=======
 Note: removing a preset will cancel (unsubscribe) all related offer subscriptions.
->>>>>>> 213bc475
 
 ```bash
 cargo run -p ya-provider preset remove new-preset
@@ -282,11 +274,7 @@
 
 ### Activating and deactivating presets
 
-<<<<<<< HEAD
-When you activate a preset, a new offer will be published to the marketplace.
-=======
 When you activate a preset, a new offer will be published (subscribed) to the marketplace.
->>>>>>> 213bc475
 
 ```bash
 cargo run -p ya-provider preset activate new-preset
@@ -318,11 +306,7 @@
 logical CPU cores, memory and storage will be utilized by the background applications,
 the operating system and Provider Agent itself.
 
-<<<<<<< HEAD
-Note: updating or activating another hardware profile will cancel all current offer subscriptions.
-=======
 Note: updating or activating another hardware profile will cancel (unsubscribe) all current offer subscriptions.
->>>>>>> 213bc475
 
 The available sub-commands for `profile` are:
 
