use actix_rt::{signal, Arbiter};
use chrono::{DateTime, Utc};
use futures::{channel::mpsc, prelude::*};
use std::collections::{HashMap, HashSet};
use std::sync::{Arc, Mutex};
use std::{convert::TryInto, path::PathBuf, time::Duration};
use structopt::{clap, StructOpt};

use ya_client::{
<<<<<<< HEAD
    activity::ActivityRequestorApi, cli::ApiOpts, market::MarketRequestorApi,
    payment::requestor::RequestorApi as PaymentRequestorApi, Error, RequestorApi,
=======
    activity::ActivityRequestorApi, cli::ApiOpts, cli::RequestorApi, market::MarketRequestorApi,
    payment::requestor::RequestorApi as PaymentRequestorApi,
>>>>>>> 3325cb50
};
use ya_model::{
    activity::ExeScriptRequest,
    market::{
        proposal::State as ProposalState, AgreementProposal, Demand, Proposal, RequestorEvent,
    },
    payment::{Acceptance, EventType, NewAllocation, Rejection, RejectionReason},
};

const DEFAULT_NODE_NAME: &str = "test1";
const DEFAULT_TASK_PACKAGE: &str = "hash://sha3:38D951E2BD2408D95D8D5E5068A69C60C8238FA45DB8BC841DC0BD50:http://34.244.4.185:8000/rust-wasi-tutorial.zip";

#[derive(StructOpt)]
#[structopt(about = clap::crate_description!())]
#[structopt(setting = clap::AppSettings::ColoredHelp)]
#[structopt(setting = clap::AppSettings::DeriveDisplayOrder)]
struct AppSettings {
    #[structopt(flatten)]
    api: ApiOpts,
    #[structopt(long = "exe-script")]
    exe_script: PathBuf,
    #[structopt(long = "node-name", default_value = DEFAULT_NODE_NAME)]
    node_name: String,
    #[structopt(long = "task-package", default_value = DEFAULT_TASK_PACKAGE)]
    task_package: String,
    #[structopt(long = "allocation-size", default_value = "100")]
    allocation_size: i64,
}

enum ProcessOfferResult {
    ProposalId(String),
    AgreementId(String),
}

async fn process_offer(
    requestor_api: MarketRequestorApi,
    offer: Proposal,
    subscription_id: &str,
    my_demand: Demand,
) -> anyhow::Result<ProcessOfferResult> {
    let proposal_id = offer.proposal_id()?.clone();

    if offer.state.unwrap_or(ProposalState::Initial) == ProposalState::Initial {
        if offer.prev_proposal_id.is_some() {
            anyhow::bail!("Proposal in Initial state but with prev id: {:#?}", offer)
        }
        let bespoke_proposal = offer.counter_demand(my_demand)?;
        let new_proposal_id = requestor_api
            .counter_proposal(&bespoke_proposal, subscription_id)
            .await?;
        return Ok(ProcessOfferResult::ProposalId(new_proposal_id));
    }

    let new_agreement_id = proposal_id;
    let new_agreement = AgreementProposal::new(
        new_agreement_id.clone(),
        Utc::now() + chrono::Duration::hours(2),
    );
    let _ack = requestor_api.create_agreement(&new_agreement).await?;
    log::info!("\n\n confirming via AGREEMENT: {}", new_agreement_id);
    requestor_api.confirm_agreement(&new_agreement_id).await?;
    log::info!("\n\n waiting for agreement approval: {}", new_agreement_id);
    requestor_api
        .wait_for_approval(&new_agreement_id, Some(7.879))
        .await?;
    log::info!("\n\n AGREEMENT APPROVED: {} !", new_agreement_id);

    Ok(ProcessOfferResult::AgreementId(new_agreement_id))
}

async fn spawn_workers(
    market_api: MarketRequestorApi,
    subscription_id: &str,
    my_demand: &Demand,
    agreement_tx: mpsc::Sender<String>,
) -> anyhow::Result<()> {
    loop {
        let events = market_api
            .collect(&subscription_id, Some(5.0), Some(5))
            .await?;

        if !events.is_empty() {
            log::debug!("got {} market events", events.len());
        }
        for event in events {
            match event {
                RequestorEvent::ProposalEvent {
                    event_date: _,
                    proposal,
                } => {
                    log::debug!(
                        "\n\n got ProposalEvent [{}]; state: {:?}",
                        proposal.proposal_id()?,
                        proposal.state
                    );
                    log::trace!("proposal: {:#?}", proposal);
                    let mut agreement_tx = agreement_tx.clone();
                    let requestor_api = market_api.clone();
                    let my_subs_id = subscription_id.to_string();
                    let my_demand = my_demand.clone();
                    Arbiter::spawn(async move {
                        match process_offer(requestor_api, proposal, &my_subs_id, my_demand).await {
                            Ok(ProcessOfferResult::ProposalId(id)) => {
                                log::info!("\n\n ACCEPTED via counter proposal [{}]", id)
                            }
                            Ok(ProcessOfferResult::AgreementId(id)) => {
                                agreement_tx.send(id).await.unwrap()
                            }
                            Err(e) => {
                                log::error!("unable to process offer: {}", e);
                                return;
                            }
                        }
                    });
                }
                _ => {
                    log::warn!("invalid response");
                }
            }
        }
    }
}

async fn spawn_activity(
    agreement_id: String,
    exe_script: String,
    commands_cnt: usize,
    allocation_size: i64,
    activities: Arc<Mutex<HashSet<String>>>,
    allocations: Arc<Mutex<HashMap<String, String>>>,
    api: RequestorApi,
) {
    let new_allocation = NewAllocation {
        total_amount: allocation_size.into(),
        timeout: None,
        make_deposit: false,
    };

    match api.payment.create_allocation(&new_allocation).await {
        Ok(alloc) => {
            log::info!(
                "allocated {} GNT ({})",
                alloc.total_amount,
                alloc.allocation_id
            );
            allocations
                .lock()
                .unwrap()
                .insert(agreement_id.clone(), alloc.allocation_id);
        }
        Err(err) => {
            log::error!("unable to allocate GNT: {:?}", err);
            match api.market.cancel_agreement(&agreement_id).await {
                Ok(_) => log::warn!("agreement {} cancelled", agreement_id),
                Err(e) => log::error!("unable to cancel agreement {}: {}", agreement_id, e),
            }
            return;
        }
    };

    let fut = run_activity(
        &api.activity,
        agreement_id.clone(),
        exe_script,
        commands_cnt,
        activities,
    );

    if let Err(e) = fut.await {
        log::error!("error processing agreement {}: {}", agreement_id, e);
    }
    // TODO: Market doesn't support agreement termination yet.
    // let terminate_result = market_api.terminate_agreement(&id).await;
    // log::info!("agreement: {}, terminated: {:?}", id, terminate_result);
}

fn build_demand(node_name: &str, task_package: &str) -> Demand {
    Demand {
        properties: serde_json::json!({
            "golem": {
                "node": {
                    "id": {
                        "name": node_name
                    },
                    "ala": 1
                },
                "srv": {
                    "comp":{
                        "wasm": {
                            "task_package": task_package
                        }
                    }
                }
            }
        }),
        constraints: r#"(&
            (golem.inf.mem.gib>0.5)
            (golem.inf.storage.gib>1)
            (golem.com.pricing.model=linear)
        )"#
        .to_string(),

        demand_id: Default::default(),
        requestor_id: Default::default(),
    }
}

async fn run_activity(
    activity_api: &ActivityRequestorApi,
    agreement_id: String,
    exe_script: String,
    commands_cnt: usize,
    activities: Arc<Mutex<HashSet<String>>>,
) -> anyhow::Result<()> {
    log::info!("creating activity for agreement = {}", agreement_id);

    let act_id = activity_api
        .control()
        .create_activity(&agreement_id)
        .await?;

    activities.lock().unwrap().insert(act_id.clone());
    log::info!("\n\n ACTIVITY CREATED: {}; YAY!", act_id);
    log::info!("\n\n executing script with {} commands", commands_cnt);

    let batch_id = activity_api
        .control()
        .exec(ExeScriptRequest::new(exe_script), &act_id)
        .await?;
    log::info!("\n\n EXE SCRIPT called, batch_id: {}", batch_id);

    let mut results = Vec::new();

    loop {
        let state = activity_api.state().get_state(&act_id).await?;
        if !state.alive() {
            log::info!("activity {} is NOT ALIVE any more.", act_id);
            break;
        }

        log::info!(
            "activity state: {:?}. Waiting for batch to complete...",
            state
        );
        results = activity_api
            .control()
            .get_exec_batch_results(&act_id, &batch_id, Some(7.), None)
            .await?;

        if results.len() >= commands_cnt {
            log::info!("\n\n BATCH COMPLETED: {:#?}", results);
            break;
        }
    }

    if results.len() < commands_cnt {
        log::warn!("\n\n BATCH INTERRUPTED: {:#?}", results);
    }

    log::info!("\n\n destroying activity: {}; ", act_id);
    activities.lock().unwrap().remove(&act_id);
    activity_api.control().destroy_activity(&act_id).await?;
    log::info!("\n\n ACTIVITY DESTROYED.");

    Ok(())
}

/// MOCK: log incoming debit notes, and... ignore them
async fn log_and_ignore_debit_notes(payment_api: PaymentRequestorApi, started_at: DateTime<Utc>) {
    // FIXME: should be persisted and restored upon next ya-requestor start
    let mut events_after = started_at.clone();

    loop {
        match payment_api.get_debit_note_events(Some(&events_after)).await {
            Err(e) => {
                log::error!("getting debit notes events error: {}", e);
                tokio::time::delay_for(Duration::from_secs(5)).await;
            }
            Ok(events) => {
                for event in events {
                    log::info!("got debit note event {:?}", event);
                    events_after = event.timestamp;
                }
            }
        }
    }
}

async fn process_payments(
    payment_api: PaymentRequestorApi,
    started_at: DateTime<Utc>,
    allocations: Arc<Mutex<HashMap<String, String>>>,
) {
    log::info!("\n\n waiting for INVOICES");
    // FIXME: should be persisted and restored upon next ya-requestor start
    let mut events_after = started_at;

    loop {
        let events = match payment_api.get_invoice_events(Some(&events_after)).await {
            Err(e) => {
                log::error!("getting invoice events error: {}", e);
                tokio::time::delay_for(Duration::from_secs(5)).await;
                vec![]
            }
            Ok(events) => events,
        };

        for event in events {
            log::info!("got INVOICE event {:#?}", event);
            match event.event_type {
                EventType::Received => Arbiter::spawn(process_invoice(
                    event.invoice_id,
                    allocations.clone(),
                    payment_api.clone(),
                )),
                _ => log::warn!(
                    "ignoring event type {:?} for: {}",
                    event.event_type,
                    event.invoice_id
                ),
            }
            events_after = event.timestamp;
        }
    }
}

async fn process_invoice(
    invoice_id: String,
    allocations: Arc<Mutex<HashMap<String, String>>>,
    payment_api: PaymentRequestorApi,
) {
    let mut invoice = payment_api.get_invoice(&invoice_id).await;
    while let Err(e) = invoice {
        log::error!("retry getting invoice {} after error: {}", invoice_id, e);
        tokio::time::delay_for(Duration::from_secs(5)).await;
        invoice = payment_api.get_invoice(&invoice_id).await;
    }

    let invoice = invoice.unwrap();
    log::debug!("got INVOICE: {:#?}", invoice);

    let allocation = allocations
        .lock()
        .unwrap()
        .get(&invoice.agreement_id)
        .cloned();

    match allocation {
        Some(allocation_id) => {
            let acceptance = Acceptance {
                total_amount_accepted: invoice.amount,
                allocation_id: allocation_id.clone(),
            };
            match payment_api.accept_invoice(&invoice_id, &acceptance).await {
                // TODO: reconsider what to do in this case: probably retry
                Err(e) => log::error!("accepting invoice {}, error: {}", invoice_id, e),
                Ok(_) => log::info!("\n\n INVOICE ACCEPTED: {:?}", invoice_id),
            }

            allocations.lock().unwrap().remove(&invoice.agreement_id);
            match payment_api.release_allocation(&allocation_id).await {
                Ok(_) => log::info!("released allocation {}", allocation_id),
                Err(e) => log::error!("Unable to release allocation {}: {}", allocation_id, e),
            }
        }
        None => {
            let rejection = Rejection {
                rejection_reason: RejectionReason::UnsolicitedService,
                total_amount_accepted: 0.into(),
                message: None,
            };
            match payment_api.reject_invoice(&invoice_id, &rejection).await {
                Err(e) => log::error!("rejecting invoice {}, error: {}", invoice_id, e),
                Ok(_) => log::warn!("invoice rejected: {:?}", invoice_id),
            }
        }
    }
}

/// if needed unsubscribes from the market and releases allocation
async fn shutdown_handler(
    activities: Arc<Mutex<HashSet<String>>>,
    allocations: Arc<Mutex<HashMap<String, String>>>,
    subscription_id: String,
    market_api: MarketRequestorApi,
    activity_api: ActivityRequestorApi,
    payment_api: PaymentRequestorApi,
) {
    signal::ctrl_c().await.unwrap();

    log::info!("terminating...");

    let activities = std::mem::replace(&mut (*activities.lock().unwrap()), HashSet::new());
    let allocations = std::mem::replace(&mut (*allocations.lock().unwrap()), HashMap::new());

    log::info!("unsubscribing demand...");
    let mut pending = vec![market_api
        .unsubscribe(&subscription_id)
        .map(|_| Ok(()))
        .map_err(move |e: Error| log::error!("unable to unsubscribe the demand: {:?}", e))
        .boxed_local()];

    log::info!("destroying activities ({}) ...", activities.len());
    pending.extend(activities.iter().map(|id| {
        activity_api
            .control()
            .destroy_activity(&id)
            .map_err(move |e| log::error!("unable to destroy activity {}: {:?}", id, e))
            .boxed_local()
    }));

    log::info!("releasing allocations ({}) ...", allocations.len());
    pending.extend(allocations.iter().map(|(_, id)| {
        payment_api
            .release_allocation(&id)
            .map_err(move |e| log::error!("unable to release allocation {}: {:?}", id, e))
            .boxed_local()
    }));

    futures::future::join_all(pending.into_iter()).await;

    //TODO: maybe even accept invoice
    log::debug!("shutdown...");
    Arbiter::current().stop()
}

#[actix_rt::main]
async fn main() -> anyhow::Result<()> {
    dotenv::dotenv().ok();
    env_logger::init();

    let started_at = Utc::now();
    let settings = AppSettings::from_args();
    let api: RequestorApi = settings.api.try_into()?;

    let allocation_size = settings.allocation_size;
    let exe_script = std::fs::read_to_string(&settings.exe_script)?;
    let commands_cnt = match serde_json::from_str(&exe_script)? {
        serde_json::Value::Array(arr) => arr.len(),
        _ => return Err(anyhow::anyhow!("Command list is empty")),
    };

    let activities = Arc::new(Mutex::new(HashSet::new()));
    let allocations = Arc::new(Mutex::new(HashMap::new()));
    let my_demand = build_demand(&settings.node_name, &settings.task_package);
    //(golem.runtime.wasm.wasi.version@v=*)

    let subscription_id = api.market.subscribe(&my_demand).await?;
    log::info!("\n\n DEMAND SUBSCRIBED: {}", subscription_id);

    let shutdown = shutdown_handler(
        activities.clone(),
        allocations.clone(),
        subscription_id.clone(),
        api.market.clone(),
        api.activity.clone(),
        api.payment.clone(),
    );

    let (agreement_tx, mut agreement_rx) = mpsc::channel::<String>(1);
    let market_api = api.market.clone();
    let payment_api = api.payment.clone();
    let sub_id = subscription_id.clone();

    Arbiter::spawn(async move {
        if let Err(e) = spawn_workers(market_api, &sub_id, &my_demand, agreement_tx).await {
            log::error!("spawning workers for {} error: {}", sub_id, e);
        }
    });

    Arbiter::spawn(log_and_ignore_debit_notes(
        payment_api.clone(),
        started_at.clone(),
    ));

    Arbiter::spawn(process_payments(
        payment_api.clone(),
        started_at,
        allocations.clone(),
    ));

    Arbiter::spawn(async move {
        while let Some(agreement_id) = agreement_rx.next().await {
            Arbiter::spawn(spawn_activity(
                agreement_id,
                exe_script.clone(),
                commands_cnt,
                allocation_size,
                activities.clone(),
                allocations.clone(),
                api.clone(),
            ))
        }
    });

    shutdown.await;
    Ok(())
}<|MERGE_RESOLUTION|>--- conflicted
+++ resolved
@@ -7,13 +7,8 @@
 use structopt::{clap, StructOpt};
 
 use ya_client::{
-<<<<<<< HEAD
-    activity::ActivityRequestorApi, cli::ApiOpts, market::MarketRequestorApi,
-    payment::requestor::RequestorApi as PaymentRequestorApi, Error, RequestorApi,
-=======
     activity::ActivityRequestorApi, cli::ApiOpts, cli::RequestorApi, market::MarketRequestorApi,
-    payment::requestor::RequestorApi as PaymentRequestorApi,
->>>>>>> 3325cb50
+    payment::requestor::RequestorApi as PaymentRequestorApi, Error,
 };
 use ya_model::{
     activity::ExeScriptRequest,
