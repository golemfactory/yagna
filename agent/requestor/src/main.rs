use actix_rt::{signal, Arbiter};
use chrono::Utc;
use futures::{channel::mpsc, prelude::*};
use std::collections::{HashMap, HashSet};
use std::sync::{Arc, Mutex};
use std::{convert::TryInto, path::PathBuf};
use structopt::{clap, StructOpt};

use ya_client::{cli::ApiOpts, cli::RequestorApi, Error};

mod activity;
mod market;
mod payment;

const DEFAULT_NODE_NAME: &str = "test1";
const DEFAULT_TASK_PACKAGE: &str = "hash://sha3:38D951E2BD2408D95D8D5E5068A69C60C8238FA45DB8BC841DC0BD50:http://34.244.4.185:8000/rust-wasi-tutorial.zip";

#[derive(StructOpt)]
#[structopt(about = clap::crate_description!())]
#[structopt(setting = clap::AppSettings::ColoredHelp)]
#[structopt(setting = clap::AppSettings::DeriveDisplayOrder)]
struct AppSettings {
    #[structopt(flatten)]
    api: ApiOpts,
    #[structopt(long = "exe-script")]
    exe_script: PathBuf,
<<<<<<< HEAD

    /// Subnetwork identifier. You can set this value to filter nodes
    /// with other identifiers than selected. Useful for test purposes.
    #[structopt(long = "subnet", env = "SUBNET")]
    pub subnet: Option<String>,
=======
    #[structopt(long = "node-name", default_value = DEFAULT_NODE_NAME)]
    node_name: String,
    #[structopt(long = "task-package", default_value = DEFAULT_TASK_PACKAGE)]
    task_package: String,
    #[structopt(long = "allocation-size", default_value = "100")]
    allocation_size: i64,
>>>>>>> f044c28b
}

/// if needed unsubscribes from the market and releases allocation
async fn shutdown_handler(
    activities: Arc<Mutex<HashSet<String>>>,
    agreement_allocation: Arc<Mutex<HashMap<String, String>>>,
    subscription_id: String,
    api: RequestorApi,
) {
    signal::ctrl_c().await.unwrap();

    log::info!("terminating...");

    let activities = std::mem::replace(&mut (*activities.lock().unwrap()), HashSet::new());
    let agreement_allocation =
        std::mem::replace(&mut (*agreement_allocation.lock().unwrap()), HashMap::new());

    log::info!("unsubscribing demand...");
    let mut pending = vec![api
        .market
        .unsubscribe(&subscription_id)
        .map(|_| Ok(()))
        .map_err(move |e: Error| log::error!("unable to unsubscribe the demand: {:?}", e))
        .boxed_local()];

    if activities.len() > 0 {
        log::info!("destroying activities ({}) ...", activities.len());
        pending.extend(activities.iter().map(|id| {
            log::debug!("destroying activity {}", id);
            api.activity
                .control()
                .destroy_activity(&id)
                .map_err(move |e| log::error!("unable to destroy activity {}: {:?}", id, e))
                .boxed_local()
        }));
    }

    if agreement_allocation.len() > 0 {
        log::info!("releasing allocations ({}) ...", agreement_allocation.len());
        pending.extend(
            agreement_allocation
                .iter()
                .map(|(agreement_id, allocation_id)| {
                    // TODO: we need to terminate the agreement first (Market service does not support it yet)
                    // api.market.terminate_agreement(&agreement_id).await;
                    log::debug!(
                        "releasing allocation {} for {}",
                        allocation_id,
                        agreement_id
                    );
<<<<<<< HEAD
                    log::trace!("proposal: {:#?}", proposal);
                    let mut agreement_tx = agreement_tx.clone();
                    let requestor_api = requestor_api.clone();
                    let my_subs_id = subscription_id.to_string();
                    let my_demand = my_demand.clone();
                    Arbiter::spawn(async move {
                        match process_offer(requestor_api, proposal, &my_subs_id, my_demand).await {
                            Ok(ProcessOfferResult::ProposalId(id)) => {
                                log::info!("\n\n responded with counter proposal [{}]", id)
                            }
                            Ok(ProcessOfferResult::AgreementId(id)) => {
                                agreement_tx.send(id).await.unwrap()
                            }
                            Err(e) => {
                                log::error!("unable to process offer: {}", e);
                                return;
                            }
                        }
                    });
                }
                _ => {
                    log::warn!("invalid response");
                }
            }
        }
    }
}

fn build_demand(node_name: &str, task_package: &str, subnet: &Option<String>) -> Demand {
    let mut properties = serde_json::json!({
        "golem": {
            "node": {
                "id": {
                    "name": node_name
                },
                "ala": 1
            },
            "srv": {
                "comp":{
                    "wasm": {
                        "task_package": task_package
                    }
                }
            }
        }
    });

    let subnet_constraint = match subnet {
        Some(subnet) => {
            properties.as_object_mut().unwrap().insert(
                "golem.node.debug.subnet".to_string(),
                serde_json::Value::String(subnet.clone()),
            );
            format!("(golem.node.debug.subnet={})", subnet.clone())
        }
        None => "".to_string(),
    };

    Demand {
        properties,
        constraints: format!(
            "(&
            (golem.inf.mem.gib>0.5)
            (golem.inf.storage.gib>1)
            (golem.com.pricing.model=linear)
            {}
        )",
            subnet_constraint
        ),

        demand_id: Default::default(),
        requestor_id: Default::default(),
    }
}

async fn process_agreement(
    activity_api: &ActivityRequestorApi,
    agreement_id: String,
    exe_script: &PathBuf,
) -> anyhow::Result<()> {
    log::info!("\n\n processing AGREEMENT = {}", agreement_id);

    let act_id = activity_api
        .control()
        .create_activity(&agreement_id)
        .await?;
    log::info!("\n\n created new ACTIVITY: {}; YAY!", act_id);

    let contents = std::fs::read_to_string(&exe_script)?;
    let commands_cnt = match serde_json::from_str(&contents)? {
        serde_json::Value::Array(arr) => {
            log::info!("\n\n Executing script: {} commands", arr.len());
            arr.len()
        }
        _ => 0,
    };

    let batch_id = activity_api
        .control()
        .exec(ExeScriptRequest::new(contents), &act_id)
        .await?;
    log::info!("got BATCH_ID: {}", batch_id);

    loop {
        let state = activity_api.state().get_state(&act_id).await?;
        if !state.alive() {
            log::info!("activity {} is NOT ALIVE any more.", act_id);
            break;
        }

        log::info!(
            "Activity state: {:?}. Waiting for batch to complete...",
            state
=======
                    api.payment
                        .release_allocation(&allocation_id)
                        .map_err(move |e| {
                            log::error!("unable to release allocation {}: {:?}", allocation_id, e)
                        })
                        .boxed_local()
                }),
>>>>>>> f044c28b
        );
    }

    futures::future::join_all(pending.into_iter()).await;

    //TODO: maybe even accept invoice
    match (activities.len(), agreement_allocation.len()) {
        (0, 0) => log::info!("cleanly terminated."),
        (act, 0) => log::warn!("terminated.\n\n {} activity(ies) destroyed prematurely.", act),
        (0, alloc) => log::warn!("terminated.\n\n {} agreement(s) possibly not settled.", alloc),
        (act, alloc) => log::warn!(
            "terminated.\n\n {} activity(ies) destroyed prematurely and {} agreement(s) possibly not settled.",
            act,
            alloc
        ),
    }

    Arbiter::current().stop();
}

#[actix_rt::main]
async fn main() -> anyhow::Result<()> {
    dotenv::dotenv().ok();
    env_logger::init();

    let started_at = Utc::now();
    let settings = AppSettings::from_args();
    let api: RequestorApi = settings.api.try_into()?;

    let exe_script = std::fs::read_to_string(&settings.exe_script)?;
    let commands_cnt = match serde_json::from_str(&exe_script)? {
        serde_json::Value::Array(arr) => arr.len(),
        _ => return Err(anyhow::anyhow!("Command list is empty")),
    };

<<<<<<< HEAD
    let node_name = "test1";
    let task_package = "hash://sha3:38D951E2BD2408D95D8D5E5068A69C60C8238FA45DB8BC841DC0BD50:http://34.244.4.185:8000/rust-wasi-tutorial.zip";
    let my_demand = build_demand(node_name, task_package, &settings.subnet);
    //(golem.runtime.wasm.wasi.version@v=*)
=======
    let activities = Arc::new(Mutex::new(HashSet::new()));
    let agreement_allocation = Arc::new(Mutex::new(HashMap::new()));
    let my_demand = market::build_demand(&settings.node_name, &settings.task_package);
>>>>>>> f044c28b

    let subscription_id = api.market.subscribe(&my_demand).await?;
    log::info!("\n\n DEMAND SUBSCRIBED: {}", subscription_id);

    let shutdown = shutdown_handler(
        activities.clone(),
        agreement_allocation.clone(),
        subscription_id.clone(),
        api.clone(),
    );

    let (agreement_tx, mut agreement_rx) = mpsc::channel::<String>(1);
    {
        let api = api.clone();
        let subscription_id = subscription_id.clone();
        let allocation_size = settings.allocation_size;
        let agreement_allocation = agreement_allocation.clone();
        Arbiter::spawn(async move {
            if let Err(e) = market::spawn_negotiations(
                &api,
                &subscription_id,
                &my_demand,
                allocation_size,
                agreement_allocation,
                agreement_tx,
            )
            .await
            {
                log::error!("spawning negotiation for {} error: {}", subscription_id, e);
            }
        });
    }

    let payment_api = api.payment.clone();
    Arbiter::spawn(payment::log_and_ignore_debit_notes(
        payment_api.clone(),
        started_at.clone(),
    ));

    Arbiter::spawn(payment::process_payments(
        payment_api.clone(),
        started_at,
        agreement_allocation.clone(),
    ));

    Arbiter::spawn(async move {
        while let Some(agreement_id) = agreement_rx.next().await {
            Arbiter::spawn(activity::spawn_activity(
                api.clone(),
                agreement_id,
                exe_script.clone(),
                commands_cnt,
                activities.clone(),
            ))
        }
    });

    shutdown.await;
    Ok(())
}<|MERGE_RESOLUTION|>--- conflicted
+++ resolved
@@ -24,20 +24,16 @@
     api: ApiOpts,
     #[structopt(long = "exe-script")]
     exe_script: PathBuf,
-<<<<<<< HEAD
-
     /// Subnetwork identifier. You can set this value to filter nodes
     /// with other identifiers than selected. Useful for test purposes.
     #[structopt(long = "subnet", env = "SUBNET")]
     pub subnet: Option<String>,
-=======
     #[structopt(long = "node-name", default_value = DEFAULT_NODE_NAME)]
     node_name: String,
     #[structopt(long = "task-package", default_value = DEFAULT_TASK_PACKAGE)]
     task_package: String,
     #[structopt(long = "allocation-size", default_value = "100")]
     allocation_size: i64,
->>>>>>> f044c28b
 }
 
 /// if needed unsubscribes from the market and releases allocation
@@ -88,121 +84,6 @@
                         allocation_id,
                         agreement_id
                     );
-<<<<<<< HEAD
-                    log::trace!("proposal: {:#?}", proposal);
-                    let mut agreement_tx = agreement_tx.clone();
-                    let requestor_api = requestor_api.clone();
-                    let my_subs_id = subscription_id.to_string();
-                    let my_demand = my_demand.clone();
-                    Arbiter::spawn(async move {
-                        match process_offer(requestor_api, proposal, &my_subs_id, my_demand).await {
-                            Ok(ProcessOfferResult::ProposalId(id)) => {
-                                log::info!("\n\n responded with counter proposal [{}]", id)
-                            }
-                            Ok(ProcessOfferResult::AgreementId(id)) => {
-                                agreement_tx.send(id).await.unwrap()
-                            }
-                            Err(e) => {
-                                log::error!("unable to process offer: {}", e);
-                                return;
-                            }
-                        }
-                    });
-                }
-                _ => {
-                    log::warn!("invalid response");
-                }
-            }
-        }
-    }
-}
-
-fn build_demand(node_name: &str, task_package: &str, subnet: &Option<String>) -> Demand {
-    let mut properties = serde_json::json!({
-        "golem": {
-            "node": {
-                "id": {
-                    "name": node_name
-                },
-                "ala": 1
-            },
-            "srv": {
-                "comp":{
-                    "wasm": {
-                        "task_package": task_package
-                    }
-                }
-            }
-        }
-    });
-
-    let subnet_constraint = match subnet {
-        Some(subnet) => {
-            properties.as_object_mut().unwrap().insert(
-                "golem.node.debug.subnet".to_string(),
-                serde_json::Value::String(subnet.clone()),
-            );
-            format!("(golem.node.debug.subnet={})", subnet.clone())
-        }
-        None => "".to_string(),
-    };
-
-    Demand {
-        properties,
-        constraints: format!(
-            "(&
-            (golem.inf.mem.gib>0.5)
-            (golem.inf.storage.gib>1)
-            (golem.com.pricing.model=linear)
-            {}
-        )",
-            subnet_constraint
-        ),
-
-        demand_id: Default::default(),
-        requestor_id: Default::default(),
-    }
-}
-
-async fn process_agreement(
-    activity_api: &ActivityRequestorApi,
-    agreement_id: String,
-    exe_script: &PathBuf,
-) -> anyhow::Result<()> {
-    log::info!("\n\n processing AGREEMENT = {}", agreement_id);
-
-    let act_id = activity_api
-        .control()
-        .create_activity(&agreement_id)
-        .await?;
-    log::info!("\n\n created new ACTIVITY: {}; YAY!", act_id);
-
-    let contents = std::fs::read_to_string(&exe_script)?;
-    let commands_cnt = match serde_json::from_str(&contents)? {
-        serde_json::Value::Array(arr) => {
-            log::info!("\n\n Executing script: {} commands", arr.len());
-            arr.len()
-        }
-        _ => 0,
-    };
-
-    let batch_id = activity_api
-        .control()
-        .exec(ExeScriptRequest::new(contents), &act_id)
-        .await?;
-    log::info!("got BATCH_ID: {}", batch_id);
-
-    loop {
-        let state = activity_api.state().get_state(&act_id).await?;
-        if !state.alive() {
-            log::info!("activity {} is NOT ALIVE any more.", act_id);
-            break;
-        }
-
-        log::info!(
-            "Activity state: {:?}. Waiting for batch to complete...",
-            state
-=======
                     api.payment
                         .release_allocation(&allocation_id)
                         .map_err(move |e| {
@@ -210,7 +91,6 @@
                         })
                         .boxed_local()
                 }),
->>>>>>> f044c28b
         );
     }
 
@@ -246,16 +126,13 @@
         _ => return Err(anyhow::anyhow!("Command list is empty")),
     };
 
-<<<<<<< HEAD
-    let node_name = "test1";
-    let task_package = "hash://sha3:38D951E2BD2408D95D8D5E5068A69C60C8238FA45DB8BC841DC0BD50:http://34.244.4.185:8000/rust-wasi-tutorial.zip";
-    let my_demand = build_demand(node_name, task_package, &settings.subnet);
-    //(golem.runtime.wasm.wasi.version@v=*)
-=======
     let activities = Arc::new(Mutex::new(HashSet::new()));
     let agreement_allocation = Arc::new(Mutex::new(HashMap::new()));
-    let my_demand = market::build_demand(&settings.node_name, &settings.task_package);
->>>>>>> f044c28b
+    let my_demand = market::build_demand(
+        &settings.node_name,
+        &settings.task_package,
+        &settings.subnet,
+    );
 
     let subscription_id = api.market.subscribe(&my_demand).await?;
     log::info!("\n\n DEMAND SUBSCRIBED: {}", subscription_id);
