use actix_rt::{signal, Arbiter};
use chrono::{DateTime, Utc};
use futures::{channel::mpsc, channel::oneshot, future, prelude::*};
use std::{convert::TryInto, path::PathBuf, time::Duration};
use structopt::{clap, StructOpt};

use ya_client::{
<<<<<<< HEAD
    activity::ActivityRequestorApi, cli::ApiOpts, market::MarketRequestorApi,
    payment::requestor::RequestorApi as PaymentRequestorApi, cli::RequestorApi,
=======
    activity::ActivityRequestorApi,
    market::MarketRequestorApi,
    web::{WebClient, WebInterface},
>>>>>>> 4677877f
};
use ya_model::{
    activity::ExeScriptRequest,
    market::{
        proposal::State as ProposalState, AgreementProposal, Demand, Proposal, RequestorEvent,
    },
    payment::{Acceptance, Allocation, EventType, NewAllocation, Rejection, RejectionReason},
};

const DEFAULT_NODE_NAME: &str = "test1";
const DEFAULT_TASK_PACKAGE: &str = "hash://sha3:38D951E2BD2408D95D8D5E5068A69C60C8238FA45DB8BC841DC0BD50:http://34.244.4.185:8000/rust-wasi-tutorial.zip";

#[derive(StructOpt)]
#[structopt(about = clap::crate_description!())]
#[structopt(setting = clap::AppSettings::ColoredHelp)]
#[structopt(setting = clap::AppSettings::DeriveDisplayOrder)]
struct AppSettings {
<<<<<<< HEAD
    #[structopt(flatten)]
    api: ApiOpts,
    #[structopt(long = "exe-script")]
    exe_script: PathBuf,
    #[structopt(long = "node-name", default_value = DEFAULT_NODE_NAME)]
    node_name: String,
    #[structopt(long = "task-package", default_value = DEFAULT_TASK_PACKAGE)]
    task_package: String,
=======
    /// Authorization token to server
    #[structopt(long = "app-key", env = "YAGNA_APPKEY", hide_env_values = true)]
    app_key: String,

    /// Market API URL
    #[structopt(long = "market-url", env = MarketRequestorApi::API_URL_ENV_VAR)]
    market_url: Option<Url>,

    /// Activity API URL
    #[structopt(long = "activity-url", env = ActivityRequestorApi::API_URL_ENV_VAR)]
    activity_url: Option<Url>,

    #[structopt(long = "payment-url", env = PaymentRequestorApi::API_URL_ENV_VAR)]
    payment_url: Option<Url>,

    #[structopt(long = "exe-script")]
    exe_script: PathBuf,
}

impl AppSettings {
    fn market_api(&self) -> anyhow::Result<MarketRequestorApi> {
        self.api_client(&self.market_url)
    }

    fn activity_api(&self) -> anyhow::Result<ActivityRequestorApi> {
        self.api_client(&self.activity_url)
    }

    fn payment_api(&self) -> anyhow::Result<PaymentRequestorApi> {
        self.api_client(&self.payment_url)
    }

    pub fn api_client<T: WebInterface>(&self, url: &Option<Url>) -> anyhow::Result<T> {
        let client = WebClient::with_token(&self.app_key)?;
        match url.as_ref() {
            Some(url) => Ok(client.interface_at(url.clone())),
            None => Ok(client.interface()?),
        }
    }
>>>>>>> 4677877f
}

enum ProcessOfferResult {
    ProposalId(String),
    AgreementId(String),
}

async fn process_offer(
    requestor_api: MarketRequestorApi,
    offer: Proposal,
    subscription_id: &str,
    my_demand: Demand,
) -> anyhow::Result<ProcessOfferResult> {
    let proposal_id = offer.proposal_id()?.clone();

    if offer.state.unwrap_or(ProposalState::Initial) == ProposalState::Initial {
        if offer.prev_proposal_id.is_some() {
            anyhow::bail!("Proposal in Initial state but with prev id: {:#?}", offer)
        }
        let bespoke_proposal = offer.counter_demand(my_demand)?;
        let new_proposal_id = requestor_api
            .counter_proposal(&bespoke_proposal, subscription_id)
            .await?;
        return Ok(ProcessOfferResult::ProposalId(new_proposal_id));
    }

    let new_agreement_id = proposal_id;
    let new_agreement = AgreementProposal::new(
        new_agreement_id.clone(),
        Utc::now() + chrono::Duration::hours(2),
    );
    let _ack = requestor_api.create_agreement(&new_agreement).await?;
    log::info!("\n\n confirming via AGREEMENT: {}", new_agreement_id);
    requestor_api.confirm_agreement(&new_agreement_id).await?;
    log::info!("\n\n waiting for agreement approval: {}", new_agreement_id);
    requestor_api
        .wait_for_approval(&new_agreement_id, Some(7.879))
        .await?;
    log::info!("\n\n AGREEMENT APPROVED: {} !", new_agreement_id);

    Ok(ProcessOfferResult::AgreementId(new_agreement_id))
}

async fn spawn_workers(
    market_api: MarketRequestorApi,
    subscription_id: &str,
    my_demand: &Demand,
    agreement_tx: mpsc::Sender<String>,
) -> anyhow::Result<()> {
    loop {
        let events = market_api
            .collect(&subscription_id, Some(5.0), Some(5))
            .await?;

        if !events.is_empty() {
            log::debug!("got {} market events", events.len());
        }
        for event in events {
            match event {
                RequestorEvent::ProposalEvent {
                    event_date: _,
                    proposal,
                } => {
                    log::debug!(
                        "\n\n got ProposalEvent [{}]; state: {:?}",
                        proposal.proposal_id()?,
                        proposal.state
                    );
                    log::trace!("proposal: {:#?}", proposal);
                    let mut agreement_tx = agreement_tx.clone();
                    let requestor_api = market_api.clone();
                    let my_subs_id = subscription_id.to_string();
                    let my_demand = my_demand.clone();
                    Arbiter::spawn(async move {
                        match process_offer(requestor_api, proposal, &my_subs_id, my_demand).await {
                            Ok(ProcessOfferResult::ProposalId(id)) => {
                                log::info!("\n\n ACCEPTED via counter proposal [{}]", id)
                            }
                            Ok(ProcessOfferResult::AgreementId(id)) => {
                                agreement_tx.send(id).await.unwrap()
                            }
                            Err(e) => {
                                log::error!("unable to process offer: {}", e);
                                return;
                            }
                        }
                    });
                }
                _ => {
                    log::warn!("invalid response");
                }
            }
        }
    }
}

fn build_demand(node_name: &str, task_package: &str) -> Demand {
    Demand {
        properties: serde_json::json!({
            "golem": {
                "node": {
                    "id": {
                        "name": node_name
                    },
                    "ala": 1
                },
                "srv": {
                    "comp":{
                        "wasm": {
                            "task_package": task_package
                        }
                    }
                }
            }
        }),
        constraints: r#"(&
            (golem.inf.mem.gib>0.5)
            (golem.inf.storage.gib>1)
            (golem.com.pricing.model=linear)
        )"#
        .to_string(),

        demand_id: Default::default(),
        requestor_id: Default::default(),
    }
}

async fn run_activity(
    activity_api: &ActivityRequestorApi,
    agreement_id: String,
    exe_script: &PathBuf,
) -> anyhow::Result<()> {
    log::info!("creating activity for agreement = {}", agreement_id);

    let act_id = activity_api
        .control()
        .create_activity(&agreement_id)
        .await?;
    log::info!("\n\n ACTIVITY CREATED: {}; YAY!", act_id);

    let contents = std::fs::read_to_string(&exe_script)?;
    let commands_cnt = match serde_json::from_str(&contents)? {
        serde_json::Value::Array(arr) => {
            log::info!("\n\n Executing script with {} commands", arr.len());
            arr.len()
        }
        _ => 0,
    };

    let batch_id = activity_api
        .control()
        .exec(ExeScriptRequest::new(contents), &act_id)
        .await?;
    log::info!("\n\n EXE SCRIPT called, batch_id: {}", batch_id);

    loop {
        let state = activity_api.state().get_state(&act_id).await?;
        if !state.alive() {
            log::info!("activity {} is NOT ALIVE any more.", act_id);
            break;
        }

        log::info!(
            "Activity state: {:?}. Waiting for batch to complete...",
            state
        );
        let results = activity_api
            .control()
            .get_exec_batch_results(&act_id, &batch_id, Some(7.), None)
            .await?;

        log::info!("\n\n BATCH COMPLETED. Results: {:#?}", results);

        if results.len() >= commands_cnt {
            break;
        }
    }

    log::info!("\n\n AGRRR! destroying activity: {}; ", act_id);
    activity_api.control().destroy_activity(&act_id).await?;
    log::info!("\n\n ACTIVITY DESTROYED.");

    Ok(())
}

/// MOCK: fixed price allocation
async fn allocate_funds_for_task(
    payment_api: &PaymentRequestorApi,
    allocation_tx: oneshot::Sender<String>,
) -> anyhow::Result<Allocation> {
    let new_allocation = NewAllocation {
        total_amount: 100.into(),
        timeout: None,
        make_deposit: false,
    };
    let allocation = payment_api.create_allocation(&new_allocation).await?;
    log::info!("Allocated {} GNT.", &allocation.total_amount);

    let allocation_id = allocation.allocation_id.clone();
    allocation_tx.send(allocation_id).unwrap();

    Ok(allocation)
}

/// MOCK: log incoming debit notes, and... ignore them
async fn log_and_ignore_debit_notes(payment_api: PaymentRequestorApi, started_at: DateTime<Utc>) {
    // FIXME: should be persisted and restored upon next ya-requestor start
    let mut events_after = started_at.clone();

    loop {
        match payment_api.get_debit_note_events(Some(&events_after)).await {
            Err(e) => {
                log::error!("getting debit notes events error: {}", e);
                tokio::time::delay_for(Duration::from_secs(5)).await;
            }
            Ok(events) => {
                for event in events {
                    log::info!("got debit note event {:?}", event);
                    events_after = event.timestamp;
                }
            }
        }
    }
}

/// MOCK: accept all incoming invoices
async fn process_payments(
    payment_api: PaymentRequestorApi,
    allocation: Allocation,
    started_at: DateTime<Utc>,
    finished_agreement_id: String,
) {
    log::info!(
        "\n\n waiting for INVOICE for finished agreement = {}",
        finished_agreement_id
    );
    // FIXME: should be persisted and restored upon next ya-requestor start
    let mut events_after = started_at;

    'infinite_loop: loop {
        let events = match payment_api.get_invoice_events(Some(&events_after)).await {
            Err(e) => {
                log::error!("getting invoice events error: {}", e);
                tokio::time::delay_for(Duration::from_secs(5)).await;
                vec![]
            }
            Ok(events) => events,
        };

        for event in events {
            log::info!("got INVOICE event {:#?}", event);
            let invoice_id = &event.invoice_id;
            match event.event_type {
                EventType::Received => {
                    let mut invoice = payment_api.get_invoice(invoice_id).await;
                    while let Err(e) = invoice {
                        log::error!("retry getting invoice {} after error: {}", invoice_id, e);
                        tokio::time::delay_for(Duration::from_secs(5)).await;
                        invoice = payment_api.get_invoice(invoice_id).await;
                    }

                    let invoice = invoice.unwrap();
                    log::debug!("got INVOICE: {:#?}", invoice);
                    if invoice.agreement_id != finished_agreement_id {
                        let rejection = Rejection {
                            rejection_reason: RejectionReason::UnsolicitedService,
                            total_amount_accepted: 0.into(),
                            message: None,
                        };
                        match payment_api.reject_invoice(invoice_id, &rejection).await {
                            Err(e) => log::error!("rejecting invoice {}, error: {}", invoice_id, e),
                            Ok(_) => log::warn!("invoice rejected: {:?}", invoice_id),
                        }
                        continue;
                    }

                    let acceptance = Acceptance {
                        total_amount_accepted: invoice.amount,
                        allocation_id: allocation.allocation_id.clone(),
                    };
                    match payment_api.accept_invoice(invoice_id, &acceptance).await {
                        // TODO: reconsider what to do in this case: probably retry
                        Err(e) => log::error!("accepting invoice {}, error: {}", invoice_id, e),
                        Ok(_) => log::info!("\n\n INVOICE ACCEPTED: {:?}", invoice_id),
                    }
                    break 'infinite_loop; // we just want to accept one invoice for the finished agreement
                }
                _ => log::warn!(
                    "ignoring event type {:?} for: {}",
                    event.event_type,
                    invoice_id
                ),
            }
            events_after = event.timestamp;
        }
    }
}

/// if needed unsubscribes from the market and releases allocation
async fn shutdown_handler(
    mut allocation_rx: oneshot::Receiver<String>,
    mut subscription_rx: oneshot::Receiver<String>,
    invoice_rx: oneshot::Receiver<()>,
    shutdown_tx: oneshot::Sender<()>,
    market_api: MarketRequestorApi,
    payment_api: PaymentRequestorApi,
) {
    future::select(signal::ctrl_c().boxed_local(), invoice_rx).await;
    log::info!("terminating...");
    if let Ok(Some(allocation_id)) = allocation_rx.try_recv() {
        let a = &allocation_id;
        log::info!("releasing allocation...");
        payment_api.release_allocation(&a).await.unwrap();
    }
    if let Ok(Some(subscription_id)) = subscription_rx.try_recv() {
        log::info!("unsubscribing demand...");
        market_api.unsubscribe(&subscription_id).await.unwrap();
    }
    //TODO: destroy started activity
    //TODO: maybe even accept invoice

    log::debug!("shutdown...");
    shutdown_tx.send(()).unwrap();
    Arbiter::current().stop()
}

#[actix_rt::main]
async fn main() -> anyhow::Result<()> {
    dotenv::dotenv().ok();
    env_logger::init();
    let started_at = Utc::now();
    let settings = AppSettings::from_args();
    let api: RequestorApi = settings.api.try_into()?;

    let (allocation_tx, allocation_rx) = oneshot::channel();
    let (subscription_tx, subscription_rx) = oneshot::channel();
    let (invoice_tx, invoice_rx) = oneshot::channel();
    let (shutdown_tx, shutdown_rx) = oneshot::channel();

    let payment_api = api.payment.clone();
    let market_api = api.market.clone();
    Arbiter::spawn(shutdown_handler(
        allocation_rx,
        subscription_rx,
        invoice_rx,
        shutdown_tx,
        market_api,
        payment_api,
    ));

    let allocation = allocate_funds_for_task(&api.payment, allocation_tx).await?;
    let my_demand = build_demand(&settings.node_name, &settings.task_package);
    //(golem.runtime.wasm.wasi.version@v=*)

    let subscription_id = api.market.subscribe(&my_demand).await?;
    subscription_tx.send(subscription_id.clone()).unwrap();

    log::info!("\n\n DEMAND SUBSCRIBED: {}", subscription_id);

    let mkt_api = api.market.clone();
    let sub_id = subscription_id.clone();
    let (agreement_tx, mut agreement_rx) = mpsc::channel::<String>(1);
    Arbiter::spawn(async move {
        if let Err(e) = spawn_workers(mkt_api, &sub_id, &my_demand, agreement_tx).await {
            log::error!("spawning workers for {} error: {}", sub_id, e);
        }
    });

    Arbiter::spawn(log_and_ignore_debit_notes(
        api.payment.clone(),
        started_at.clone(),
    ));

    let exe_script = settings.exe_script.clone();

    Arbiter::spawn(async move {
        let mut finished_agreement_id = "".to_string();
        while let Some(agreement_id) = agreement_rx.next().await {
            match run_activity(&api.activity, agreement_id.clone(), &exe_script).await {
                Ok(_) => {
                    finished_agreement_id = agreement_id;
                    break;
                }
                Err(e) => log::error!("processing agreement id {} error: {}", agreement_id, e),
            }
            // TODO: Market doesn't support agreement termination yet.
            // let terminate_result = market_api.terminate_agreement(&id).await;
            // log::info!("agreement: {}, terminated: {:?}", id, terminate_result);
        }

        process_payments(
            api.payment.clone(),
            allocation,
            started_at,
            finished_agreement_id,
        )
        .await;

        invoice_tx.send(()).unwrap();
        log::info!("\n\n I'M DONE FOR NOW");
    });

    shutdown_rx.await.unwrap();
    log::debug!("THE END.");
    Ok(())
}<|MERGE_RESOLUTION|>--- conflicted
+++ resolved
@@ -5,14 +5,8 @@
 use structopt::{clap, StructOpt};
 
 use ya_client::{
-<<<<<<< HEAD
-    activity::ActivityRequestorApi, cli::ApiOpts, market::MarketRequestorApi,
-    payment::requestor::RequestorApi as PaymentRequestorApi, cli::RequestorApi,
-=======
-    activity::ActivityRequestorApi,
-    market::MarketRequestorApi,
-    web::{WebClient, WebInterface},
->>>>>>> 4677877f
+    activity::ActivityRequestorApi, cli::ApiOpts, cli::RequestorApi, market::MarketRequestorApi,
+    payment::requestor::RequestorApi as PaymentRequestorApi,
 };
 use ya_model::{
     activity::ExeScriptRequest,
@@ -30,7 +24,6 @@
 #[structopt(setting = clap::AppSettings::ColoredHelp)]
 #[structopt(setting = clap::AppSettings::DeriveDisplayOrder)]
 struct AppSettings {
-<<<<<<< HEAD
     #[structopt(flatten)]
     api: ApiOpts,
     #[structopt(long = "exe-script")]
@@ -39,47 +32,6 @@
     node_name: String,
     #[structopt(long = "task-package", default_value = DEFAULT_TASK_PACKAGE)]
     task_package: String,
-=======
-    /// Authorization token to server
-    #[structopt(long = "app-key", env = "YAGNA_APPKEY", hide_env_values = true)]
-    app_key: String,
-
-    /// Market API URL
-    #[structopt(long = "market-url", env = MarketRequestorApi::API_URL_ENV_VAR)]
-    market_url: Option<Url>,
-
-    /// Activity API URL
-    #[structopt(long = "activity-url", env = ActivityRequestorApi::API_URL_ENV_VAR)]
-    activity_url: Option<Url>,
-
-    #[structopt(long = "payment-url", env = PaymentRequestorApi::API_URL_ENV_VAR)]
-    payment_url: Option<Url>,
-
-    #[structopt(long = "exe-script")]
-    exe_script: PathBuf,
-}
-
-impl AppSettings {
-    fn market_api(&self) -> anyhow::Result<MarketRequestorApi> {
-        self.api_client(&self.market_url)
-    }
-
-    fn activity_api(&self) -> anyhow::Result<ActivityRequestorApi> {
-        self.api_client(&self.activity_url)
-    }
-
-    fn payment_api(&self) -> anyhow::Result<PaymentRequestorApi> {
-        self.api_client(&self.payment_url)
-    }
-
-    pub fn api_client<T: WebInterface>(&self, url: &Option<Url>) -> anyhow::Result<T> {
-        let client = WebClient::with_token(&self.app_key)?;
-        match url.as_ref() {
-            Some(url) => Ok(client.interface_at(url.clone())),
-            None => Ok(client.interface()?),
-        }
-    }
->>>>>>> 4677877f
 }
 
 enum ProcessOfferResult {
