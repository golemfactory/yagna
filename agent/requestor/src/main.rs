use actix_rt::{signal, Arbiter};
use chrono::Utc;
use futures::{channel::mpsc, prelude::*};
use std::collections::{HashMap, HashSet};
use std::path::PathBuf;
use std::sync::{Arc, Mutex};
use structopt::{clap, StructOpt};

use std::convert::TryFrom;
use ya_client::{cli::ApiOpts, cli::RequestorApi, Error};

mod activity;
mod market;
mod payment;

const DEFAULT_NODE_NAME: &str = "test1";
const DEFAULT_TASK_PACKAGE: &str = "hash://sha3:38D951E2BD2408D95D8D5E5068A69C60C8238FA45DB8BC841DC0BD50:http://34.244.4.185:8000/rust-wasi-tutorial.zip";

#[derive(StructOpt)]
#[structopt(about = clap::crate_description!())]
#[structopt(setting = clap::AppSettings::ColoredHelp)]
#[structopt(setting = clap::AppSettings::DeriveDisplayOrder)]
struct AppSettings {
    #[structopt(flatten)]
    api: ApiOpts,
    #[structopt(long = "exe-script")]
    exe_script: PathBuf,
    /// Subnetwork identifier. You can set this value to filter nodes
    /// with other identifiers than selected. Useful for test purposes.
    #[structopt(long = "subnet", env = "SUBNET")]
    pub subnet: Option<String>,
    #[structopt(long = "node-name", default_value = DEFAULT_NODE_NAME)]
    node_name: String,
    #[structopt(long = "task-package", default_value = DEFAULT_TASK_PACKAGE)]
    task_package: String,
    #[structopt(long = "allocation-size", default_value = "100")]
    allocation_size: i64,
}

/// if needed unsubscribes from the market and releases allocation
async fn shutdown_handler(
    activities: Arc<Mutex<HashSet<String>>>,
    agreement_allocation: Arc<Mutex<HashMap<String, String>>>,
    subscription_id: String,
    api: RequestorApi,
) {
    signal::ctrl_c().await.unwrap();

    log::info!("terminating...");

    let activities = std::mem::replace(&mut (*activities.lock().unwrap()), HashSet::new());
    let agreement_allocation =
        std::mem::replace(&mut (*agreement_allocation.lock().unwrap()), HashMap::new());

    log::info!("unsubscribing demand...");
    let mut pending = vec![api
        .market
        .unsubscribe(&subscription_id)
        .map(|_| Ok(()))
        .map_err(move |e: Error| log::error!("unable to unsubscribe the demand: {:?}", e))
        .boxed_local()];

    if activities.len() > 0 {
        log::info!("destroying activities ({}) ...", activities.len());
        pending.extend(activities.iter().map(|id| {
            log::debug!("destroying activity {}", id);
            api.activity
                .control()
                .destroy_activity(&id)
                .map_err(move |e| log::error!("unable to destroy activity {}: {:?}", id, e))
                .boxed_local()
        }));
    }

    if agreement_allocation.len() > 0 {
        log::info!("releasing allocations ({}) ...", agreement_allocation.len());
        pending.extend(
            agreement_allocation
                .iter()
                .map(|(agreement_id, allocation_id)| {
                    // TODO: we need to terminate the agreement first (Market service does not support it yet)
                    // api.market.terminate_agreement(&agreement_id).await;
                    log::debug!(
                        "releasing allocation {} for {}",
                        allocation_id,
                        agreement_id
                    );
                    api.payment
                        .release_allocation(&allocation_id)
                        .map_err(move |e| {
                            log::error!("unable to release allocation {}: {:?}", allocation_id, e)
                        })
                        .boxed_local()
                }),
        );
    }

    futures::future::join_all(pending.into_iter()).await;

    //TODO: maybe even accept invoice
    match (activities.len(), agreement_allocation.len()) {
        (0, 0) => log::info!("cleanly terminated."),
        (act, 0) => log::warn!("terminated.\n\n {} activity(ies) destroyed prematurely.", act),
        (0, alloc) => log::warn!("terminated.\n\n {} agreement(s) possibly not settled.", alloc),
        (act, alloc) => log::warn!(
            "terminated.\n\n {} activity(ies) destroyed prematurely and {} agreement(s) possibly not settled.",
            act,
            alloc
        ),
    }

    Arbiter::current().stop();
}

#[actix_rt::main]
async fn main() -> anyhow::Result<()> {
    dotenv::dotenv().ok();
    env_logger::init();

    let started_at = Utc::now();
    let settings = AppSettings::from_args();
<<<<<<< HEAD
    let api: RequestorApi = (&settings.api).try_into()?;
=======
    let api = RequestorApi::try_from(&settings.api)?;
>>>>>>> c45cfce2

    let exe_script = std::fs::read_to_string(&settings.exe_script)?;
    let commands_cnt = match serde_json::from_str(&exe_script)? {
        serde_json::Value::Array(arr) => arr.len(),
        _ => return Err(anyhow::anyhow!("Command list is empty")),
    };

    let activities = Arc::new(Mutex::new(HashSet::new()));
    let agreement_allocation = Arc::new(Mutex::new(HashMap::new()));
    let my_demand = market::build_demand(
        &settings.node_name,
        &settings.task_package,
        &settings.subnet,
    );

    let subscription_id = api.market.subscribe(&my_demand).await?;
    log::info!("\n\n DEMAND SUBSCRIBED: {}", subscription_id);

    let shutdown = shutdown_handler(
        activities.clone(),
        agreement_allocation.clone(),
        subscription_id.clone(),
        api.clone(),
    );

    let (agreement_tx, mut agreement_rx) = mpsc::channel::<String>(1);
    {
        let api = api.clone();
        let subscription_id = subscription_id.clone();
        let allocation_size = settings.allocation_size;
        let agreement_allocation = agreement_allocation.clone();
        Arbiter::spawn(async move {
            if let Err(e) = market::spawn_negotiations(
                &api,
                &subscription_id,
                &my_demand,
                allocation_size,
                agreement_allocation,
                agreement_tx,
            )
            .await
            {
                log::error!("spawning negotiation for {} error: {}", subscription_id, e);
            }
        });
    }

    let payment_api = api.payment.clone();
    Arbiter::spawn(payment::log_and_ignore_debit_notes(
        payment_api.clone(),
        started_at.clone(),
    ));

    Arbiter::spawn(payment::process_payments(
        payment_api.clone(),
        started_at,
        agreement_allocation.clone(),
    ));

    Arbiter::spawn(async move {
        while let Some(agreement_id) = agreement_rx.next().await {
            Arbiter::spawn(activity::spawn_activity(
                api.clone(),
                agreement_id,
                exe_script.clone(),
                commands_cnt,
                activities.clone(),
            ))
        }
    });

    shutdown.await;
    Ok(())
}<|MERGE_RESOLUTION|>--- conflicted
+++ resolved
@@ -119,11 +119,7 @@
 
     let started_at = Utc::now();
     let settings = AppSettings::from_args();
-<<<<<<< HEAD
-    let api: RequestorApi = (&settings.api).try_into()?;
-=======
-    let api = RequestorApi::try_from(&settings.api)?;
->>>>>>> c45cfce2
+    let api: RequestorApi = RequestorApi::try_from(&settings.api)?;
 
     let exe_script = std::fs::read_to_string(&settings.exe_script)?;
     let commands_cnt = match serde_json::from_str(&exe_script)? {
