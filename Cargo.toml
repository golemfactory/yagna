[package]
name = "yagna"
version = "0.15.0"
description = "Open platform and marketplace for distributed computations"
readme = "README.md"
authors = ["Golem Factory <contact@golem.network>"]
homepage = "https://github.com/golemfactory/yagna/core/serv"
repository = "https://github.com/golemfactory/yagna"
license = "GPL-3.0"
edition = "2018"

[features]
default = ['erc20-driver', 'gftp/bin']
static-openssl = ["openssl/vendored", "openssl-probe"]
dummy-driver = ['ya-dummy-driver']
erc20-driver = ['ya-erc20-driver']
tos = []
framework-test = ['ya-exe-unit/system-test']
# Temporary to make goth integration tests work
central-net = ['ya-net/central-net']
packet-trace-enable = ["ya-vpn/packet-trace-enable", "ya-file-logging/packet-trace-enable", "ya-net/packet-trace-enable", "ya-service-bus/packet-trace-enable"]

[[bin]]
name = "yagna"
path = "core/serv/src/main.rs"

[dependencies]
ya-activity = "0.4"
ya-compile-time-utils = "0.2"
ya-core-model = { version = "^0.9" }
ya-dummy-driver = { version = "0.3", optional = true }
ya-file-logging = "0.1"
ya-gsb-api = "0.1"
ya-erc20-driver = { version = "0.4", optional = true }
ya-identity = "0.3"
ya-market = "0.4"
ya-metrics = "0.2"
ya-net = { version = "0.3", features = ["service"] }
ya-payment = "0.3"
ya-persistence = { version = "0.3", features = ["service"] }
ya-sb-proto = "0.6.1"
ya-sb-router = "0.6.2"
ya-service-api = "0.1"
ya-service-api-derive = "0.2"
ya-service-api-interfaces = "0.2"
ya-service-api-web = "0.2"
ya-service-bus = { workspace = true }
ya-sgx = "0.2"
ya-utils-path = "0.1"
ya-utils-futures = "0.3"
ya-utils-process = { version = "0.2", features = ["lock"] }
ya-utils-networking = "0.2"
ya-fd-metrics = { path = "utils/fd-metrics" }
ya-version = "0.2"
ya-vpn = "0.2"
ya-client = "0.8"
ya-client-model = "0.6"
gftp = { workspace = true, optional = true }
# just to enable gftp build for cargo-deb
ya-provider = { version = "0.3", optional = true } # just to enable conditionally running some tests
ya-exe-unit = { version = "0.4", optional = true }       # just to enable conditionally running some tests

actix-rt = "2.7"
actix-service = "2"
actix-web = "4"
anyhow = "1.0"
chrono = "0.4"
directories = "2.0.2"
dotenv = "0.15.0"
futures = "0.3"
lazy_static = "1.4"
log = "0.4"
metrics = "0.12"
num_cpus = "1"
openssl = "0.10"
openssl-probe = { version = "0.1", optional = true }
serde = "1.0"
serde_json = "1.0"
structopt = "0.3"
tokio = { version = "1", features = ["net"] }
tokio-util = { version = "0.7", features = ["codec"] }
tokio-stream = { version = "0.1.8", features = ["io-util"] }
url = "2.1.1"
libsqlite3-sys = { workspace = true }


[dev-dependencies]
ya-test-framework = "0.1"
ya-exe-unit = { version = "0.4" }

[package.metadata.deb]
name = "golem-requestor"
assets = [
    [
        "target/release/yagna",
        "usr/bin/",
        "755",
    ],
    [
        "target/release/gftp",
        "usr/bin/",
        "755",
    ],
    [
        "README.md",
        "usr/share/doc/yagna/",
        "644",
    ],
    [
        "core/serv/README.md",
        "usr/share/doc/yagna/service.md",
        "644",
    ],
]
conflicts = "ya-provider"
features = ["static-openssl"]
maintainer-scripts = "debian/core"
depends = "libgcc1, libc6 (>= 2.23)"
extended-description = """The Next Golem Milestone.

An open platform and marketplace for distributed computations.
"""


[package.metadata.deb.variants.provider]
name = "golem-provider"
replaces = "golem-requestor"
maintainer-scripts = "debian/provider"
features = ["static-openssl"]
depends = "libgcc1, libc6 (>= 2.23)"
assets = [
    [
        "target/release/yagna",
        "usr/bin/",
        "755",
    ],
    [
        "target/release/ya-provider",
        "usr/bin/",
        "755",
    ],
    [
        "target/release/gftp",
        "usr/bin/",
        "755",
    ],
    [
        "target/release/exe-unit",
        "usr/lib/yagna/plugins/",
        "755",
    ],
    [
        "target/release/golemsp",
        "usr/bin/",
        "755",
    ],
    [
        "README.md",
        "usr/share/doc/yagna/",
        "644",
    ],
    [
        "core/serv/README.md",
        "usr/share/doc/yagna/service.md",
        "644",
    ],
    [
        "agent/provider/readme.md",
        "usr/share/doc/yagna/run-provider.md",
        "644",
    ],
]

[workspace.lints.clippy]
arc_with_non_send_sync = "allow"
get_first = "allow"


[workspace]
members = [
    "agent/provider",
    "core/activity",
    "core/gftp",
    "core/gsb-api",
    "core/identity",
    "core/market",
    "core/market/resolver",
    "core/model",
    "core/net",
    "core/payment",
    "core/payment-driver/base",
    "core/payment-driver/dummy",
    "core/payment-driver/erc20",
    "core/persistence",
    "core/serv-api",
    "core/serv-api/derive",
    "core/serv-api/interfaces",
    "core/serv-api/web",
    "core/sgx",
    "core/version",
    "core/vpn",
    "exe-unit/components/gsb-http-proxy",
    "exe-unit",
    "exe-unit/runtime-api",
    "exe-unit/tokio-process-ns",
    "exe-unit/components/transfer",
    "exe-unit/components/mock-runtime",
    "golem_cli",
    "utils/actix_utils",
    "utils/agreement-utils",
    "utils/cli",
    "utils/compile-time-utils",
    "utils/file-logging",
    "utils/futures",
    "utils/manifest-utils",
    "utils/manifest-utils/test-utils",
    "utils/networking",
    "utils/path",
    "utils/process",
    "utils/std-utils",
    "utils/diesel-utils",
    "utils/fd-metrics",
    "core/metrics",
    "test-utils/test-framework",
    "test-utils/test-framework/framework-macro",
    "test-utils/test-framework/framework-basic",
    "exe-unit/components/gsb-http-proxy"
]

[workspace.dependencies]
# this entry is needed to make sqlx version >=0.5.9 work with diesel 1.4.*
# diesel 1.4.* supports up to 0.23.0, but sqlx 0.5.9 requires 0.22.0
# sqlx 0.5.10 need 0.23.2, so 0.5.9 is last version possible
libsqlite3-sys = { version = "0.26.0", features = ["bundled"] }
<<<<<<< HEAD
#erc20_payment_lib = { git = "https://github.com/golemfactory/erc20_payment_lib", rev = "0f5b2d2abbcad42ba81aa570c789938e748b3ffc" }
#erc20_payment_lib = { path = "../../payments/erc20_payment_lib/crates/erc20_payment_lib" }
erc20_payment_lib = { version = "=0.3.22" }
=======
erc20_payment_lib = { git = "https://github.com/golemfactory/erc20_payment_lib", rev = "d328b9db49011cd9ca9f28cba1952aafa27c71ee" }
#erc20_payment_lib = { path = "../../payments/erc20_payment_lib/crates/erc20_payment_lib" }
#erc20_payment_lib = { version = "=0.3.22" }
>>>>>>> 60a1deb6
rand = "0.8.5"
url = "2.3.1"
trust-dns-resolver = "0.22"
derive_more = "0.99.11"

ya-relay-stack = { git = "https://github.com/golemfactory/ya-relay.git", rev = "c92a75b0cf062fcc9dbb3ea2a034d913e5fad8e5" }
ya-relay-client = { git = "https://github.com/golemfactory/ya-relay.git", rev = "8d544dd766e14479519437d0bf4f2879e6a6de5a" }

gftp = { version = "0.4.0", path = "core/gftp" }

ya-agreement-utils = { version = "0.6", path = "utils/agreement-utils" }
ya-service-bus = {  version = "0.7.1" }

[patch.crates-io]
## SERVICES
ya-identity = { path = "core/identity" }
ya-net = { path = "core/net" }
ya-market = { path = "core/market" }
ya-market-resolver = { path = "core/market/resolver" }
ya-activity = { path = "core/activity" }
ya-sgx = { path = "core/sgx" }
ya-payment = { path = "core/payment" }
ya-payment-driver = { path = "core/payment-driver/base" }
ya-dummy-driver = { path = "core/payment-driver/dummy" }
ya-erc20-driver = { path = "core/payment-driver/erc20" }
ya-version = { path = "core/version" }
ya-vpn = { path = "core/vpn" }
ya-gsb-api = { path = "core/gsb-api" }

## CORE UTILS
ya-core-model = { path = "core/model" }
ya-persistence = { path = "core/persistence" }
ya-service-api = { path = "core/serv-api" }
ya-service-api-derive = { path = "core/serv-api/derive" }
ya-service-api-interfaces = { path = "core/serv-api/interfaces" }
ya-service-api-web = { path = "core/serv-api/web" }

## CLIENT
<<<<<<< HEAD
ya-client = { git = "https://github.com/golemfactory/ya-client.git", rev = "f2fb8e5392c5fdee0f965309625a561c330a8eae" }
ya-client-model = { git = "https://github.com/golemfactory/ya-client.git", rev = "f2fb8e5392c5fdee0f965309625a561c330a8eae" }
=======
ya-client = { git = "https://github.com/golemfactory/ya-client.git", rev = "e58208bdd521afbb626021d94b0b91a7d17d4e9d" }
#ya-client = { path = "../ya-client" }
ya-client-model = { git = "https://github.com/golemfactory/ya-client.git", rev = "e58208bdd521afbb626021d94b0b91a7d17d4e9d" }
#ya-client-model = { path = "../ya-client/model" }
>>>>>>> 60a1deb6
golem-certificate = { git = "https://github.com/golemfactory/golem-certificate.git", rev = "f2d7514c18fc066e9cfb796090b90f5b27cfe1c6" }

## RELAY and networking stack

#ya-relay-stack = { path = "../ya-relay/crates/stack" }
#ya-relay-client = { path = "../ya-relay/client" }
#ya-relay-core = { path = "../ya-relay/crates/core" }
#ya-relay-proto = { path = "../ya-relay/crates/proto" }


## OTHERS
gftp = { path = "core/gftp" }
tokio-process-ns = { path = "exe-unit/tokio-process-ns" }
ya-agreement-utils = { path = "utils/agreement-utils" }
ya-std-utils = { path = "utils/std-utils" }
ya-compile-time-utils = { path = "utils/compile-time-utils" }
ya-exe-unit = { path = "exe-unit" }
ya-file-logging = { path = "utils/file-logging" }
ya-manifest-utils = { path = "utils/manifest-utils" }
ya-transfer = { path = "exe-unit/components/transfer" }
ya-utils-actix = { path = "utils/actix_utils" }
ya-utils-cli = { path = "utils/cli" }
ya-utils-futures = { path = "utils/futures" }
ya-utils-networking = { path = "utils/networking" }
ya-utils-path = { path = "utils/path" }
ya-utils-process = { path = "utils/process" }
ya-diesel-utils = { path = "utils/diesel-utils" }
ya-metrics = { path = "core/metrics" }
ya-provider = { path = "agent/provider" }
ya-gsb-http-proxy = { path = "exe-unit/components/gsb-http-proxy" }

## TEST UTILS
ya-manifest-test-utils = { path = "utils/manifest-utils/test-utils" }
ya-test-framework = { path = "test-utils/test-framework" }
ya-framework-macro = { path = "test-utils/test-framework/framework-macro" }
ya-framework-basic = { path = "test-utils/test-framework/framework-basic" }

ethereum-tx-sign = { git = "https://github.com/golemfactory/ethereum-tx-sign.git", rev = "1164c74187a9e2947faeaea7dde104c3cdec4195" }
graphene-sgx = { git = " https://github.com/golemfactory/graphene-rust.git", rev = "dbd993ebad7f9190410ea390a589348479af6407" }

diesel = { git = "https://github.com/golemfactory/yagna-diesel-patch.git", rev = "a512c66d520a9066dd9a4d1416f9109019b39563" }

# Speed up builds on macOS (will be default in next rust version probably)
# https://jakedeichert.com/blog/reducing-rust-incremental-compilation-times-on-macos-by-70-percent/
#
# TODO: reenable split-debuginfo.
# Commented out split-debuginfo makes Windows builds fail due to "`-Csplit-debuginfo=unpacked` is unstable on this platform."
# This should not be the case (cargo is meant to verify that this option is supported), but it is since version 1.65, I think.
# [profile.dev]
# split-debuginfo = "unpacked"

[lints]
workspace = true<|MERGE_RESOLUTION|>--- conflicted
+++ resolved
@@ -232,15 +232,9 @@
 # diesel 1.4.* supports up to 0.23.0, but sqlx 0.5.9 requires 0.22.0
 # sqlx 0.5.10 need 0.23.2, so 0.5.9 is last version possible
 libsqlite3-sys = { version = "0.26.0", features = ["bundled"] }
-<<<<<<< HEAD
-#erc20_payment_lib = { git = "https://github.com/golemfactory/erc20_payment_lib", rev = "0f5b2d2abbcad42ba81aa570c789938e748b3ffc" }
-#erc20_payment_lib = { path = "../../payments/erc20_payment_lib/crates/erc20_payment_lib" }
-erc20_payment_lib = { version = "=0.3.22" }
-=======
 erc20_payment_lib = { git = "https://github.com/golemfactory/erc20_payment_lib", rev = "d328b9db49011cd9ca9f28cba1952aafa27c71ee" }
 #erc20_payment_lib = { path = "../../payments/erc20_payment_lib/crates/erc20_payment_lib" }
 #erc20_payment_lib = { version = "=0.3.22" }
->>>>>>> 60a1deb6
 rand = "0.8.5"
 url = "2.3.1"
 trust-dns-resolver = "0.22"
@@ -279,15 +273,8 @@
 ya-service-api-web = { path = "core/serv-api/web" }
 
 ## CLIENT
-<<<<<<< HEAD
-ya-client = { git = "https://github.com/golemfactory/ya-client.git", rev = "f2fb8e5392c5fdee0f965309625a561c330a8eae" }
-ya-client-model = { git = "https://github.com/golemfactory/ya-client.git", rev = "f2fb8e5392c5fdee0f965309625a561c330a8eae" }
-=======
-ya-client = { git = "https://github.com/golemfactory/ya-client.git", rev = "e58208bdd521afbb626021d94b0b91a7d17d4e9d" }
-#ya-client = { path = "../ya-client" }
-ya-client-model = { git = "https://github.com/golemfactory/ya-client.git", rev = "e58208bdd521afbb626021d94b0b91a7d17d4e9d" }
-#ya-client-model = { path = "../ya-client/model" }
->>>>>>> 60a1deb6
+ya-client = { git = "https://github.com/golemfactory/ya-client.git", rev = "001c3ab99ef4783265e43c75efb2f3b01a02a666" }
+ya-client-model = { git = "https://github.com/golemfactory/ya-client.git", rev = "001c3ab99ef4783265e43c75efb2f3b01a02a666" }
 golem-certificate = { git = "https://github.com/golemfactory/golem-certificate.git", rev = "f2d7514c18fc066e9cfb796090b90f5b27cfe1c6" }
 
 ## RELAY and networking stack
