--- conflicted
+++ resolved
@@ -15,11 +15,7 @@
 dummy-driver = ['ya-dummy-driver']
 erc20next-driver = ['ya-erc20next-driver']
 tos = []
-<<<<<<< HEAD
 framework-test = ['ya-exe-unit/system-test']
-=======
-framework-test = ['ya-exe-unit/framework-test']
->>>>>>> 2a8e384e
 # Temporary to make goth integration tests work
 central-net = ['ya-net/central-net']
 packet-trace-enable = ["ya-vpn/packet-trace-enable", "ya-file-logging/packet-trace-enable", "ya-net/packet-trace-enable", "ya-service-bus/packet-trace-enable"]
@@ -203,10 +199,7 @@
     "exe-unit/runtime-api",
     "exe-unit/tokio-process-ns",
     "exe-unit/components/transfer",
-<<<<<<< HEAD
     "exe-unit/components/mock-runtime",
-=======
->>>>>>> 2a8e384e
     "golem_cli",
     "utils/actix_utils",
     "utils/agreement-utils",
@@ -226,10 +219,7 @@
     "test-utils/test-framework",
     "test-utils/test-framework/framework-macro",
     "test-utils/test-framework/framework-basic",
-<<<<<<< HEAD
-=======
     "exe-unit/components/http-proxy"
->>>>>>> 2a8e384e
 ]
 
 [workspace.dependencies]
