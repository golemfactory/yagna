--- conflicted
+++ resolved
@@ -35,13 +35,8 @@
 # diesel 1.4.* supports up to 0.23.0, but sqlx 0.5.9 requires 0.22.0
 # sqlx 0.5.10 need 0.23.2, so 0.5.9 is last version possible
 libsqlite3-sys = { version = "0.26.0", features = ["bundled"] }
-<<<<<<< HEAD
 erc20_payment_lib = { git = "https://github.com/golemfactory/erc20_payment_lib", rev = "ee0798b0073f0de9f291ff1b751fa8a996aa63ac" }
 #erc20_payment_lib = { path = "../../payments/erc20_payment_lib/crates/erc20_payment_lib" }
-=======
-# erc20_payment_lib = { path = "../../payments/erc20_payment_lib/crates/erc20_payment_lib" }
-erc20_payment_lib = { git = "https://github.com/golemfactory/erc20_payment_lib", rev = "ee0798b0073f0de9f291ff1b751fa8a996aa63ac" }
->>>>>>> 6ec4583d
 #erc20_payment_lib = { version = "=0.1.9" }
 rand = "0.8.5"
 url = "2.3.1"
