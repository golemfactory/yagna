--- conflicted
+++ resolved
@@ -10,11 +10,7 @@
 edition = "2018"
 
 [features]
-<<<<<<< HEAD
 default = ['erc20-driver', 'erc20next-driver', 'gftp/bin']
-=======
-default = ['erc20-driver', 'gftp/bin']
->>>>>>> 17c3b70a
 static-openssl = ["openssl/vendored", "openssl-probe"]
 dummy-driver = ['ya-dummy-driver']
 erc20-driver = ['ya-erc20-driver']
@@ -67,7 +63,7 @@
 ya-client = "0.7"
 ya-client-model = "0.5"
 gftp = { workspace = true, optional = true }
-
+# just to enable gftp build for cargo-deb
 ya-provider = { version = "0.3", optional = true } # just to enable conditionally running some tests
 
 actix-rt = "2.7"
@@ -238,17 +234,13 @@
 rand = "0.8.5"
 url = "2.3.1"
 trust-dns-resolver = "0.22"
-<<<<<<< HEAD
 derive_more = "0.99.11"
-
-=======
-libsqlite3-sys = { version = "0.26.0", features = ["bundled"] }
 ya-relay-stack = { git = "https://github.com/golemfactory/ya-relay.git", rev = "c92a75b0cf062fcc9dbb3ea2a034d913e5fad8e5" }
 
 ya-relay-client = { git = "https://github.com/golemfactory/ya-relay.git", rev = "3763496ccacb0709f6e2863b9efb3fbf6e97cb8c" }
 gftp = { version = "0.4.0", path="core/gftp" }
 ya-agreement-utils = { version = "0.6", path="utils/agreement-utils" }
->>>>>>> 17c3b70a
+
 
 [patch.crates-io]
 ## SERVICES
@@ -276,17 +268,10 @@
 ya-service-api-web = { path = "core/serv-api/web" }
 
 ## SERVICE BUS
-<<<<<<< HEAD
 ya-service-bus = { git = "https://github.com/golemfactory/ya-service-bus.git", rev = "44c942c72f639c91aa22bdf107842c28433a7feb" }
 ya-sb-proto = { git = "https://github.com/golemfactory/ya-service-bus.git", rev = "44c942c72f639c91aa22bdf107842c28433a7feb" }
 ya-sb-router = { git = "https://github.com/golemfactory/ya-service-bus.git", rev = "44c942c72f639c91aa22bdf107842c28433a7feb" }
 ya-sb-util = { git = "https://github.com/golemfactory/ya-service-bus.git", rev = "44c942c72f639c91aa22bdf107842c28433a7feb" }
-=======
-ya-service-bus = { git = "https://github.com/golemfactory/ya-service-bus.git", rev = "190f0d772f7ed0830d54a2cef77d7a177f276c68" }
-ya-sb-proto = { git = "https://github.com/golemfactory/ya-service-bus.git", rev = "190f0d772f7ed0830d54a2cef77d7a177f276c68" }
-ya-sb-router = { git = "https://github.com/golemfactory/ya-service-bus.git", rev = "190f0d772f7ed0830d54a2cef77d7a177f276c68" }
-ya-sb-util = { git = "https://github.com/golemfactory/ya-service-bus.git", rev = "190f0d772f7ed0830d54a2cef77d7a177f276c68" }
->>>>>>> 17c3b70a
 
 #ya-service-bus = { path = "../ya-service-bus" }
 #ya-sb-proto = { path = "../ya-service-bus/crates/proto" }
