--- conflicted
+++ resolved
@@ -171,16 +171,11 @@
 ya-sb-util = { path = "service-bus/util" }
 
 ## CLIENT
-<<<<<<< HEAD
 ya-client = { git = "https://github.com/golemfactory/ya-client.git", rev = "6f419f0c64c4064e2482d3d83eb60f3afcff7b88"}
 ya-client-model = { git = "https://github.com/golemfactory/ya-client.git", rev = "6f419f0c64c4064e2482d3d83eb60f3afcff7b88"}
 
 #ya-client = { path = "../ya-client" }
 #ya-client-model = { path = "../ya-client/model" }
-=======
-ya-client = { git = "https://github.com/golemfactory/ya-client.git", rev = "80221a38c4cf8f4700da36598316fc8048e5c535"}
-ya-client-model = { git = "https://github.com/golemfactory/ya-client.git", rev = "80221a38c4cf8f4700da36598316fc8048e5c535"}
->>>>>>> 32b8050a
 
 ## OTHERS
 gftp = { path = "core/gftp" }
