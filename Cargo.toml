--- conflicted
+++ resolved
@@ -206,11 +206,8 @@
     "utils/diesel-utils",
     "utils/fd-metrics",
     "core/metrics",
-<<<<<<< HEAD
     "test-utils/test-framework",
     "test-utils/test-framework/framework-macro"
-=======
->>>>>>> 8e6d6d70
 ]
 
 [patch.crates-io]
