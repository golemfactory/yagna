--- conflicted
+++ resolved
@@ -52,7 +52,7 @@
 ya-service-bus = { workspace = true }
 ya-sgx = "0.2"
 ya-utils-path = "0.1"
-ya-utils-futures = "0.3"
+ya-utils-futures = {  version = "0.3", path = "utils/futures" }
 ya-utils-process = { version = "0.2", features = ["lock"] }
 ya-utils-networking = "0.2"
 ya-fd-metrics = { path = "utils/fd-metrics" }
@@ -63,7 +63,7 @@
 gftp = { workspace = true, optional = true }
 # just to enable gftp build for cargo-deb
 ya-provider = { version = "0.3", optional = true } # just to enable conditionally running some tests
-ya-exe-unit = { version = "0.4", optional = true }       # just to enable conditionally running some tests
+ya-exe-unit = { version = "0.4", optional = true, path="exe-unit" }       # just to enable conditionally running some tests
 
 actix-rt = "2.7"
 actix-service = "2"
@@ -92,7 +92,7 @@
 [dev-dependencies]
 erc20_processor = { workspace = true }
 ya-test-framework = "0.1"
-ya-exe-unit = { version = "0.4" }
+ya-exe-unit = { version = "0.4", path = "exe-unit" }
 
 [package.metadata.deb]
 name = "golem-requestor"
@@ -247,17 +247,7 @@
 rand = "0.8.5"
 strum = { version = "0.24", features = ["derive"] }
 trust-dns-resolver = "0.22"
-<<<<<<< HEAD
-derive_more = "0.99.11"
-
-ya-relay-stack = { git = "https://github.com/golemfactory/ya-relay.git", rev = "c92a75b0cf062fcc9dbb3ea2a034d913e5fad8e5" }
-ya-relay-client = { git = "https://github.com/golemfactory/ya-relay.git", rev = "8d544dd766e14479519437d0bf4f2879e6a6de5a" }
-
-gftp = { version = "0.4.0", path = "core/gftp" }
-
-=======
 url = "2.3.1"
->>>>>>> 60d103cf
 ya-agreement-utils = { version = "0.6", path = "utils/agreement-utils" }
 ya-relay-client = { git = "https://github.com/golemfactory/ya-relay.git", rev = "0588dd1af311ae19c621b04cc2a4cfd9c0483252" }
 ya-relay-stack = { git = "https://github.com/golemfactory/ya-relay.git", rev = "c92a75b0cf062fcc9dbb3ea2a034d913e5fad8e5" }
