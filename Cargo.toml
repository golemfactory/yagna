[workspace]
members = [
    "agent/provider",
    "agent/requestor",
    "agent/offer-model",
    "core/activity",
    "core/identity",
    "core/market",
    "core/model",
    "core/net",
    "core/payment",
    "core/payment-driver",
    "core/persistence",
    "core/serv",
    "core/serv-api",
    "core/serv-api/cache",
    "core/serv-api/interfaces",
    "core/serv-api/web",
    "core/serv-api-derive",
    "exe-unit/api",
    "exe-unit/dummy",
    "exe-unit/wasm-mozjs",
    "exe-unit/wasmtime",
    "interfaces/client",
    "interfaces/model",
    "service-bus/bus",
    "service-bus/derive",
    "service-bus/proto",
    "service-bus/router",
    "service-bus/util",
    "utils/scheduler"
]

[patch.crates-io]
## SERVICES
ya-activity = { path = "core/activity" }
ya-payment = { path = "core/payment" }
ya-identity = { path = "core/identity" }
ya-market = { path = "core/market" }


ya-agent-offer-model = { path = "agent/offer-model" }
ya-client = { path = "interfaces/client" }
ya-core-model = { path = "core/model" }
ya-exe-api = { path = "exe-unit/api" }
ya-model = { path = "interfaces/model" }
ya-net = { path = "core/net" }
ya-persistence = { path = "core/persistence" }

## CORE UTILS
ya-service-api = { path = "core/serv-api" }
ya-service-api-cache = { path = "core/serv-api/cache" }
ya-service-api-derive = { path = "core/serv-api-derive" }
ya-service-api-interfaces = { path = "core/serv-api/interfaces" }
ya-service-api-web = { path = "core/serv-api/web" }
ya-service-bus = { path = "service-bus/bus/" }

<<<<<<< HEAD
[profile.release]
codegen-units = 1
lto = true
opt-level = 3
panic = "abort"
=======
## SERVICE BUS
ya-sb-proto = { path = "service-bus/proto" }
ya-sb-router = { path = "service-bus/router" }
ya-sb-util = { path = "service-bus/util" }
>>>>>>> c169317d
<|MERGE_RESOLUTION|>--- conflicted
+++ resolved
@@ -55,15 +55,13 @@
 ya-service-api-web = { path = "core/serv-api/web" }
 ya-service-bus = { path = "service-bus/bus/" }
 
-<<<<<<< HEAD
+## SERVICE BUS
+ya-sb-proto = { path = "service-bus/proto" }
+ya-sb-router = { path = "service-bus/router" }
+ya-sb-util = { path = "service-bus/util" }
+
 [profile.release]
 codegen-units = 1
 lto = true
 opt-level = 3
-panic = "abort"
-=======
-## SERVICE BUS
-ya-sb-proto = { path = "service-bus/proto" }
-ya-sb-router = { path = "service-bus/router" }
-ya-sb-util = { path = "service-bus/util" }
->>>>>>> c169317d
+panic = "abort"