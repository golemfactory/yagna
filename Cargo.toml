[package]
name = "yagna"
version = "0.16.0"
description = "Open platform and marketplace for distributed computations"
readme = "README.md"
authors = ["Golem Factory <contact@golem.network>"]
homepage = "https://github.com/golemfactory/yagna/core/serv"
repository = "https://github.com/golemfactory/yagna"
license = "GPL-3.0"
edition = "2018"

[features]
default = ['erc20-driver', 'gftp/bin']
static-openssl = ["openssl/vendored", "openssl-probe"]
dummy-driver = ['ya-dummy-driver']
erc20-driver = ['ya-erc20-driver']
tos = []
require-consent = ['ya-utils-consent/require-consent']
framework-test = ['ya-exe-unit/framework-test']
# Temporary to make goth integration tests work
central-net = ['ya-net/central-net']
packet-trace-enable = [
    "ya-vpn/packet-trace-enable",
    "ya-file-logging/packet-trace-enable",
    "ya-net/packet-trace-enable",
    "ya-service-bus/packet-trace-enable",
]

[[bin]]
name = "yagna"
path = "core/serv/src/main.rs"

[dependencies]
ya-activity = "0.4"
ya-compile-time-utils = "0.2"
ya-core-model = { version = "^0.9" }
ya-dummy-driver = { version = "0.3", optional = true }
ya-file-logging = "0.1"
ya-gsb-api = "0.1"
ya-erc20-driver = { version = "0.4", optional = true }
ya-identity = "0.3"
ya-market = "0.4"
ya-metrics = "0.2"
ya-net = { version = "0.3", features = ["service"] }
ya-payment = "0.3"
ya-persistence = { version = "0.3", features = ["service"] }
ya-sb-proto.workspace = true
ya-sb-router.workspace = true
ya-service-api = "0.1"
ya-service-api-derive = "0.2"
ya-service-api-interfaces = "0.2"
ya-service-api-web = "0.2"
ya-service-bus.workspace = true
ya-sgx = "0.2"
ya-utils-consent.workspace = true
ya-utils-path = "0.1"
ya-utils-futures.workspace = true
ya-utils-process = { version = "0.2", features = ["lock"] }
ya-utils-networking = "0.2"
ya-fd-metrics = { path = "utils/fd-metrics" }
ya-version = "0.2"
ya-vpn = "0.2"
ya-client = "0.8"
ya-client-model = "0.6"
gftp = { workspace = true, optional = true }
# just to enable gftp build for cargo-deb
ya-provider = { version = "0.3", optional = true }                    # just to enable conditionally running some tests
ya-exe-unit = { version = "0.4", optional = true, path = "exe-unit" } # just to enable conditionally running some tests

actix-rt = "2.7"
actix-service = "2"
actix-web = "4"
anyhow.workspace = true
chrono = "0.4"
directories = "2.0.2"
dotenv = "0.15.0"
futures = "0.3"
lazy_static = "1.4"
log.workspace = true
metrics = "0.12"
num_cpus = "1"
openssl.workspace = true
openssl-probe = { version = "0.1", optional = true }
serde.workspace = true
serde_json.workspace = true
structopt.workspace = true
tokio = { version = "1", features = ["net"] }
tokio-util = { version = "0.7", features = ["codec"] }
tokio-stream = { version = "0.1.8", features = ["io-util"] }
url = "2.1.1"
libsqlite3-sys = { workspace = true }


[dev-dependencies]
erc20_processor = { workspace = true }
ya-test-framework = "0.1"
ya-exe-unit = { version = "0.4", path = "exe-unit" }

[package.metadata.deb]
name = "golem-requestor"
assets = [
    [
        "target/release/yagna",
        "usr/bin/",
        "755",
    ],
    [
        "target/release/gftp",
        "usr/bin/",
        "755",
    ],
    [
        "README.md",
        "usr/share/doc/yagna/",
        "644",
    ],
    [
        "core/serv/README.md",
        "usr/share/doc/yagna/service.md",
        "644",
    ],
]
conflicts = "ya-provider"
features = ["static-openssl"]
maintainer-scripts = "debian/core"
depends = "libgcc1, libc6 (>= 2.23)"
extended-description = """The Next Golem Milestone.

An open platform and marketplace for distributed computations.
"""


[package.metadata.deb.variants.provider]
name = "golem-provider"
replaces = "golem-requestor"
maintainer-scripts = "debian/provider"
features = ["static-openssl"]
depends = "libgcc1, libc6 (>= 2.23)"
assets = [
    [
        "target/release/yagna",
        "usr/bin/",
        "755",
    ],
    [
        "target/release/ya-provider",
        "usr/bin/",
        "755",
    ],
    [
        "target/release/gftp",
        "usr/bin/",
        "755",
    ],
    [
        "target/release/exe-unit",
        "usr/lib/yagna/plugins/",
        "755",
    ],
    [
        "target/release/golemsp",
        "usr/bin/",
        "755",
    ],
    [
        "README.md",
        "usr/share/doc/yagna/",
        "644",
    ],
    [
        "core/serv/README.md",
        "usr/share/doc/yagna/service.md",
        "644",
    ],
    [
        "agent/provider/readme.md",
        "usr/share/doc/yagna/run-provider.md",
        "644",
    ],
]

[workspace.lints.clippy]
arc_with_non_send_sync = "allow"
get_first = "allow"
blocks_in_conditions = "allow"

[workspace]
members = [
    "agent/provider",
    "core/activity",
    "core/gftp",
    "core/gsb-api",
    "core/identity",
    "core/market",
    "core/market/resolver",
    "core/model",
    "core/net",
    "core/payment",
    "core/payment-driver/base",
    "core/payment-driver/dummy",
    "core/payment-driver/erc20",
    "core/persistence",
    "core/serv-api",
    "core/serv-api/derive",
    "core/serv-api/interfaces",
    "core/serv-api/web",
    "core/sgx",
    "core/version",
    "core/vpn",
    "exe-unit/components/counters",
    "exe-unit/components/gsb-http-proxy",
    "exe-unit",
    "exe-unit/runtime-api",
    "exe-unit/tokio-process-ns",
    "exe-unit/components/transfer",
    "golem_cli",
    "utils/actix_utils",
    "utils/agreement-utils",
    "utils/cli",
    "utils/compile-time-utils",
    "utils/consent",
    "utils/file-logging",
    "utils/futures",
    "utils/manifest-utils",
    "utils/manifest-utils/test-utils",
    "utils/networking",
    "utils/path",
    "utils/process",
    "utils/std-utils",
    "utils/diesel-utils",
    "utils/fd-metrics",
    "core/metrics",
    "test-utils/test-framework",
    "test-utils/test-framework/framework-macro",
    "test-utils/test-framework/framework-basic",
]

[workspace.dependencies]
anyhow = "1.0"
derive_more = "0.99.11"
env_logger = "0.11.3"
erc20_payment_lib = { git = "https://github.com/golemfactory/erc20_payment_lib", rev = "594d8a93b820b177ec267ccec5de61d8a9a45203" }
erc20_processor = { git = "https://github.com/golemfactory/erc20_payment_lib", rev = "594d8a93b820b177ec267ccec5de61d8a9a45203" }
#erc20_payment_lib = { path = "../../payments/erc20_payment_lib/crates/erc20_payment_lib" }
#erc20_processor = { path = "../../payments/erc20_payment_lib" }
#erc20_payment_lib = { version = "=0.4.1" }
#erc20_processor = { version = "=0.4.1" }
gftp = { version = "0.4.0", path = "core/gftp" }
hex = "0.4.3"
libsqlite3-sys = { version = "0.26.0", features = ["bundled"] }
<<<<<<< HEAD
log = "0.4"
promptly = "0.3"
=======
openssl = "0.10"
>>>>>>> c2d09bb0
rand = "0.8.5"
serde = { version = "1.0", features = ["derive"] }
serde_json = "1.0"
structopt = "0.3"
strum = { version = "0.24", features = ["derive"] }
trust-dns-resolver = "0.22"
url = "2.3.1"
regex = "1.10.4"

ya-agreement-utils = { version = "0.6", path = "utils/agreement-utils" }
ya-utils-consent = { version = "0.1", path = "utils/consent" }
ya-relay-client = { git = "https://github.com/golemfactory/ya-relay.git", rev = "0588dd1af311ae19c621b04cc2a4cfd9c0483252" }
ya-relay-stack = { git = "https://github.com/golemfactory/ya-relay.git", rev = "c92a75b0cf062fcc9dbb3ea2a034d913e5fad8e5" }
ya-utils-futures = { path = "utils/futures" }

ya-service-bus = { version = "0.7.3", features = ['tls'] }
ya-sb-router = { version = "0.6.4" }
ya-sb-proto = { version = "0.6.2" }
ya-sb-util = { version = "0.5.1" }
parking_lot = "0.12.3"
mime = "0.3.17"

[patch.crates-io]
## SERVICES
ya-identity = { path = "core/identity" }
ya-net = { path = "core/net" }
ya-market = { path = "core/market" }
ya-market-resolver = { path = "core/market/resolver" }
ya-activity = { path = "core/activity" }
ya-sgx = { path = "core/sgx" }
ya-payment = { path = "core/payment" }
ya-payment-driver = { path = "core/payment-driver/base" }
ya-dummy-driver = { path = "core/payment-driver/dummy" }
ya-erc20-driver = { path = "core/payment-driver/erc20" }
ya-version = { path = "core/version" }
ya-vpn = { path = "core/vpn" }
ya-gsb-api = { path = "core/gsb-api" }

## CORE UTILS
ya-core-model = { path = "core/model" }
ya-persistence = { path = "core/persistence" }
ya-service-api = { path = "core/serv-api" }
ya-service-api-derive = { path = "core/serv-api/derive" }
ya-service-api-interfaces = { path = "core/serv-api/interfaces" }
ya-service-api-web = { path = "core/serv-api/web" }

## CLIENT
ya-client = { git = "https://github.com/golemfactory/ya-client.git", rev = "a2fa0d54fe47a013add90b7ae687afe4f08ce7a2" }
#ya-client = { path = "../ya-client" }
ya-client-model = { git = "https://github.com/golemfactory/ya-client.git", rev = "a2fa0d54fe47a013add90b7ae687afe4f08ce7a2" }
#ya-client-model = { path = "../ya-client/model" }
golem-certificate = { git = "https://github.com/golemfactory/golem-certificate.git", rev = "f2d7514c18fc066e9cfb796090b90f5b27cfe1c6" }

## RELAY and networking stack

#ya-relay-stack = { path = "../ya-relay/crates/stack" }
#ya-relay-client = { path = "../ya-relay/client" }
#ya-relay-core = { path = "../ya-relay/crates/core" }
#ya-relay-proto = { path = "../ya-relay/crates/proto" }


## OTHERS
gftp = { path = "core/gftp" }
tokio-process-ns = { path = "exe-unit/tokio-process-ns" }
ya-agreement-utils = { path = "utils/agreement-utils" }
ya-std-utils = { path = "utils/std-utils" }
ya-compile-time-utils = { path = "utils/compile-time-utils" }
ya-exe-unit = { path = "exe-unit" }
ya-file-logging = { path = "utils/file-logging" }
ya-manifest-utils = { path = "utils/manifest-utils" }
ya-transfer = { path = "exe-unit/components/transfer" }
ya-utils-actix = { path = "utils/actix_utils" }
ya-utils-cli = { path = "utils/cli" }
ya-utils-consent = { path = "utils/consent" }
ya-utils-networking = { path = "utils/networking" }
ya-utils-path = { path = "utils/path" }
ya-utils-process = { path = "utils/process" }
ya-diesel-utils = { path = "utils/diesel-utils" }
ya-metrics = { path = "core/metrics" }
ya-provider = { path = "agent/provider" }
ya-counters = { path = "exe-unit/components/counters" }
ya-gsb-http-proxy = { path = "exe-unit/components/gsb-http-proxy" }

## TEST UTILS
ya-manifest-test-utils = { path = "utils/manifest-utils/test-utils" }
ya-test-framework = { path = "test-utils/test-framework" }
ya-framework-macro = { path = "test-utils/test-framework/framework-macro" }
ya-framework-basic = { path = "test-utils/test-framework/framework-basic" }

ethereum-tx-sign = { git = "https://github.com/golemfactory/ethereum-tx-sign.git", rev = "1164c74187a9e2947faeaea7dde104c3cdec4195" }
graphene-sgx = { git = " https://github.com/golemfactory/graphene-rust.git", rev = "dbd993ebad7f9190410ea390a589348479af6407" }

diesel = { git = "https://github.com/golemfactory/yagna-diesel-patch.git", rev = "a512c66d520a9066dd9a4d1416f9109019b39563" }

# Speed up builds on macOS (will be default in next rust version probably)
# https://jakedeichert.com/blog/reducing-rust-incremental-compilation-times-on-macos-by-70-percent/
#
# TODO: reenable split-debuginfo.
# Commented out split-debuginfo makes Windows builds fail due to "`-Csplit-debuginfo=unpacked` is unstable on this platform."
# This should not be the case (cargo is meant to verify that this option is supported), but it is since version 1.65, I think.
# [profile.dev]
# split-debuginfo = "unpacked"

[lints]
workspace = true<|MERGE_RESOLUTION|>--- conflicted
+++ resolved
@@ -248,12 +248,9 @@
 gftp = { version = "0.4.0", path = "core/gftp" }
 hex = "0.4.3"
 libsqlite3-sys = { version = "0.26.0", features = ["bundled"] }
-<<<<<<< HEAD
 log = "0.4"
 promptly = "0.3"
-=======
 openssl = "0.10"
->>>>>>> c2d09bb0
 rand = "0.8.5"
 serde = { version = "1.0", features = ["derive"] }
 serde_json = "1.0"
