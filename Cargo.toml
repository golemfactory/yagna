--- conflicted
+++ resolved
@@ -272,20 +272,10 @@
 ya-service-api-web = { path = "core/serv-api/web" }
 
 ## CLIENT
-<<<<<<< HEAD
-
 # ya-client = { git = "https://github.com/golemfactory/ya-client.git", rev = "e58208bdd521afbb626021d94b0b91a7d17d4e9d" }
 ya-client = { path = "../ya-client" }
 # ya-client-model = { git = "https://github.com/golemfactory/ya-client.git", rev = "e58208bdd521afbb626021d94b0b91a7d17d4e9d" }
 ya-client-model = { path = "../ya-client/model" }
-=======
-#ya-client = { git = "https://github.com/golemfactory/ya-client.git", rev = "a3ee3cd0a5ac5c1a6022fa0f106a2d83e62844db" }
-#ya-client-model = { git = "https://github.com/golemfactory/ya-client.git", rev = "a3ee3cd0a5ac5c1a6022fa0f106a2d83e62844db" }
-
-ya-client = { path = "../ya-client" }
-ya-client-model = { path = "../ya-client/model" }
-
->>>>>>> 92ee30ed
 golem-certificate = { git = "https://github.com/golemfactory/golem-certificate.git", rev = "f2d7514c18fc066e9cfb796090b90f5b27cfe1c6" }
 
 ## RELAY and networking stack
