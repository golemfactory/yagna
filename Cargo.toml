--- conflicted
+++ resolved
@@ -16,16 +16,11 @@
 erc20-driver = ['ya-erc20-driver']
 static-openssl = ["openssl/vendored", "openssl-probe"]
 tos = []
-<<<<<<< HEAD
-require-consent = ['ya-utils-consent/require-consent']
-framework-test = ['ya-exe-unit/framework-test']
-=======
 framework-test = [
     'ya-exe-unit/framework-test',
     'ya-payment/framework-test',
     'ya-identity/framework-test',
 ]
->>>>>>> 1418de57
 # Temporary to make goth integration tests work
 central-net = ['ya-net/central-net']
 packet-trace-enable = [
@@ -40,31 +35,6 @@
 path = "core/serv/src/main.rs"
 
 [dependencies]
-<<<<<<< HEAD
-ya-activity = "0.4"
-ya-compile-time-utils = "0.2"
-ya-core-model = { version = "^0.9" }
-ya-dummy-driver = { version = "0.3", optional = true }
-ya-file-logging = "0.1"
-ya-gsb-api = "0.1"
-ya-erc20-driver = { version = "0.4", optional = true }
-ya-identity = "0.3"
-ya-market = "0.4"
-ya-metrics = "0.2"
-ya-net = { version = "0.3", features = ["service"] }
-ya-payment = "0.3"
-ya-persistence = { version = "0.3", features = ["service"] }
-ya-sb-proto.workspace = true
-ya-sb-router.workspace = true
-ya-service-api = "0.1"
-ya-service-api-derive = "0.2"
-ya-service-api-interfaces = "0.2"
-ya-service-api-web = "0.2"
-ya-service-bus.workspace = true
-ya-sgx = "0.2"
-ya-utils-consent.workspace = true
-ya-utils-path = "0.1"
-=======
 ya-compile-time-utils.workspace = true
 ya-activity.workspace = true
 ya-core-model.workspace = true
@@ -87,7 +57,6 @@
 ya-service-bus = { workspace = true }
 ya-sgx.path = "core/sgx"
 ya-utils-path.workspace = true
->>>>>>> 1418de57
 ya-utils-futures.workspace = true
 ya-utils-process = { workspace = true, features = ["lock"] }
 ya-utils-networking.workspace = true
@@ -101,43 +70,23 @@
 ya-provider = { path = "agent/provider", optional = true }                    # just to enable conditionally running some tests
 ya-exe-unit = { version = "0.4", optional = true, path = "exe-unit" } # just to enable conditionally running some tests
 
-<<<<<<< HEAD
-actix-rt = "2.7"
-actix-service = "2"
-actix-web = "4"
-anyhow.workspace = true
-=======
 actix-rt.workspace = true
 actix-service.workspace = true
 actix-web.workspace = true
 
 anyhow = "1.0"
->>>>>>> 1418de57
 chrono = "0.4"
 directories = "2.0.2"
 dotenv = "0.15.0"
 futures = "0.3"
 lazy_static = "1.4"
-<<<<<<< HEAD
-log.workspace = true
-=======
 libsqlite3-sys = {workspace = true}
 log = "0.4"
->>>>>>> 1418de57
 metrics = "0.12"
 mime_guess = { version = "2.0", optional = true }
 num_cpus = "1"
 openssl-probe = {version = "0.1", optional = true}
 openssl.workspace = true
-<<<<<<< HEAD
-openssl-probe = { version = "0.1", optional = true }
-serde.workspace = true
-serde_json.workspace = true
-structopt.workspace = true
-tokio = { version = "1", features = ["net"] }
-tokio-util = { version = "0.7", features = ["codec"] }
-tokio-stream = { version = "0.1.8", features = ["io-util"] }
-=======
 rust-embed = { version = "8.5", optional = true }
 serde = "1.0"
 serde_json = "1.0"
@@ -145,7 +94,6 @@
 tokio = {version = "1", features = ["net"]}
 tokio-stream = {version = "0.1.8", features = ["io-util"]}
 tokio-util = {version = "0.7", features = ["codec"]}
->>>>>>> 1418de57
 url = "2.1.1"
 
 [dev-dependencies]
@@ -244,63 +192,6 @@
 
 [workspace]
 members = [
-<<<<<<< HEAD
-    "agent/provider",
-    "core/activity",
-    "core/gftp",
-    "core/gsb-api",
-    "core/identity",
-    "core/market",
-    "core/market/resolver",
-    "core/model",
-    "core/net",
-    "core/payment",
-    "core/payment-driver/base",
-    "core/payment-driver/dummy",
-    "core/payment-driver/erc20",
-    "core/persistence",
-    "core/serv-api",
-    "core/serv-api/derive",
-    "core/serv-api/interfaces",
-    "core/serv-api/web",
-    "core/sgx",
-    "core/version",
-    "core/vpn",
-    "exe-unit/components/counters",
-    "exe-unit/components/gsb-http-proxy",
-    "exe-unit",
-    "exe-unit/runtime-api",
-    "exe-unit/tokio-process-ns",
-    "exe-unit/components/transfer",
-    "golem_cli",
-    "utils/actix_utils",
-    "utils/agreement-utils",
-    "utils/cli",
-    "utils/compile-time-utils",
-    "utils/consent",
-    "utils/file-logging",
-    "utils/futures",
-    "utils/manifest-utils",
-    "utils/manifest-utils/test-utils",
-    "utils/networking",
-    "utils/path",
-    "utils/process",
-    "utils/std-utils",
-    "utils/diesel-utils",
-    "utils/fd-metrics",
-    "core/metrics",
-    "test-utils/test-framework",
-    "test-utils/test-framework/framework-macro",
-    "test-utils/test-framework/framework-basic",
-]
-
-[workspace.dependencies]
-anyhow = "1.0"
-derive_more = "0.99.11"
-env_logger = "0.11.3"
-erc20_payment_lib = { git = "https://github.com/golemfactory/erc20_payment_lib", rev = "594d8a93b820b177ec267ccec5de61d8a9a45203" }
-erc20_processor = { git = "https://github.com/golemfactory/erc20_payment_lib", rev = "594d8a93b820b177ec267ccec5de61d8a9a45203" }
-=======
   "agent/provider",
   "core/activity",
   "core/gftp",
@@ -362,39 +253,22 @@
 derive_more = "0.99.11"
 erc20_payment_lib = {git = "https://github.com/golemfactory/erc20_payment_lib", rev = "4200567b931af64f4fb1f6b756dd6d051576b64f"}
 erc20_processor = {git = "https://github.com/golemfactory/erc20_payment_lib", rev = "4200567b931af64f4fb1f6b756dd6d051576b64f"}
->>>>>>> 1418de57
 #erc20_payment_lib = { path = "../../payments/erc20_payment_lib/crates/erc20_payment_lib" }
 #erc20_processor = { path = "../../payments/erc20_payment_lib" }
 #erc20_payment_lib = { version = "0.4.7" }
 #erc20_processor = { version = "0.4.7" }
 gftp = {version = "0.4.1", path = "core/gftp"}
 hex = "0.4.3"
-<<<<<<< HEAD
-libsqlite3-sys = { version = "0.26.0", features = ["bundled"] }
-log = "0.4"
-promptly = "0.3"
-openssl = "0.10"
-rand = "0.8.5"
-serde = { version = "1.0", features = ["derive"] }
-serde_json = "1.0"
-structopt = "0.3"
-strum = { version = "0.24", features = ["derive"] }
-=======
 libsqlite3-sys = {version = "0.26.0", features = ["bundled"]}
 openssl = "0.10"
 rand = "0.8.5"
 regex = "1.10.4"
 strum = {version = "0.24", features = ["derive"]}
->>>>>>> 1418de57
 trust-dns-resolver = "0.22"
 url = "2.3.1"
 
 ya-agreement-utils = { version = "0.6", path = "utils/agreement-utils" }
-<<<<<<< HEAD
-ya-utils-consent = { version = "0.1", path = "utils/consent" }
-=======
 ya-exe-unit.path = "./exe-unit"
->>>>>>> 1418de57
 ya-relay-client = { git = "https://github.com/golemfactory/ya-relay.git", rev = "0588dd1af311ae19c621b04cc2a4cfd9c0483252" }
 ya-relay-stack = { git = "https://github.com/golemfactory/ya-relay.git", rev = "c92a75b0cf062fcc9dbb3ea2a034d913e5fad8e5" }
 ya-utils-futures = { path = "utils/futures" }
@@ -435,34 +309,10 @@
 ya-dummy-driver.path= "core/payment-driver/dummy"
 ya-erc20-driver.path = "core/payment-driver/erc20"
 
-<<<<<<< HEAD
-## OTHERS
-gftp = { path = "core/gftp" }
-tokio-process-ns = { path = "exe-unit/tokio-process-ns" }
-ya-agreement-utils = { path = "utils/agreement-utils" }
-ya-std-utils = { path = "utils/std-utils" }
-ya-compile-time-utils = { path = "utils/compile-time-utils" }
-ya-exe-unit = { path = "exe-unit" }
-ya-file-logging = { path = "utils/file-logging" }
-ya-manifest-utils = { path = "utils/manifest-utils" }
-ya-transfer = { path = "exe-unit/components/transfer" }
-ya-utils-actix = { path = "utils/actix_utils" }
-ya-utils-cli = { path = "utils/cli" }
-ya-utils-consent = { path = "utils/consent" }
-ya-utils-networking = { path = "utils/networking" }
-ya-utils-path = { path = "utils/path" }
-ya-utils-process = { path = "utils/process" }
-ya-diesel-utils = { path = "utils/diesel-utils" }
-ya-metrics = { path = "core/metrics" }
-ya-provider = { path = "agent/provider" }
-ya-counters = { path = "exe-unit/components/counters" }
-ya-gsb-http-proxy = { path = "exe-unit/components/gsb-http-proxy" }
-=======
 ya-service-api.path = "core/serv-api"
 ya-service-api-derive.path = "core/serv-api/derive"
 ya-service-api-interfaces.path = "core/serv-api/interfaces"
 ya-service-api-web.path = "core/serv-api/web"
->>>>>>> 1418de57
 
 ya-framework-macro.path = "test-utils/test-framework/framework-macro"
 ya-framework-basic.path = "test-utils/test-framework/framework-basic"
