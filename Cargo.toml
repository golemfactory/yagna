[package]
name = "yagna"
version = "0.16.0"
description = "Open platform and marketplace for distributed computations"
readme = "README.md"
authors = ["Golem Factory <contact@golem.network>"]
homepage = "https://github.com/golemfactory/yagna/core/serv"
repository = "https://github.com/golemfactory/yagna"
license = "GPL-3.0"
edition = "2018"

[features]
default = ['erc20-driver', 'gftp/bin']
static-openssl = ["openssl/vendored", "openssl-probe"]
dummy-driver = ['ya-dummy-driver']
erc20-driver = ['ya-erc20-driver']
tos = []
<<<<<<< HEAD
framework-test = ['ya-exe-unit/system-test']
=======
framework-test = ['ya-exe-unit/framework-test', 'ya-payment/framework-test', 'ya-identity/framework-test']
>>>>>>> fc290920
# Temporary to make goth integration tests work
central-net = ['ya-net/central-net']
packet-trace-enable = [
    "ya-vpn/packet-trace-enable",
    "ya-file-logging/packet-trace-enable",
    "ya-net/packet-trace-enable",
    "ya-service-bus/packet-trace-enable",
]

[[bin]]
name = "yagna"
path = "core/serv/src/main.rs"

[dependencies]
ya-activity = "0.4"
ya-compile-time-utils = "0.2"
ya-core-model.workspace = true
ya-dummy-driver = { version = "0.3", optional = true }
ya-file-logging = "0.1"
ya-gsb-api = "0.1"
ya-erc20-driver = { version = "0.4", optional = true }
ya-identity = "0.3"
ya-market = "0.4"
ya-metrics = "0.2"
ya-net = { version = "0.3", features = ["service"] }
ya-payment = "0.3"
ya-persistence = { version = "0.3", features = ["service"] }
ya-sb-proto = { workspace = true }
ya-sb-router = { workspace = true }
ya-service-api = "0.1"
ya-service-api-derive = "0.2"
ya-service-api-interfaces = "0.2"
ya-service-api-web = "0.2"
ya-service-bus = { workspace = true }
ya-sgx = "0.2"
ya-utils-path = "0.1"
ya-utils-futures.workspace = true
ya-utils-process = { version = "0.2", features = ["lock"] }
ya-utils-networking = "0.2"
ya-fd-metrics = { path = "utils/fd-metrics" }
ya-version = "0.2"
ya-vpn = "0.2"
ya-client.workspace = true
ya-client-model.workspace = true
gftp = { workspace = true, optional = true }
# just to enable gftp build for cargo-deb
ya-provider = { version = "0.3", optional = true }                    # just to enable conditionally running some tests
ya-exe-unit = { version = "0.4", optional = true, path = "exe-unit" } # just to enable conditionally running some tests

actix-rt = "2.7"
actix-service = "2"
actix-web = "4"
anyhow = "1.0"
chrono = "0.4"
directories = "2.0.2"
dotenv = "0.15.0"
futures = "0.3"
lazy_static = "1.4"
log = "0.4"
metrics = "0.12"
num_cpus = "1"
openssl.workspace = true
openssl-probe = { version = "0.1", optional = true }
serde = "1.0"
serde_json = "1.0"
structopt = "0.3"
tokio = { version = "1", features = ["net"] }
tokio-util = { version = "0.7", features = ["codec"] }
tokio-stream = { version = "0.1.8", features = ["io-util"] }
url = "2.1.1"
libsqlite3-sys = { workspace = true }


[dev-dependencies]
erc20_processor = { workspace = true }
ya-test-framework = "0.1"
ya-exe-unit = { version = "0.4", path = "exe-unit" }

[package.metadata.deb]
name = "golem-requestor"
assets = [
    [
        "target/release/yagna",
        "usr/bin/",
        "755",
    ],
    [
        "target/release/gftp",
        "usr/bin/",
        "755",
    ],
    [
        "README.md",
        "usr/share/doc/yagna/",
        "644",
    ],
    [
        "core/serv/README.md",
        "usr/share/doc/yagna/service.md",
        "644",
    ],
]
conflicts = "ya-provider"
features = ["static-openssl"]
maintainer-scripts = "debian/core"
depends = "libgcc1, libc6 (>= 2.23)"
extended-description = """The Next Golem Milestone.

An open platform and marketplace for distributed computations.
"""


[package.metadata.deb.variants.provider]
name = "golem-provider"
replaces = "golem-requestor"
maintainer-scripts = "debian/provider"
features = ["static-openssl"]
depends = "libgcc1, libc6 (>= 2.23)"
assets = [
    [
        "target/release/yagna",
        "usr/bin/",
        "755",
    ],
    [
        "target/release/ya-provider",
        "usr/bin/",
        "755",
    ],
    [
        "target/release/gftp",
        "usr/bin/",
        "755",
    ],
    [
        "target/release/exe-unit",
        "usr/lib/yagna/plugins/",
        "755",
    ],
    [
        "target/release/golemsp",
        "usr/bin/",
        "755",
    ],
    [
        "README.md",
        "usr/share/doc/yagna/",
        "644",
    ],
    [
        "core/serv/README.md",
        "usr/share/doc/yagna/service.md",
        "644",
    ],
    [
        "agent/provider/readme.md",
        "usr/share/doc/yagna/run-provider.md",
        "644",
    ],
]

[workspace.lints.clippy]
arc_with_non_send_sync = "allow"
get_first = "allow"
blocks_in_conditions = "allow"

[workspace]
members = [
    "agent/provider",
    "core/activity",
    "core/gftp",
    "core/gsb-api",
    "core/identity",
    "core/market",
    "core/market/resolver",
    "core/model",
    "core/net",
    "core/payment",
    "core/payment-driver/base",
    "core/payment-driver/dummy",
    "core/payment-driver/erc20",
    "core/persistence",
    "core/serv-api",
    "core/serv-api/derive",
    "core/serv-api/interfaces",
    "core/serv-api/web",
    "core/sgx",
    "core/version",
    "core/vpn",
    "exe-unit/components/counters",
    "exe-unit/components/gsb-http-proxy",
    "exe-unit",
    "exe-unit/runtime-api",
    "exe-unit/tokio-process-ns",
    "exe-unit/components/transfer",
    "exe-unit/components/mock-runtime",
    "golem_cli",
    "utils/actix_utils",
    "utils/agreement-utils",
    "utils/cli",
    "utils/compile-time-utils",
    "utils/file-logging",
    "utils/futures",
    "utils/manifest-utils",
    "utils/manifest-utils/test-utils",
    "utils/networking",
    "utils/path",
    "utils/process",
    "utils/std-utils",
    "utils/diesel-utils",
    "utils/fd-metrics",
    "core/metrics",
    "test-utils/test-framework",
    "test-utils/test-framework/framework-macro",
    "test-utils/test-framework/framework-basic",
    "test-utils/test-framework/framework-mocks",
]

[workspace.dependencies]
# this entry is needed to make sqlx version >=0.5.9 work with diesel 1.4.*
# diesel 1.4.* supports up to 0.23.0, but sqlx 0.5.9 requires 0.22.0
# sqlx 0.5.10 need 0.23.2, so 0.5.9 is last version possible
derive_more = "0.99.11"
erc20_payment_lib = { git = "https://github.com/golemfactory/erc20_payment_lib", rev = "4200567b931af64f4fb1f6b756dd6d051576b64f" }
erc20_processor = { git = "https://github.com/golemfactory/erc20_payment_lib", rev = "4200567b931af64f4fb1f6b756dd6d051576b64f" }
#erc20_payment_lib = { path = "../../payments/erc20_payment_lib/crates/erc20_payment_lib" }
#erc20_processor = { path = "../../payments/erc20_payment_lib" }
#erc20_payment_lib = { version = "0.4.7" }
#erc20_processor = { version = "0.4.7" }
gftp = { version = "0.4.1", path = "core/gftp" }
hex = "0.4.3"
libsqlite3-sys = { version = "0.26.0", features = ["bundled"] }
openssl = "0.10"
rand = "0.8.5"
strum = { version = "0.24", features = ["derive"] }
trust-dns-resolver = "0.22"
url = "2.3.1"
regex = "1.10.4"

ya-agreement-utils = { version = "0.6", path = "utils/agreement-utils" }
ya-core-model = { version = "0.10", path = "core/model" }
ya-relay-client = { git = "https://github.com/golemfactory/ya-relay.git", rev = "e199ee1cfdb22837f9d95f4202378e182d3cb489" }
ya-relay-stack = { git = "https://github.com/golemfactory/ya-relay.git", rev = "c92a75b0cf062fcc9dbb3ea2a034d913e5fad8e5" }
ya-utils-futures = { path = "utils/futures" }

ya-service-bus = { version = "0.7.3", features = ['tls'] }
ya-sb-router = { version = "0.6.4" }
ya-sb-proto = { version = "0.6.2" }
ya-sb-util = { version = "0.5.1" }
parking_lot = "0.12.3"
mime = "0.3.17"
# true version is given in patches section
ya-client = "0.9"
# true version is given in patches section
ya-client-model = "0.7"

[patch.crates-io]
## SERVICES
ya-identity = { path = "core/identity" }
ya-net = { path = "core/net" }
ya-market = { path = "core/market" }
ya-market-resolver = { path = "core/market/resolver" }
ya-activity = { path = "core/activity" }
ya-sgx = { path = "core/sgx" }
ya-payment = { path = "core/payment" }
ya-payment-driver = { path = "core/payment-driver/base" }
ya-dummy-driver = { path = "core/payment-driver/dummy" }
ya-erc20-driver = { path = "core/payment-driver/erc20" }
ya-version = { path = "core/version" }
ya-vpn = { path = "core/vpn" }
ya-gsb-api = { path = "core/gsb-api" }

## CORE UTILS
ya-core-model = { path = "core/model" }
ya-persistence = { path = "core/persistence" }
ya-service-api = { path = "core/serv-api" }
ya-service-api-derive = { path = "core/serv-api/derive" }
ya-service-api-interfaces = { path = "core/serv-api/interfaces" }
ya-service-api-web = { path = "core/serv-api/web" }

## CLIENT
<<<<<<< HEAD
ya-client = { git = "https://github.com/golemfactory/ya-client.git", rev = "001c3ab99ef4783265e43c75efb2f3b01a02a666" }
ya-client-model = { git = "https://github.com/golemfactory/ya-client.git", rev = "001c3ab99ef4783265e43c75efb2f3b01a02a666" }
golem-certificate = { git = "https://github.com/golemfactory/golem-certificate.git", rev = "f2d7514c18fc066e9cfb796090b90f5b27cfe1c6" }
=======
ya-client = { git = "https://github.com/golemfactory/ya-client.git", rev = "b5369b76044f0a1584532f603c542587e15be852" }
#ya-client = { path = "../ya-client" }
ya-client-model = { git = "https://github.com/golemfactory/ya-client.git", rev = "b5369b76044f0a1584532f603c542587e15be852" }
#ya-client-model = { path = "../ya-client/model" }
golem-certificate = { git = "https://github.com/golemfactory/golem-certificate.git", rev = "952fdbd47adc57e46b7370935111e046271ef415" }
>>>>>>> fc290920

## RELAY and networking stack

#ya-relay-stack = { path = "../ya-relay/crates/stack" }
#ya-relay-client = { path = "../ya-relay/client" }
#ya-relay-core = { path = "../ya-relay/crates/core" }
#ya-relay-proto = { path = "../ya-relay/crates/proto" }


## OTHERS
gftp = { path = "core/gftp" }
tokio-process-ns = { path = "exe-unit/tokio-process-ns" }
ya-agreement-utils = { path = "utils/agreement-utils" }
ya-std-utils = { path = "utils/std-utils" }
ya-compile-time-utils = { path = "utils/compile-time-utils" }
ya-exe-unit = { path = "exe-unit" }
ya-file-logging = { path = "utils/file-logging" }
ya-manifest-utils = { path = "utils/manifest-utils" }
ya-transfer = { path = "exe-unit/components/transfer" }
ya-utils-actix = { path = "utils/actix_utils" }
ya-utils-cli = { path = "utils/cli" }
ya-utils-networking = { path = "utils/networking" }
ya-utils-path = { path = "utils/path" }
ya-utils-process = { path = "utils/process" }
ya-diesel-utils = { path = "utils/diesel-utils" }
ya-metrics = { path = "core/metrics" }
ya-provider = { path = "agent/provider" }
ya-counters = { path = "exe-unit/components/counters" }
ya-gsb-http-proxy = { path = "exe-unit/components/gsb-http-proxy" }

## TEST UTILS
ya-manifest-test-utils = { path = "utils/manifest-utils/test-utils" }
ya-test-framework = { path = "test-utils/test-framework" }
ya-framework-macro = { path = "test-utils/test-framework/framework-macro" }
ya-framework-basic = { path = "test-utils/test-framework/framework-basic" }
ya-framework-mocks = { path = "test-utils/test-framework/framework-mocks" }

ethereum-tx-sign = { git = "https://github.com/golemfactory/ethereum-tx-sign.git", rev = "1164c74187a9e2947faeaea7dde104c3cdec4195" }
graphene-sgx = { git = " https://github.com/golemfactory/graphene-rust.git", rev = "dbd993ebad7f9190410ea390a589348479af6407" }

diesel = { git = "https://github.com/golemfactory/yagna-diesel-patch.git", rev = "a512c66d520a9066dd9a4d1416f9109019b39563" }

# Speed up builds on macOS (will be default in next rust version probably)
# https://jakedeichert.com/blog/reducing-rust-incremental-compilation-times-on-macos-by-70-percent/
#
# TODO: reenable split-debuginfo.
# Commented out split-debuginfo makes Windows builds fail due to "`-Csplit-debuginfo=unpacked` is unstable on this platform."
# This should not be the case (cargo is meant to verify that this option is supported), but it is since version 1.65, I think.
# [profile.dev]
# split-debuginfo = "unpacked"

[lints]
workspace = true<|MERGE_RESOLUTION|>--- conflicted
+++ resolved
@@ -15,11 +15,7 @@
 dummy-driver = ['ya-dummy-driver']
 erc20-driver = ['ya-erc20-driver']
 tos = []
-<<<<<<< HEAD
-framework-test = ['ya-exe-unit/system-test']
-=======
 framework-test = ['ya-exe-unit/framework-test', 'ya-payment/framework-test', 'ya-identity/framework-test']
->>>>>>> fc290920
 # Temporary to make goth integration tests work
 central-net = ['ya-net/central-net']
 packet-trace-enable = [
@@ -215,7 +211,6 @@
     "exe-unit/runtime-api",
     "exe-unit/tokio-process-ns",
     "exe-unit/components/transfer",
-    "exe-unit/components/mock-runtime",
     "golem_cli",
     "utils/actix_utils",
     "utils/agreement-utils",
@@ -301,17 +296,11 @@
 ya-service-api-web = { path = "core/serv-api/web" }
 
 ## CLIENT
-<<<<<<< HEAD
-ya-client = { git = "https://github.com/golemfactory/ya-client.git", rev = "001c3ab99ef4783265e43c75efb2f3b01a02a666" }
-ya-client-model = { git = "https://github.com/golemfactory/ya-client.git", rev = "001c3ab99ef4783265e43c75efb2f3b01a02a666" }
-golem-certificate = { git = "https://github.com/golemfactory/golem-certificate.git", rev = "f2d7514c18fc066e9cfb796090b90f5b27cfe1c6" }
-=======
-ya-client = { git = "https://github.com/golemfactory/ya-client.git", rev = "b5369b76044f0a1584532f603c542587e15be852" }
+ya-client = { git = "https://github.com/golemfactory/ya-client.git", rev = "dacad31b5bbd039b8ffc97adb70696655d0872ad" }
 #ya-client = { path = "../ya-client" }
-ya-client-model = { git = "https://github.com/golemfactory/ya-client.git", rev = "b5369b76044f0a1584532f603c542587e15be852" }
+ya-client-model = { git = "https://github.com/golemfactory/ya-client.git", rev = "dacad31b5bbd039b8ffc97adb70696655d0872ad" }
 #ya-client-model = { path = "../ya-client/model" }
 golem-certificate = { git = "https://github.com/golemfactory/golem-certificate.git", rev = "952fdbd47adc57e46b7370935111e046271ef415" }
->>>>>>> fc290920
 
 ## RELAY and networking stack
 
