--- conflicted
+++ resolved
@@ -256,17 +256,12 @@
 actix = { version = "0.13", default-features = false }
 
 derive_more = "0.99.11"
-<<<<<<< HEAD
 erc20_payment_lib = { git = "https://github.com/golemfactory/erc20_payment_lib", rev = "8cd601fa14fef3c62d31f9c0682a703d97d20d75" }
 erc20_processor = { git = "https://github.com/golemfactory/erc20_payment_lib", rev = "8cd601fa14fef3c62d31f9c0682a703d97d20d75" }
-=======
-erc20_payment_lib = { git = "https://github.com/golemfactory/erc20_payment_lib", rev = "95d137e31b6bf8167150c9874f10c02f5443aa63" }
-erc20_processor = { git = "https://github.com/golemfactory/erc20_payment_lib", rev = "95d137e31b6bf8167150c9874f10c02f5443aa63" }
->>>>>>> 0d21905f
 #erc20_payment_lib = { path = "../../payments/erc20_payment_lib/crates/erc20_payment_lib" }
 #erc20_processor = { path = "../../payments/erc20_payment_lib" }
-#erc20_payment_lib = { version = "0.5.0" }
-#erc20_processor = { version = "0.5.0" }
+#erc20_payment_lib = { version = "0.5.1" }
+#erc20_processor = { version = "0.5.1" }
 gftp = { version = "0.4.1", path = "core/gftp" }
 hex = "0.4.3"
 libsqlite3-sys = { version = "0.26.0", features = ["bundled"] }
