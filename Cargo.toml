[package]
name = "yagna"
version = "0.15.0"
description = "Open platform and marketplace for distributed computations"
readme = "README.md"
authors = ["Golem Factory <contact@golem.network>"]
homepage = "https://github.com/golemfactory/yagna/core/serv"
repository = "https://github.com/golemfactory/yagna"
license = "GPL-3.0"
edition = "2018"

[features]
default = ['erc20-driver', 'gftp/bin']
static-openssl = ["openssl/vendored", "openssl-probe"]
dummy-driver = ['ya-dummy-driver']
erc20-driver = ['ya-erc20-driver']
tos = []
framework-test = ['ya-exe-unit/framework-test']
# Temporary to make goth integration tests work
central-net = ['ya-net/central-net']
packet-trace-enable = ["ya-vpn/packet-trace-enable", "ya-file-logging/packet-trace-enable", "ya-net/packet-trace-enable", "ya-service-bus/packet-trace-enable"]

[[bin]]
name = "yagna"
path = "core/serv/src/main.rs"

[dependencies]
ya-activity = "0.4"
ya-compile-time-utils = "0.2"
ya-core-model = { version = "^0.9" }
ya-dummy-driver = { version = "0.3", optional = true }
ya-file-logging = "0.1"
ya-gsb-api = "0.1"
ya-erc20-driver = { version = "0.4", optional = true }
ya-identity = "0.3"
ya-market = "0.4"
ya-metrics = "0.2"
ya-net = { version = "0.3", features = ["service"] }
ya-payment = "0.3"
ya-persistence = { version = "0.3", features = ["service"] }
ya-sb-proto = "0.6.1"
ya-sb-router = "0.6.2"
ya-service-api = "0.1"
ya-service-api-derive = "0.2"
ya-service-api-interfaces = "0.2"
ya-service-api-web = "0.2"
<<<<<<< HEAD
ya-service-bus = { version = "0.6.3" }
=======
ya-service-bus = { workspace = true }
>>>>>>> 5d309bc6
ya-sgx = "0.2"
ya-utils-path = "0.1"
ya-utils-futures = "0.3"
ya-utils-process = { version = "0.2", features = ["lock"] }
ya-utils-networking = "0.2"
ya-fd-metrics = { path = "utils/fd-metrics" }
ya-version = "0.2"
ya-vpn = "0.2"
ya-client = "0.8"
ya-client-model = "0.6"
gftp = { workspace = true, optional = true }
# just to enable gftp build for cargo-deb
ya-provider = { version = "0.3", optional = true } # just to enable conditionally running some tests
ya-exe-unit = { version = "0.4", optional = true }       # just to enable conditionally running some tests

actix-rt = "2.7"
actix-service = "2"
actix-web = "4"
anyhow = "1.0"
chrono = "0.4"
directories = "2.0.2"
dotenv = "0.15.0"
futures = "0.3"
lazy_static = "1.4"
log = "0.4"
metrics = "0.12"
num_cpus = "1"
openssl = "0.10"
openssl-probe = { version = "0.1", optional = true }
serde = "1.0"
serde_json = "1.0"
structopt = "0.3"
tokio = { version = "1", features = ["net"] }
tokio-util = { version = "0.7", features = ["codec"] }
tokio-stream = { version = "0.1.8", features = ["io-util"] }
url = "2.1.1"
libsqlite3-sys = { workspace = true }


[dev-dependencies]
ya-test-framework = "0.1"
ya-exe-unit = { version = "0.4" }

[package.metadata.deb]
name = "golem-requestor"
assets = [
    [
        "target/release/yagna",
        "usr/bin/",
        "755",
    ],
    [
        "target/release/gftp",
        "usr/bin/",
        "755",
    ],
    [
        "README.md",
        "usr/share/doc/yagna/",
        "644",
    ],
    [
        "core/serv/README.md",
        "usr/share/doc/yagna/service.md",
        "644",
    ],
]
conflicts = "ya-provider"
features = ["static-openssl"]
maintainer-scripts = "debian/core"
depends = "libgcc1, libc6 (>= 2.23)"
extended-description = """The Next Golem Milestone.

An open platform and marketplace for distributed computations.
"""


[package.metadata.deb.variants.provider]
name = "golem-provider"
replaces = "golem-requestor"
maintainer-scripts = "debian/provider"
features = ["static-openssl"]
depends = "libgcc1, libc6 (>= 2.23)"
assets = [
    [
        "target/release/yagna",
        "usr/bin/",
        "755",
    ],
    [
        "target/release/ya-provider",
        "usr/bin/",
        "755",
    ],
    [
        "target/release/gftp",
        "usr/bin/",
        "755",
    ],
    [
        "target/release/exe-unit",
        "usr/lib/yagna/plugins/",
        "755",
    ],
    [
        "target/release/golemsp",
        "usr/bin/",
        "755",
    ],
    [
        "README.md",
        "usr/share/doc/yagna/",
        "644",
    ],
    [
        "core/serv/README.md",
        "usr/share/doc/yagna/service.md",
        "644",
    ],
    [
        "agent/provider/readme.md",
        "usr/share/doc/yagna/run-provider.md",
        "644",
    ],
]

[workspace.lints.clippy]
arc_with_non_send_sync = "allow"
get_first = "allow"


[workspace]
members = [
    "agent/provider",
    "core/activity",
    "core/gftp",
    "core/gsb-api",
    "core/identity",
    "core/market",
    "core/market/resolver",
    "core/model",
    "core/net",
    "core/payment",
    "core/payment-driver/base",
    "core/payment-driver/dummy",
    "core/payment-driver/erc20",
    "core/persistence",
    "core/serv-api",
    "core/serv-api/derive",
    "core/serv-api/interfaces",
    "core/serv-api/web",
    "core/sgx",
    "core/version",
    "core/vpn",
    "exe-unit/components/gsb-http-proxy",
    "exe-unit",
    "exe-unit/runtime-api",
    "exe-unit/tokio-process-ns",
    "exe-unit/components/transfer",
    "golem_cli",
    "utils/actix_utils",
    "utils/agreement-utils",
    "utils/cli",
    "utils/compile-time-utils",
    "utils/file-logging",
    "utils/futures",
    "utils/manifest-utils",
    "utils/manifest-utils/test-utils",
    "utils/networking",
    "utils/path",
    "utils/process",
    "utils/std-utils",
    "utils/diesel-utils",
    "utils/fd-metrics",
    "core/metrics",
    "test-utils/test-framework",
    "test-utils/test-framework/framework-macro",
    "test-utils/test-framework/framework-basic",
    "exe-unit/components/gsb-http-proxy"
]

[workspace.dependencies]
# this entry is needed to make sqlx version >=0.5.9 work with diesel 1.4.*
# diesel 1.4.* supports up to 0.23.0, but sqlx 0.5.9 requires 0.22.0
# sqlx 0.5.10 need 0.23.2, so 0.5.9 is last version possible
libsqlite3-sys = { version = "0.26.0", features = ["bundled"] }
<<<<<<< HEAD
#erc20_payment_lib = { git = "https://github.com/golemfactory/erc20_payment_lib", rev = "0f5b2d2abbcad42ba81aa570c789938e748b3ffc" }
#erc20_payment_lib = { path = "../../payments/erc20_payment_lib/crates/erc20_payment_lib" }
erc20_payment_lib = { version = "=0.3.22" }
=======
erc20_payment_lib = { git = "https://github.com/golemfactory/erc20_payment_lib", rev = "d328b9db49011cd9ca9f28cba1952aafa27c71ee" }
#erc20_payment_lib = { path = "../../payments/erc20_payment_lib/crates/erc20_payment_lib" }
#erc20_payment_lib = { version = "=0.3.22" }
>>>>>>> 5d309bc6
rand = "0.8.5"
url = "2.3.1"
trust-dns-resolver = "0.22"
derive_more = "0.99.11"
ya-relay-stack = { git = "https://github.com/golemfactory/ya-relay.git", rev = "c92a75b0cf062fcc9dbb3ea2a034d913e5fad8e5" }

ya-relay-client = { git = "https://github.com/golemfactory/ya-relay.git", rev = "8d544dd766e14479519437d0bf4f2879e6a6de5a" }
gftp = { version = "0.4.0", path = "core/gftp" }
ya-agreement-utils = { version = "0.6", path = "utils/agreement-utils" }
ya-service-bus = {  version = "0.7.1" }

[patch.crates-io]
## SERVICES
ya-identity = { path = "core/identity" }
ya-net = { path = "core/net" }
ya-market = { path = "core/market" }
ya-market-resolver = { path = "core/market/resolver" }
ya-activity = { path = "core/activity" }
ya-sgx = { path = "core/sgx" }
ya-payment = { path = "core/payment" }
ya-payment-driver = { path = "core/payment-driver/base" }
ya-dummy-driver = { path = "core/payment-driver/dummy" }
ya-erc20-driver = { path = "core/payment-driver/erc20" }
ya-version = { path = "core/version" }
ya-vpn = { path = "core/vpn" }
ya-gsb-api = { path = "core/gsb-api" }

## CORE UTILS
ya-core-model = { path = "core/model" }
ya-persistence = { path = "core/persistence" }
ya-service-api = { path = "core/serv-api" }
ya-service-api-derive = { path = "core/serv-api/derive" }
ya-service-api-interfaces = { path = "core/serv-api/interfaces" }
ya-service-api-web = { path = "core/serv-api/web" }

<<<<<<< HEAD
## SERVICE BUS
ya-service-bus = { git = "https://github.com/golemfactory/ya-service-bus.git", rev = "44c942c72f639c91aa22bdf107842c28433a7feb" }
ya-sb-proto = { git = "https://github.com/golemfactory/ya-service-bus.git", rev = "44c942c72f639c91aa22bdf107842c28433a7feb" }
ya-sb-router = { git = "https://github.com/golemfactory/ya-service-bus.git", rev = "44c942c72f639c91aa22bdf107842c28433a7feb" }
ya-sb-util = { git = "https://github.com/golemfactory/ya-service-bus.git", rev = "44c942c72f639c91aa22bdf107842c28433a7feb" }

#ya-service-bus = { version = "0.6.3" }
#ya-sb-proto = { path = "../ya-service-bus/crates/proto" }
#ya-sb-router = { path = "../ya-service-bus/crates/router" }
#ya-sb-util = { path = "../ya-service-bus/crates/util" }

=======
>>>>>>> 5d309bc6
## CLIENT
ya-client = { git = "https://github.com/golemfactory/ya-client.git", rev = "e58208bdd521afbb626021d94b0b91a7d17d4e9d" }
#ya-client = { path = "../ya-client" }
ya-client-model = { git = "https://github.com/golemfactory/ya-client.git", rev = "e58208bdd521afbb626021d94b0b91a7d17d4e9d" }
#ya-client-model = { path = "../ya-client/model" }
golem-certificate = { git = "https://github.com/golemfactory/golem-certificate.git", rev = "f2d7514c18fc066e9cfb796090b90f5b27cfe1c6" }

## RELAY and networking stack

#ya-relay-stack = { path = "../ya-relay/crates/stack" }
#ya-relay-client = { path = "../ya-relay/client" }
#ya-relay-core = { path = "../ya-relay/crates/core" }
#ya-relay-proto = { path = "../ya-relay/crates/proto" }


## OTHERS
gftp = { path = "core/gftp" }
tokio-process-ns = { path = "exe-unit/tokio-process-ns" }
ya-agreement-utils = { path = "utils/agreement-utils" }
ya-std-utils = { path = "utils/std-utils" }
ya-compile-time-utils = { path = "utils/compile-time-utils" }
ya-exe-unit = { path = "exe-unit" }
ya-file-logging = { path = "utils/file-logging" }
ya-manifest-utils = { path = "utils/manifest-utils" }
ya-transfer = { path = "exe-unit/components/transfer" }
ya-utils-actix = { path = "utils/actix_utils" }
ya-utils-cli = { path = "utils/cli" }
ya-utils-futures = { path = "utils/futures" }
ya-utils-networking = { path = "utils/networking" }
ya-utils-path = { path = "utils/path" }
ya-utils-process = { path = "utils/process" }
ya-diesel-utils = { path = "utils/diesel-utils" }
ya-metrics = { path = "core/metrics" }
ya-provider = { path = "agent/provider" }
ya-gsb-http-proxy = { path = "exe-unit/components/gsb-http-proxy" }

## TEST UTILS
ya-manifest-test-utils = { path = "utils/manifest-utils/test-utils" }
ya-test-framework = { path = "test-utils/test-framework" }
ya-framework-macro = { path = "test-utils/test-framework/framework-macro" }
ya-framework-basic = { path = "test-utils/test-framework/framework-basic" }

ethereum-tx-sign = { git = "https://github.com/golemfactory/ethereum-tx-sign.git", rev = "1164c74187a9e2947faeaea7dde104c3cdec4195" }
graphene-sgx = { git = " https://github.com/golemfactory/graphene-rust.git", rev = "dbd993ebad7f9190410ea390a589348479af6407" }

diesel = { git = "https://github.com/golemfactory/yagna-diesel-patch.git", rev = "a512c66d520a9066dd9a4d1416f9109019b39563" }

# Speed up builds on macOS (will be default in next rust version probably)
# https://jakedeichert.com/blog/reducing-rust-incremental-compilation-times-on-macos-by-70-percent/
#
# TODO: reenable split-debuginfo.
# Commented out split-debuginfo makes Windows builds fail due to "`-Csplit-debuginfo=unpacked` is unstable on this platform."
# This should not be the case (cargo is meant to verify that this option is supported), but it is since version 1.65, I think.
# [profile.dev]
# split-debuginfo = "unpacked"

[lints]
workspace = true<|MERGE_RESOLUTION|>--- conflicted
+++ resolved
@@ -44,11 +44,7 @@
 ya-service-api-derive = "0.2"
 ya-service-api-interfaces = "0.2"
 ya-service-api-web = "0.2"
-<<<<<<< HEAD
-ya-service-bus = { version = "0.6.3" }
-=======
 ya-service-bus = { workspace = true }
->>>>>>> 5d309bc6
 ya-sgx = "0.2"
 ya-utils-path = "0.1"
 ya-utils-futures = "0.3"
@@ -235,15 +231,9 @@
 # diesel 1.4.* supports up to 0.23.0, but sqlx 0.5.9 requires 0.22.0
 # sqlx 0.5.10 need 0.23.2, so 0.5.9 is last version possible
 libsqlite3-sys = { version = "0.26.0", features = ["bundled"] }
-<<<<<<< HEAD
-#erc20_payment_lib = { git = "https://github.com/golemfactory/erc20_payment_lib", rev = "0f5b2d2abbcad42ba81aa570c789938e748b3ffc" }
-#erc20_payment_lib = { path = "../../payments/erc20_payment_lib/crates/erc20_payment_lib" }
-erc20_payment_lib = { version = "=0.3.22" }
-=======
 erc20_payment_lib = { git = "https://github.com/golemfactory/erc20_payment_lib", rev = "d328b9db49011cd9ca9f28cba1952aafa27c71ee" }
 #erc20_payment_lib = { path = "../../payments/erc20_payment_lib/crates/erc20_payment_lib" }
 #erc20_payment_lib = { version = "=0.3.22" }
->>>>>>> 5d309bc6
 rand = "0.8.5"
 url = "2.3.1"
 trust-dns-resolver = "0.22"
@@ -279,20 +269,6 @@
 ya-service-api-interfaces = { path = "core/serv-api/interfaces" }
 ya-service-api-web = { path = "core/serv-api/web" }
 
-<<<<<<< HEAD
-## SERVICE BUS
-ya-service-bus = { git = "https://github.com/golemfactory/ya-service-bus.git", rev = "44c942c72f639c91aa22bdf107842c28433a7feb" }
-ya-sb-proto = { git = "https://github.com/golemfactory/ya-service-bus.git", rev = "44c942c72f639c91aa22bdf107842c28433a7feb" }
-ya-sb-router = { git = "https://github.com/golemfactory/ya-service-bus.git", rev = "44c942c72f639c91aa22bdf107842c28433a7feb" }
-ya-sb-util = { git = "https://github.com/golemfactory/ya-service-bus.git", rev = "44c942c72f639c91aa22bdf107842c28433a7feb" }
-
-#ya-service-bus = { version = "0.6.3" }
-#ya-sb-proto = { path = "../ya-service-bus/crates/proto" }
-#ya-sb-router = { path = "../ya-service-bus/crates/router" }
-#ya-sb-util = { path = "../ya-service-bus/crates/util" }
-
-=======
->>>>>>> 5d309bc6
 ## CLIENT
 ya-client = { git = "https://github.com/golemfactory/ya-client.git", rev = "e58208bdd521afbb626021d94b0b91a7d17d4e9d" }
 #ya-client = { path = "../ya-client" }
