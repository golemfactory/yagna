[workspace]
members = [
    "agent/provider",
    "agent/requestor",
    "core/activity",
    "core/gftp",
    "core/identity",
    "core/market-forwarding",
    "core/model",
    "core/net",
    "core/payment",
    "core/payment-driver",
    "core/persistence",
    "core/serv",
    "core/serv-api",
    "core/serv-api/cache",
    "core/serv-api/interfaces",
    "core/serv-api/web",
    "core/serv-api/derive",
    "exe-unit",
    "service-bus/bus",
    "service-bus/derive",
    "service-bus/proto",
    "service-bus/router",
    "service-bus/util",
    "utils/agreement-utils",
    "utils/scheduler",
    "utils/actix_utils",
    "utils/process",
    "utils/transfer",
    "utils/path",
]

[patch.crates-io]
## SERVICES
ya-activity = { path = "core/activity" }
ya-payment = { path = "core/payment" }
ya-identity = { path = "core/identity" }
ya-market-forwarding = { path = "core/market-forwarding" }
ya-net = { path = "core/net" }

## CORE UTILS
ya-core-model = { path = "core/model" }
ya-payment-driver = { path = "core/payment-driver" }
ya-persistence = { path = "core/persistence" }
ya-service-api = { path = "core/serv-api" }
ya-service-api-cache = { path = "core/serv-api/cache" }
ya-service-api-derive = { path = "core/serv-api/derive" }
ya-service-api-interfaces = { path = "core/serv-api/interfaces" }
ya-service-api-web = { path = "core/serv-api/web" }

## SERVICE BUS
ya-service-bus = { path = "service-bus/bus/" }
ya-sb-proto = { path = "service-bus/proto" }
ya-sb-router = { path = "service-bus/router" }
ya-sb-util = { path = "service-bus/util" }

## CLIENT
<<<<<<< HEAD
ya-client = { git = "https://github.com/golemfactory/ya-client.git", rev = "5683119"}
ya-client-model = { git = "https://github.com/golemfactory/ya-client.git", rev = "5683119"}
=======
ya-client = { git = "https://github.com/golemfactory/ya-client.git", rev = "020fc04d4281d4dd87ae6a48b827b8e86fb7c85e"}
ya-client-model = { git = "https://github.com/golemfactory/ya-client.git", rev = "020fc04d4281d4dd87ae6a48b827b8e86fb7c85e"}
>>>>>>> e15c4b5f

## OTHERS
gftp = { path = "core/gftp" }
ya-agreement-utils = { path = "utils/agreement-utils" }
ya-exe-unit = { path = "exe-unit" }
ya-transfer = { path = "utils/transfer" }
ya-utils-actix = { path = "utils/actix_utils"}
ya-utils-path = { path = "utils/path"}
ya-utils-process = { path = "utils/process"}<|MERGE_RESOLUTION|>--- conflicted
+++ resolved
@@ -56,13 +56,8 @@
 ya-sb-util = { path = "service-bus/util" }
 
 ## CLIENT
-<<<<<<< HEAD
-ya-client = { git = "https://github.com/golemfactory/ya-client.git", rev = "5683119"}
-ya-client-model = { git = "https://github.com/golemfactory/ya-client.git", rev = "5683119"}
-=======
-ya-client = { git = "https://github.com/golemfactory/ya-client.git", rev = "020fc04d4281d4dd87ae6a48b827b8e86fb7c85e"}
-ya-client-model = { git = "https://github.com/golemfactory/ya-client.git", rev = "020fc04d4281d4dd87ae6a48b827b8e86fb7c85e"}
->>>>>>> e15c4b5f
+ya-client = { git = "https://github.com/golemfactory/ya-client.git", rev = "08b0905"}
+ya-client-model = { git = "https://github.com/golemfactory/ya-client.git", rev = "08b0905"}
 
 ## OTHERS
 gftp = { path = "core/gftp" }
