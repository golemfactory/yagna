--- conflicted
+++ resolved
@@ -62,8 +62,8 @@
 ya-fd-metrics = { path = "utils/fd-metrics" }
 ya-version = "0.2"
 ya-vpn = "0.2"
-ya-client = "0.8"
-ya-client-model = "0.6"
+ya-client.workspace = true
+ya-client-model.workspace = true
 gftp = { workspace = true, optional = true }
 # just to enable gftp build for cargo-deb
 ya-provider = { version = "0.3", optional = true }                    # just to enable conditionally running some tests
@@ -265,6 +265,8 @@
 ya-sb-util = { version = "0.5.1" }
 parking_lot = "0.12.3"
 mime = "0.3.17"
+ya-client = { git = "https://github.com/golemfactory/ya-client.git", branch = "kek/deploy-volumes" }
+ya-client-model = { git = "https://github.com/golemfactory/ya-client.git", branch = "kek/deploy-volumes" }
 
 [patch.crates-io]
 ## SERVICES
@@ -291,15 +293,8 @@
 ya-service-api-web = { path = "core/serv-api/web" }
 
 ## CLIENT
-<<<<<<< HEAD
-ya-client = { git = "https://github.com/golemfactory/ya-client.git", rev = "8d1a7e549b9febeda20008215e08bea5e8375751" }
-#ya-client = { path = "../ya-client" }
-ya-client-model = { git = "https://github.com/golemfactory/ya-client.git", rev = "8d1a7e549b9febeda20008215e08bea5e8375751" }
-=======
-ya-client = { git = "https://github.com/golemfactory/ya-client.git", rev = "fbb15b49f8b9635cf3c3e2351ba6a9879f3b62d1" }
-#ya-client = { path = "../ya-client" }
-ya-client-model = { git = "https://github.com/golemfactory/ya-client.git", rev = "fbb15b49f8b9635cf3c3e2351ba6a9879f3b62d1" }
->>>>>>> fcfc1d5e
+ya-client = { git = "https://github.com/golemfactory/ya-client.git", branch = "kek/deploy-volumes" }
+ya-client-model = { git = "https://github.com/golemfactory/ya-client.git", branch = "kek/deploy-volumes" }
 #ya-client-model = { path = "../ya-client/model" }
 golem-certificate = { git = "https://github.com/golemfactory/golem-certificate.git", rev = "f2d7514c18fc066e9cfb796090b90f5b27cfe1c6" }
 
