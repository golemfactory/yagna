[package]
authors = ["Golem Factory <contact@golem.network>"]
description = "Open platform and marketplace for distributed computations"
edition = "2018"
homepage = "https://github.com/golemfactory/yagna/core/serv"
license = "GPL-3.0"
name = "yagna"
readme = "README.md"
repository = "https://github.com/golemfactory/yagna"
version = "0.16.0"

[features]
default = ['erc20-driver', 'gftp/bin']
<<<<<<< HEAD
dashboard = []
=======
dashboard = ['rust-embed', 'mime_guess']
>>>>>>> 12c65934
dummy-driver = ['ya-dummy-driver']
erc20-driver = ['ya-erc20-driver']
static-openssl = ["openssl/vendored", "openssl-probe"]
tos = []
framework-test = [
    'ya-exe-unit/framework-test',
    'ya-payment/framework-test',
    'ya-identity/framework-test',
]
# Temporary to make goth integration tests work
central-net = ['ya-net/central-net']
packet-trace-enable = [
  "ya-vpn/packet-trace-enable",
  "ya-file-logging/packet-trace-enable",
  "ya-net/packet-trace-enable",
  "ya-service-bus/packet-trace-enable",
]

[[bin]]
name = "yagna"
path = "core/serv/src/main.rs"

[dependencies]
ya-compile-time-utils.workspace = true
ya-activity.workspace = true
ya-core-model.workspace = true
ya-dummy-driver = { workspace = true, optional = true }
ya-file-logging.workspace = true
ya-gsb-api.workspace = true
ya-erc20-driver = { workspace = true, optional = true }
ya-identity.workspace = true
ya-market.workspace = true
ya-metrics.workspace = true
ya-net = { workspace = true, features = ["service"] }
ya-payment.workspace = true
ya-persistence = { path = "core/persistence", features = ["service"] }
ya-sb-proto = { workspace = true }
ya-sb-router = { workspace = true }
ya-service-api.workspace = true
ya-service-api-derive.workspace = true
ya-service-api-interfaces.workspace = true
ya-service-api-web.workspace = true
ya-service-bus = { workspace = true }
ya-sgx.path = "core/sgx"
ya-utils-path.workspace = true
ya-utils-futures.workspace = true
ya-utils-process = { workspace = true, features = ["lock"] }
ya-utils-networking.workspace = true
ya-fd-metrics = { path = "utils/fd-metrics" }
ya-version = { path = "core/version" }
ya-vpn.workspace = true
ya-client.workspace = true
ya-client-model.workspace = true
gftp = { workspace = true, optional = true }
# just to enable gftp build for cargo-deb
ya-provider = { path = "agent/provider", optional = true }                    # just to enable conditionally running some tests
ya-exe-unit = { version = "0.4", optional = true, path = "exe-unit" } # just to enable conditionally running some tests

actix-rt.workspace = true
actix-service.workspace = true
actix-web.workspace = true

anyhow = "1.0"
chrono = "0.4"
directories = "2.0.2"
dotenv = "0.15.0"
futures = "0.3"
lazy_static = "1.4"
libsqlite3-sys = {workspace = true}
log = "0.4"
metrics = "0.12"
<<<<<<< HEAD
mime_guess = "2.0"
num_cpus = "1"
openssl-probe = {version = "0.1", optional = true}
openssl.workspace = true
rust-embed = "8.5"
=======
mime_guess = { version = "2.0", optional = true }
num_cpus = "1"
openssl-probe = {version = "0.1", optional = true}
openssl.workspace = true
rust-embed = { version = "8.5", optional = true }
>>>>>>> 12c65934
serde = "1.0"
serde_json = "1.0"
structopt = "0.3"
tokio = {version = "1", features = ["net"]}
tokio-stream = {version = "0.1.8", features = ["io-util"]}
tokio-util = {version = "0.7", features = ["codec"]}
url = "2.1.1"

[dev-dependencies]
erc20_processor = { workspace = true }
ya-test-framework.path= "test-utils/test-framework"

ya-exe-unit = { version = "0.4", path = "exe-unit" }

[package.metadata.deb]
assets = [
  [
    "target/release/yagna",
    "usr/bin/",
    "755",
  ],
  [
    "target/release/gftp",
    "usr/bin/",
    "755",
  ],
  [
    "README.md",
    "usr/share/doc/yagna/",
    "644",
  ],
  [
    "core/serv/README.md",
    "usr/share/doc/yagna/service.md",
    "644",
  ],
]
conflicts = "ya-provider"
depends = "libgcc1, libc6 (>= 2.23)"
extended-description = """The Next Golem Milestone.

An open platform and marketplace for distributed computations.
"""
features = ["static-openssl"]
maintainer-scripts = "debian/core"
name = "golem-requestor"

[package.metadata.deb.variants.provider]
assets = [
  [
    "target/release/yagna",
    "usr/bin/",
    "755",
  ],
  [
    "target/release/ya-provider",
    "usr/bin/",
    "755",
  ],
  [
    "target/release/gftp",
    "usr/bin/",
    "755",
  ],
  [
    "target/release/exe-unit",
    "usr/lib/yagna/plugins/",
    "755",
  ],
  [
    "target/release/golemsp",
    "usr/bin/",
    "755",
  ],
  [
    "README.md",
    "usr/share/doc/yagna/",
    "644",
  ],
  [
    "core/serv/README.md",
    "usr/share/doc/yagna/service.md",
    "644",
  ],
  [
    "agent/provider/readme.md",
    "usr/share/doc/yagna/run-provider.md",
    "644",
  ],
]
depends = "libgcc1, libc6 (>= 2.23)"
features = ["static-openssl"]
maintainer-scripts = "debian/provider"
name = "golem-provider"
replaces = "golem-requestor"

[workspace.lints.clippy]
arc_with_non_send_sync = "allow"
blocks_in_conditions = "allow"
get_first = "allow"
doc_lazy_continuation = "allow"

[workspace]
members = [
  "agent/provider",
  "core/activity",
  "core/gftp",
  "core/gsb-api",
  "core/identity",
  "core/market",
  "core/market/resolver",
  "core/model",
  "core/net",
  "core/payment",
  "core/payment-driver/base",
  "core/payment-driver/dummy",
  "core/payment-driver/erc20",
  "core/persistence",
  "core/serv-api",
  "core/serv-api/derive",
  "core/serv-api/interfaces",
  "core/serv-api/web",
  "core/sgx",
  "core/version",
  "core/vpn",
  "exe-unit/components/counters",
  "exe-unit/components/gsb-http-proxy",
  "exe-unit",
  "exe-unit/runtime-api",
  "exe-unit/tokio-process-ns",
  "exe-unit/components/transfer",
  "golem_cli",
  "utils/actix_utils",
  "utils/agreement-utils",
  "utils/cli",
  "utils/compile-time-utils",
  "utils/file-logging",
  "utils/futures",
  "utils/manifest-utils",
  "utils/manifest-utils/test-utils",
  "utils/networking",
  "utils/path",
  "utils/process",
  "utils/std-utils",
  "utils/diesel-utils",
  "utils/fd-metrics",
  "core/metrics",
  "test-utils/test-framework",
  "test-utils/test-framework/framework-macro",
  "test-utils/test-framework/framework-basic",
  "test-utils/test-framework/framework-mocks",
]

[workspace.dependencies]
# this entry is needed to make sqlx version >=0.5.9 work with diesel 1.4.*
# diesel 1.4.* supports up to 0.23.0, but sqlx 0.5.9 requires 0.22.0
# sqlx 0.5.10 need 0.23.2, so 0.5.9 is last version possible
actix-rt = "2.7"
actix-service = "2"
actix-web = "4"
actix = { version = "0.13", default-features = false }

derive_more = "0.99.11"
erc20_payment_lib = {git = "https://github.com/golemfactory/erc20_payment_lib", rev = "4200567b931af64f4fb1f6b756dd6d051576b64f"}
erc20_processor = {git = "https://github.com/golemfactory/erc20_payment_lib", rev = "4200567b931af64f4fb1f6b756dd6d051576b64f"}
#erc20_payment_lib = { path = "../../payments/erc20_payment_lib/crates/erc20_payment_lib" }
#erc20_processor = { path = "../../payments/erc20_payment_lib" }
#erc20_payment_lib = { version = "0.4.7" }
#erc20_processor = { version = "0.4.7" }
gftp = {version = "0.4.1", path = "core/gftp"}
hex = "0.4.3"
libsqlite3-sys = {version = "0.26.0", features = ["bundled"]}
openssl = "0.10"
rand = "0.8.5"
regex = "1.10.4"
strum = {version = "0.24", features = ["derive"]}
trust-dns-resolver = "0.22"
url = "2.3.1"

ya-agreement-utils = { version = "0.6", path = "utils/agreement-utils" }
ya-exe-unit.path = "./exe-unit"
ya-relay-client = { git = "https://github.com/golemfactory/ya-relay.git", rev = "0588dd1af311ae19c621b04cc2a4cfd9c0483252" }
ya-relay-stack = { git = "https://github.com/golemfactory/ya-relay.git", rev = "c92a75b0cf062fcc9dbb3ea2a034d913e5fad8e5" }
ya-utils-futures = { path = "utils/futures" }
ya-utils-networking = { path = "utils/networking", default-features = false }
ya-file-logging.path = "utils/file-logging"
ya-utils-cli.path = "utils/cli"

ya-service-bus = { version = "0.7.3", features = ['tls'] }
ya-sb-router = { version = "0.6.4" }
ya-sb-proto = { version = "0.6.2" }
ya-sb-util = { version = "0.5.1" }
parking_lot = "0.12.3"
mime = "0.3.17"
ya-client = { git = "https://github.com/golemfactory/ya-client.git", rev = "b4bf2aab46181d594dcba5b6956c03172ee1f2ea" }
ya-client-model = { git = "https://github.com/golemfactory/ya-client.git", rev = "b4bf2aab46181d594dcba5b6956c03172ee1f2ea" }

ya-compile-time-utils.path = "utils/compile-time-utils"
ya-manifest-utils = { path = "utils/manifest-utils" }
ya-std-utils = { path = "utils/std-utils" }
ya-diesel-utils.path = "utils/diesel-utils"
ya-utils-actix.path = "utils/actix_utils"
ya-core-model = { path = "core/model" }
ya-utils-path.path = "utils/path"
ya-utils-process.path = "utils/process"

ya-identity.path = "core/identity"
ya-market.path="core/market"
ya-activity.path = "core/activity"
ya-net.path = "core/net"
ya-persistence.path = "core/persistence"
ya-payment.path = "core/payment"
ya-metrics.path = "core/metrics"
ya-manifest-test-utils.path = "utils/manifest-utils/test-utils"
ya-vpn.path = "core/vpn"
ya-gsb-api.path = "core/gsb-api"

ya-payment-driver.path = "core/payment-driver/base"
ya-dummy-driver.path= "core/payment-driver/dummy"
ya-erc20-driver.path = "core/payment-driver/erc20"

ya-service-api.path = "core/serv-api"
ya-service-api-derive.path = "core/serv-api/derive"
ya-service-api-interfaces.path = "core/serv-api/interfaces"
ya-service-api-web.path = "core/serv-api/web"

ya-framework-macro.path = "test-utils/test-framework/framework-macro"
ya-framework-basic.path = "test-utils/test-framework/framework-basic"
ya-framework-mocks.path = "test-utils/test-framework/framework-mocks"

[patch.crates-io]
ya-client = { git = "https://github.com/golemfactory/ya-client.git", rev = "b4bf2aab46181d594dcba5b6956c03172ee1f2ea" }
ya-client-model = { git = "https://github.com/golemfactory/ya-client.git", rev = "b4bf2aab46181d594dcba5b6956c03172ee1f2ea" }
golem-certificate = { git = "https://github.com/golemfactory/golem-certificate.git", rev = "f2d7514c18fc066e9cfb796090b90f5b27cfe1c6" }
ethereum-tx-sign = { git = "https://github.com/golemfactory/ethereum-tx-sign.git", rev = "1164c74187a9e2947faeaea7dde104c3cdec4195" }
graphene-sgx = { git = " https://github.com/golemfactory/graphene-rust.git", rev = "dbd993ebad7f9190410ea390a589348479af6407" }
diesel = { git = "https://github.com/golemfactory/yagna-diesel-patch.git", rev = "a512c66d520a9066dd9a4d1416f9109019b39563" }

# Speed up builds on macOS (will be default in next rust version probably)
# https://jakedeichert.com/blog/reducing-rust-incremental-compilation-times-on-macos-by-70-percent/
#
# TODO: reenable split-debuginfo.
# Commented out split-debuginfo makes Windows builds fail due to "`-Csplit-debuginfo=unpacked` is unstable on this platform."
# This should not be the case (cargo is meant to verify that this option is supported), but it is since version 1.65, I think.
# [profile.dev]
# split-debuginfo = "unpacked"

[lints]
workspace = true<|MERGE_RESOLUTION|>--- conflicted
+++ resolved
@@ -11,11 +11,7 @@
 
 [features]
 default = ['erc20-driver', 'gftp/bin']
-<<<<<<< HEAD
-dashboard = []
-=======
 dashboard = ['rust-embed', 'mime_guess']
->>>>>>> 12c65934
 dummy-driver = ['ya-dummy-driver']
 erc20-driver = ['ya-erc20-driver']
 static-openssl = ["openssl/vendored", "openssl-probe"]
@@ -87,19 +83,11 @@
 libsqlite3-sys = {workspace = true}
 log = "0.4"
 metrics = "0.12"
-<<<<<<< HEAD
-mime_guess = "2.0"
-num_cpus = "1"
-openssl-probe = {version = "0.1", optional = true}
-openssl.workspace = true
-rust-embed = "8.5"
-=======
 mime_guess = { version = "2.0", optional = true }
 num_cpus = "1"
 openssl-probe = {version = "0.1", optional = true}
 openssl.workspace = true
 rust-embed = { version = "8.5", optional = true }
->>>>>>> 12c65934
 serde = "1.0"
 serde_json = "1.0"
 structopt = "0.3"
