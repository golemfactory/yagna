--- conflicted
+++ resolved
@@ -16,11 +16,8 @@
     "core/serv-api/cache",
     "core/serv-api/interfaces",
     "core/serv-api/web",
-<<<<<<< HEAD
+    "core/serv-api-derive",
     "exe-unit",
-=======
-    "core/serv-api-derive",
->>>>>>> bd6646fa
     "exe-unit/api",
     "exe-unit/wasm-mozjs",
     "exe-unit/wasmtime",
@@ -48,12 +45,7 @@
 ya-client = { path = "interfaces/client" }
 ya-core-model = { path = "core/model" }
 ya-exe-api = { path = "exe-unit/api" }
-<<<<<<< HEAD
 ya-exe-unit = { path = "exe-unit" }
-ya-identity = { path = "core/identity" }
-ya-market = { path = "core/market" }
-=======
->>>>>>> bd6646fa
 ya-model = { path = "interfaces/model" }
 ya-net = { path = "core/net" }
 ya-persistence = { path = "core/persistence" }
