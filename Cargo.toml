--- conflicted
+++ resolved
@@ -281,51 +281,9 @@
 ya-sb-proto = { version = "0.6.2" }
 ya-sb-util = { version = "0.5.1" }
 parking_lot = "0.12.3"
-<<<<<<< HEAD
-ya-sb-proto = {version = "0.6.2"}
-ya-sb-router = {version = "0.6.4"}
-ya-sb-util = {version = "0.5.1"}
-ya-service-bus = {version = "0.7.3", features = ['tls']}
-# true version is given in patches section
-ya-client = "0.9"
-# true version is given in patches section
-ya-client-model = "0.7"
-
-[patch.crates-io]
-## SERVICES
-ya-activity = {path = "core/activity"}
-ya-dummy-driver = {path = "core/payment-driver/dummy"}
-ya-erc20-driver = {path = "core/payment-driver/erc20"}
-ya-gsb-api = {path = "core/gsb-api"}
-ya-identity = {path = "core/identity"}
-ya-market = {path = "core/market"}
-ya-market-resolver = {path = "core/market/resolver"}
-ya-net = {path = "core/net"}
-ya-payment = {path = "core/payment"}
-ya-payment-driver = {path = "core/payment-driver/base"}
-ya-sgx = {path = "core/sgx"}
-ya-version = {path = "core/version"}
-ya-vpn = {path = "core/vpn"}
-
-## CORE UTILS
-ya-core-model = {path = "core/model"}
-ya-persistence = {path = "core/persistence"}
-ya-service-api = {path = "core/serv-api"}
-ya-service-api-derive = {path = "core/serv-api/derive"}
-ya-service-api-interfaces = {path = "core/serv-api/interfaces"}
-ya-service-api-web = {path = "core/serv-api/web"}
-
-## CLIENT
-ya-client = {git = "https://github.com/golemfactory/ya-client.git", rev = "34439bd2697c4a9bb88bbe50523069b26db791d0"}
-#ya-client = { path = "../ya-client" }
-ya-client-model = {git = "https://github.com/golemfactory/ya-client.git", rev = "34439bd2697c4a9bb88bbe50523069b26db791d0"}
-#ya-client-model = { path = "../ya-client/model" }
-golem-certificate = {git = "https://github.com/golemfactory/golem-certificate.git", rev = "952fdbd47adc57e46b7370935111e046271ef415"}
-=======
 mime = "0.3.17"
 ya-client = { git = "https://github.com/golemfactory/ya-client.git", rev = "60327ddaaea289ecf45836c1e242e15855d71dc5" }
 ya-client-model = { git = "https://github.com/golemfactory/ya-client.git", rev = "60327ddaaea289ecf45836c1e242e15855d71dc5" }
->>>>>>> b6cddc4d
 
 ya-compile-time-utils.path = "utils/compile-time-utils"
 ya-manifest-utils = { path = "utils/manifest-utils" }
