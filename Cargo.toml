--- conflicted
+++ resolved
@@ -1,6 +1,6 @@
 [package]
 name = "yagna"
-version = "0.15.1"
+version = "0.15.0"
 description = "Open platform and marketplace for distributed computations"
 readme = "README.md"
 authors = ["Golem Factory <contact@golem.network>"]
@@ -248,14 +248,6 @@
 regex = "1.10.4"
 
 ya-agreement-utils = { version = "0.6", path = "utils/agreement-utils" }
-<<<<<<< HEAD
-ya-relay-client = { git = "https://github.com/golemfactory/ya-relay.git", rev = "598c817f1c9f8a26ed1236d38d430f65889da03e" }
-#ya-relay-client = { path = "../ya-relay/client" }
-ya-relay-stack = { git = "https://github.com/golemfactory/ya-relay.git", rev = "c92a75b0cf062fcc9dbb3ea2a034d913e5fad8e5" }
-ya-service-bus = { version = "0.7.1" }
-parking_lot = "0.12.3"
-mime = "0.3.17"
-=======
 ya-relay-client = { git = "https://github.com/golemfactory/ya-relay.git", rev = "0588dd1af311ae19c621b04cc2a4cfd9c0483252" }
 ya-relay-stack = { git = "https://github.com/golemfactory/ya-relay.git", rev = "c92a75b0cf062fcc9dbb3ea2a034d913e5fad8e5" }
 ya-utils-futures = { path = "utils/futures" }
@@ -264,7 +256,8 @@
 ya-sb-router = { version = "0.6.4" }
 ya-sb-proto = { version = "0.6.2" }
 ya-sb-util = { version = "0.5.1" }
->>>>>>> 1a9e61a2
+parking_lot = "0.12.3"
+mime = "0.3.17"
 
 [patch.crates-io]
 ## SERVICES
@@ -291,22 +284,16 @@
 ya-service-api-web = { path = "core/serv-api/web" }
 
 ## CLIENT
-<<<<<<< HEAD
-ya-client = { git = "https://github.com/golemfactory/ya-client.git", rev = "57dc4808f9db63ce20e4e7b799fd6a1613610d0a" }
+ya-client = { git = "https://github.com/golemfactory/ya-client.git", rev = "10b5f5196ab986961dc96595e0e7bf97b28db486" }
 #ya-client = { path = "../ya-client" }
-ya-client-model = { git = "https://github.com/golemfactory/ya-client.git", rev = "57dc4808f9db63ce20e4e7b799fd6a1613610d0a" }
-=======
-ya-client = { git = "https://github.com/golemfactory/ya-client.git", rev = "2539fcefd02b12e0078dc1ddcc9bcc0e841e685f" }
-#ya-client = { path = "../ya-client" }
-ya-client-model = { git = "https://github.com/golemfactory/ya-client.git", rev = "2539fcefd02b12e0078dc1ddcc9bcc0e841e685f" }
->>>>>>> 1a9e61a2
+ya-client-model = { git = "https://github.com/golemfactory/ya-client.git", rev = "10b5f5196ab986961dc96595e0e7bf97b28db486" }
 #ya-client-model = { path = "../ya-client/model" }
 golem-certificate = { git = "https://github.com/golemfactory/golem-certificate.git", rev = "f2d7514c18fc066e9cfb796090b90f5b27cfe1c6" }
 
 ## RELAY and networking stack
 
 #ya-relay-stack = { path = "../ya-relay/crates/stack" }
-#ya-relay-client = { path = "/home/reqc/workspace/ya/ya-relay/client" }
+#ya-relay-client = { path = "../ya-relay/client" }
 #ya-relay-core = { path = "../ya-relay/crates/core" }
 #ya-relay-proto = { path = "../ya-relay/crates/proto" }
 
