[workspace]
members = [
    "agent/provider",
    "agent/requestor",
    "agent/offer-model",
    "core/activity",
    "core/gftp",
    "core/identity",
    "core/market",
    "core/model",
    "core/net",
    "core/payment",
    "core/payment-driver",
    "core/persistence",
    "core/serv",
    "core/serv-api",
    "core/serv-api/cache",
    "core/serv-api/interfaces",
    "core/serv-api/web",
    "core/serv-api/derive",
    "exe-unit",
<<<<<<< HEAD
    "interfaces/client",
    "interfaces/model",
=======
    "exe-unit/wasm-mozjs",
    "exe-unit/wasmtime",
>>>>>>> 476acea0
    "service-bus/bus",
    "service-bus/derive",
    "service-bus/proto",
    "service-bus/router",
    "service-bus/util",
    "utils/scheduler",
    "utils/actix_utils",
    "utils/process",
    "utils/transfer",
    "utils/path",
]

[patch.crates-io]
## SERVICES
ya-activity = { path = "core/activity" }
ya-payment = { path = "core/payment" }
ya-identity = { path = "core/identity" }
ya-market = { path = "core/market" }
ya-net = { path = "core/net" }

## CORE UTILS
ya-service-api = { path = "core/serv-api" }
ya-service-api-cache = { path = "core/serv-api/cache" }
ya-service-api-derive = { path = "core/serv-api/derive" }
ya-service-api-interfaces = { path = "core/serv-api/interfaces" }
ya-service-api-web = { path = "core/serv-api/web" }

## SERVICE BUS
ya-service-bus = { path = "service-bus/bus/" }
ya-sb-proto = { path = "service-bus/proto" }
ya-sb-router = { path = "service-bus/router" }
ya-sb-util = { path = "service-bus/util" }

## OTHERS
gftp = { path = "core/gftp" }
ya-agent-offer-model = { path = "agent/offer-model" }
ya-client = { git = "https://github.com/golemfactory/ya-client.git" }
ya-core-model = { path = "core/model" }
ya-exe-unit = { path = "exe-unit" }
ya-model = { git = "https://github.com/golemfactory/ya-client.git"}
ya-payment-driver = { path = "core/payment-driver" }
ya-persistence = { path = "core/persistence" }
ya-transfer = { path = "utils/transfer" }
ya-utils-actix = { path = "utils/actix_utils"}
ya-utils-process = { path = "utils/process"}
ya-utils-path = { path = "utils/path"}<|MERGE_RESOLUTION|>--- conflicted
+++ resolved
@@ -19,13 +19,6 @@
     "core/serv-api/web",
     "core/serv-api/derive",
     "exe-unit",
-<<<<<<< HEAD
-    "interfaces/client",
-    "interfaces/model",
-=======
-    "exe-unit/wasm-mozjs",
-    "exe-unit/wasmtime",
->>>>>>> 476acea0
     "service-bus/bus",
     "service-bus/derive",
     "service-bus/proto",
