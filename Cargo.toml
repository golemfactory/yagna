[package]
name = "yagna"
version = "0.15.0"
description = "Open platform and marketplace for distributed computations"
readme = "README.md"
authors = ["Golem Factory <contact@golem.network>"]
homepage = "https://github.com/golemfactory/yagna/core/serv"
repository = "https://github.com/golemfactory/yagna"
license = "GPL-3.0"
edition = "2018"

[features]
default = ['erc20-driver', 'gftp/bin']
static-openssl = ["openssl/vendored", "openssl-probe"]
dummy-driver = ['ya-dummy-driver']
erc20-driver = ['ya-erc20-driver']
tos = []
framework-test = ['ya-exe-unit/framework-test']
# Temporary to make goth integration tests work
central-net = ['ya-net/central-net']
packet-trace-enable = ["ya-vpn/packet-trace-enable", "ya-file-logging/packet-trace-enable", "ya-net/packet-trace-enable", "ya-service-bus/packet-trace-enable"]

[[bin]]
name = "yagna"
path = "core/serv/src/main.rs"

[dependencies]
ya-activity = "0.4"
ya-compile-time-utils = "0.2"
ya-core-model = { version = "^0.9" }
ya-dummy-driver = { version = "0.3", optional = true }
ya-file-logging = "0.1"
ya-gsb-api = "0.1"
ya-erc20-driver = { version = "0.4", optional = true }
ya-identity = "0.3"
ya-market = "0.4"
ya-metrics = "0.2"
ya-net = { version = "0.3", features = ["service"] }
ya-payment = "0.3"
ya-persistence = { version = "0.3", features = ["service"] }
ya-sb-proto = "0.6.1"
ya-sb-router = "0.6.2"
ya-service-api = "0.1"
ya-service-api-derive = "0.2"
ya-service-api-interfaces = "0.2"
ya-service-api-web = "0.2"
<<<<<<< HEAD
ya-service-bus = { version = "0.6.3" }
=======
ya-service-bus = { workspace = true }
>>>>>>> aa749e8c
ya-sgx = "0.2"
ya-utils-path = "0.1"
ya-utils-futures = "0.3"
ya-utils-process = { version = "0.2", features = ["lock"] }
ya-utils-networking = "0.2"
ya-fd-metrics = { path = "utils/fd-metrics" }
ya-version = "0.2"
ya-vpn = "0.2"
ya-client = "0.8"
ya-client-model = "0.6"
gftp = { workspace = true, optional = true }
# just to enable gftp build for cargo-deb
ya-provider = { version = "0.3", optional = true } # just to enable conditionally running some tests
ya-exe-unit = { version = "0.4", optional = true }       # just to enable conditionally running some tests

actix-rt = "2.7"
actix-service = "2"
actix-web = "4"
anyhow = "1.0"
chrono = "0.4"
directories = "2.0.2"
dotenv = "0.15.0"
futures = "0.3"
lazy_static = "1.4"
log = "0.4"
metrics = "0.12"
num_cpus = "1"
openssl = "0.10"
openssl-probe = { version = "0.1", optional = true }
serde = "1.0"
serde_json = "1.0"
structopt = "0.3"
tokio = { version = "1", features = ["net"] }
tokio-util = { version = "0.7", features = ["codec"] }
tokio-stream = { version = "0.1.8", features = ["io-util"] }
url = "2.1.1"
libsqlite3-sys = { workspace = true }


[dev-dependencies]
ya-test-framework = "0.1"
ya-exe-unit = { version = "0.4" }

[package.metadata.deb]
name = "golem-requestor"
assets = [
    [
        "target/release/yagna",
        "usr/bin/",
        "755",
    ],
    [
        "target/release/gftp",
        "usr/bin/",
        "755",
    ],
    [
        "README.md",
        "usr/share/doc/yagna/",
        "644",
    ],
    [
        "core/serv/README.md",
        "usr/share/doc/yagna/service.md",
        "644",
    ],
]
conflicts = "ya-provider"
features = ["static-openssl"]
maintainer-scripts = "debian/core"
depends = "libgcc1, libc6 (>= 2.23)"
extended-description = """The Next Golem Milestone.

An open platform and marketplace for distributed computations.
"""


[package.metadata.deb.variants.provider]
name = "golem-provider"
replaces = "golem-requestor"
maintainer-scripts = "debian/provider"
features = ["static-openssl"]
depends = "libgcc1, libc6 (>= 2.23)"
assets = [
    [
        "target/release/yagna",
        "usr/bin/",
        "755",
    ],
    [
        "target/release/ya-provider",
        "usr/bin/",
        "755",
    ],
    [
        "target/release/gftp",
        "usr/bin/",
        "755",
    ],
    [
        "target/release/exe-unit",
        "usr/lib/yagna/plugins/",
        "755",
    ],
    [
        "target/release/golemsp",
        "usr/bin/",
        "755",
    ],
    [
        "README.md",
        "usr/share/doc/yagna/",
        "644",
    ],
    [
        "core/serv/README.md",
        "usr/share/doc/yagna/service.md",
        "644",
    ],
    [
        "agent/provider/readme.md",
        "usr/share/doc/yagna/run-provider.md",
        "644",
    ],
]

[workspace.lints.clippy]
arc_with_non_send_sync = "allow"
get_first = "allow"


[workspace]
members = [
    "agent/provider",
    "core/activity",
    "core/gftp",
    "core/gsb-api",
    "core/identity",
    "core/market",
    "core/market/resolver",
    "core/model",
    "core/net",
    "core/payment",
    "core/payment-driver/base",
    "core/payment-driver/dummy",
    "core/payment-driver/erc20",
    "core/persistence",
    "core/serv-api",
    "core/serv-api/derive",
    "core/serv-api/interfaces",
    "core/serv-api/web",
    "core/sgx",
    "core/version",
    "core/vpn",
    "exe-unit/components/gsb-http-proxy",
    "exe-unit",
    "exe-unit/runtime-api",
    "exe-unit/tokio-process-ns",
    "exe-unit/components/transfer",
    "golem_cli",
    "utils/actix_utils",
    "utils/agreement-utils",
    "utils/cli",
    "utils/compile-time-utils",
    "utils/file-logging",
    "utils/futures",
    "utils/manifest-utils",
    "utils/manifest-utils/test-utils",
    "utils/networking",
    "utils/path",
    "utils/process",
    "utils/std-utils",
    "utils/diesel-utils",
    "utils/fd-metrics",
    "core/metrics",
    "test-utils/test-framework",
    "test-utils/test-framework/framework-macro",
    "test-utils/test-framework/framework-basic",
<<<<<<< HEAD
    "exe-unit/components/gsb-http-proxy"
=======
>>>>>>> aa749e8c
]

[workspace.dependencies]
# this entry is needed to make sqlx version >=0.5.9 work with diesel 1.4.*
# diesel 1.4.* supports up to 0.23.0, but sqlx 0.5.9 requires 0.22.0
# sqlx 0.5.10 need 0.23.2, so 0.5.9 is last version possible
libsqlite3-sys = { version = "0.26.0", features = ["bundled"] }
erc20_payment_lib = { git = "https://github.com/golemfactory/erc20_payment_lib", rev = "d328b9db49011cd9ca9f28cba1952aafa27c71ee" }
#erc20_payment_lib = { path = "../../payments/erc20_payment_lib/crates/erc20_payment_lib" }
#erc20_payment_lib = { version = "=0.3.22" }
rand = "0.8.5"
url = "2.3.1"
trust-dns-resolver = "0.22"
derive_more = "0.99.11"

ya-relay-stack = { git = "https://github.com/golemfactory/ya-relay.git", rev = "c92a75b0cf062fcc9dbb3ea2a034d913e5fad8e5" }
ya-relay-client = { git = "https://github.com/golemfactory/ya-relay.git", rev = "8d544dd766e14479519437d0bf4f2879e6a6de5a" }

gftp = { version = "0.4.0", path = "core/gftp" }

ya-agreement-utils = { version = "0.6", path = "utils/agreement-utils" }
ya-service-bus = {  version = "0.7.1" }

[patch.crates-io]
## SERVICES
ya-identity = { path = "core/identity" }
ya-net = { path = "core/net" }
ya-market = { path = "core/market" }
ya-market-resolver = { path = "core/market/resolver" }
ya-activity = { path = "core/activity" }
ya-sgx = { path = "core/sgx" }
ya-payment = { path = "core/payment" }
ya-payment-driver = { path = "core/payment-driver/base" }
ya-dummy-driver = { path = "core/payment-driver/dummy" }
ya-erc20-driver = { path = "core/payment-driver/erc20" }
ya-version = { path = "core/version" }
ya-vpn = { path = "core/vpn" }
ya-gsb-api = { path = "core/gsb-api" }

## CORE UTILS
ya-core-model = { path = "core/model" }
ya-persistence = { path = "core/persistence" }
ya-service-api = { path = "core/serv-api" }
ya-service-api-derive = { path = "core/serv-api/derive" }
ya-service-api-interfaces = { path = "core/serv-api/interfaces" }
ya-service-api-web = { path = "core/serv-api/web" }

<<<<<<< HEAD
## SERVICE BUS
ya-service-bus = { git = "https://github.com/golemfactory/ya-service-bus.git", rev = "44c942c72f639c91aa22bdf107842c28433a7feb" }
ya-sb-proto = { git = "https://github.com/golemfactory/ya-service-bus.git", rev = "44c942c72f639c91aa22bdf107842c28433a7feb" }
ya-sb-router = { git = "https://github.com/golemfactory/ya-service-bus.git", rev = "44c942c72f639c91aa22bdf107842c28433a7feb" }
ya-sb-util = { git = "https://github.com/golemfactory/ya-service-bus.git", rev = "44c942c72f639c91aa22bdf107842c28433a7feb" }

#ya-service-bus = { version = "0.6.3" }
#ya-sb-proto = { path = "../ya-service-bus/crates/proto" }
#ya-sb-router = { path = "../ya-service-bus/crates/router" }
#ya-sb-util = { path = "../ya-service-bus/crates/util" }

=======
>>>>>>> aa749e8c
## CLIENT
ya-client = { git = "https://github.com/golemfactory/ya-client.git", rev = "e58208bdd521afbb626021d94b0b91a7d17d4e9d" }
#ya-client = { path = "../ya-client" }
ya-client-model = { git = "https://github.com/golemfactory/ya-client.git", rev = "e58208bdd521afbb626021d94b0b91a7d17d4e9d" }
#ya-client-model = { path = "../ya-client/model" }
golem-certificate = { git = "https://github.com/golemfactory/golem-certificate.git", rev = "f2d7514c18fc066e9cfb796090b90f5b27cfe1c6" }

## RELAY and networking stack

#ya-relay-stack = { path = "../ya-relay/crates/stack" }
#ya-relay-client = { path = "../ya-relay/client" }
#ya-relay-core = { path = "../ya-relay/crates/core" }
#ya-relay-proto = { path = "../ya-relay/crates/proto" }


## OTHERS
gftp = { path = "core/gftp" }
tokio-process-ns = { path = "exe-unit/tokio-process-ns" }
ya-agreement-utils = { path = "utils/agreement-utils" }
ya-std-utils = { path = "utils/std-utils" }
ya-compile-time-utils = { path = "utils/compile-time-utils" }
ya-exe-unit = { path = "exe-unit" }
ya-file-logging = { path = "utils/file-logging" }
ya-manifest-utils = { path = "utils/manifest-utils" }
ya-transfer = { path = "exe-unit/components/transfer" }
ya-utils-actix = { path = "utils/actix_utils" }
ya-utils-cli = { path = "utils/cli" }
ya-utils-futures = { path = "utils/futures" }
ya-utils-networking = { path = "utils/networking" }
ya-utils-path = { path = "utils/path" }
ya-utils-process = { path = "utils/process" }
ya-diesel-utils = { path = "utils/diesel-utils" }
ya-metrics = { path = "core/metrics" }
ya-provider = { path = "agent/provider" }
ya-gsb-http-proxy = { path = "exe-unit/components/gsb-http-proxy" }

## TEST UTILS
ya-manifest-test-utils = { path = "utils/manifest-utils/test-utils" }
ya-test-framework = { path = "test-utils/test-framework" }
ya-framework-macro = { path = "test-utils/test-framework/framework-macro" }
ya-framework-basic = { path = "test-utils/test-framework/framework-basic" }

ethereum-tx-sign = { git = "https://github.com/golemfactory/ethereum-tx-sign.git", rev = "1164c74187a9e2947faeaea7dde104c3cdec4195" }
graphene-sgx = { git = " https://github.com/golemfactory/graphene-rust.git", rev = "dbd993ebad7f9190410ea390a589348479af6407" }

diesel = { git = "https://github.com/golemfactory/yagna-diesel-patch.git", rev = "a512c66d520a9066dd9a4d1416f9109019b39563" }

# Speed up builds on macOS (will be default in next rust version probably)
# https://jakedeichert.com/blog/reducing-rust-incremental-compilation-times-on-macos-by-70-percent/
#
# TODO: reenable split-debuginfo.
# Commented out split-debuginfo makes Windows builds fail due to "`-Csplit-debuginfo=unpacked` is unstable on this platform."
# This should not be the case (cargo is meant to verify that this option is supported), but it is since version 1.65, I think.
# [profile.dev]
# split-debuginfo = "unpacked"

[lints]
workspace = true<|MERGE_RESOLUTION|>--- conflicted
+++ resolved
@@ -44,11 +44,7 @@
 ya-service-api-derive = "0.2"
 ya-service-api-interfaces = "0.2"
 ya-service-api-web = "0.2"
-<<<<<<< HEAD
-ya-service-bus = { version = "0.6.3" }
-=======
 ya-service-bus = { workspace = true }
->>>>>>> aa749e8c
 ya-sgx = "0.2"
 ya-utils-path = "0.1"
 ya-utils-futures = "0.3"
@@ -227,10 +223,7 @@
     "test-utils/test-framework",
     "test-utils/test-framework/framework-macro",
     "test-utils/test-framework/framework-basic",
-<<<<<<< HEAD
     "exe-unit/components/gsb-http-proxy"
-=======
->>>>>>> aa749e8c
 ]
 
 [workspace.dependencies]
@@ -278,20 +271,6 @@
 ya-service-api-interfaces = { path = "core/serv-api/interfaces" }
 ya-service-api-web = { path = "core/serv-api/web" }
 
-<<<<<<< HEAD
-## SERVICE BUS
-ya-service-bus = { git = "https://github.com/golemfactory/ya-service-bus.git", rev = "44c942c72f639c91aa22bdf107842c28433a7feb" }
-ya-sb-proto = { git = "https://github.com/golemfactory/ya-service-bus.git", rev = "44c942c72f639c91aa22bdf107842c28433a7feb" }
-ya-sb-router = { git = "https://github.com/golemfactory/ya-service-bus.git", rev = "44c942c72f639c91aa22bdf107842c28433a7feb" }
-ya-sb-util = { git = "https://github.com/golemfactory/ya-service-bus.git", rev = "44c942c72f639c91aa22bdf107842c28433a7feb" }
-
-#ya-service-bus = { version = "0.6.3" }
-#ya-sb-proto = { path = "../ya-service-bus/crates/proto" }
-#ya-sb-router = { path = "../ya-service-bus/crates/router" }
-#ya-sb-util = { path = "../ya-service-bus/crates/util" }
-
-=======
->>>>>>> aa749e8c
 ## CLIENT
 ya-client = { git = "https://github.com/golemfactory/ya-client.git", rev = "e58208bdd521afbb626021d94b0b91a7d17d4e9d" }
 #ya-client = { path = "../ya-client" }
