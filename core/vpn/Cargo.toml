[package]
name = "ya-vpn"
version = "0.2.0"
authors = ["Golem Factory <contact@golem.network>"]
edition = "2018"

[dependencies]
ya-core-model = { workspace = true, features = ["activity", "market"] }
ya-client-model = { workspace = true, features = ["sgx"] }
ya-net = "0.3"
ya-persistence = "0.3"
ya-service-api = "0.1"
ya-service-api-interfaces = "0.2"
ya-service-api-web = "0.2"
ya-service-bus = { workspace = true }
ya-utils-networking = { version = "0.2", default-features = false, features = [
    "vpn",
] }
ya-packet-trace = { git = "https://github.com/golemfactory/ya-packet-trace" }

actix = "0.13"
actix-web = "4"
actix-web-actors = "4"
anyhow = "1.0"
bytes = "1"
env_logger = "0.7"
futures = "0.3"
hex = { workspace = true }
ipnet = "2.3"
lazy_static = "1.4"
log = "0.4"
mime.workspace = true
rand = "0.7.3"
serde = { version = "1.0", features = ["derive"] }
serde_json = "1.0"
smoltcp = { package = "ya-smoltcp", version = "0.1" }
thiserror = "1.0"
tokio = { version = "1", features = ["time"] }
tokio-stream = "0.1.6"
uuid = { version = "0.8", features = ["v4"] }

[features]
packet-trace-enable = ["ya-packet-trace/enable"]
default = []

[dev-dependencies]
<<<<<<< HEAD
ya-client = { workspace = true }
=======
ya-client = "0.8"

>>>>>>> 7e610fa5
actix-rt = "2.7"
digest = "0.10"
sha3 = "0.10"
structopt = "0.3"
tokio = { version = "1", features = ["time", "fs"] }
url = "2.1"
uuid = { version = "0.8", features = ["v4"] }<|MERGE_RESOLUTION|>--- conflicted
+++ resolved
@@ -44,12 +44,7 @@
 default = []
 
 [dev-dependencies]
-<<<<<<< HEAD
 ya-client = { workspace = true }
-=======
-ya-client = "0.8"
-
->>>>>>> 7e610fa5
 actix-rt = "2.7"
 digest = "0.10"
 sha3 = "0.10"
