--- conflicted
+++ resolved
@@ -7,19 +7,11 @@
 [dependencies]
 ya-core-model = { workspace = true, features = ["activity", "market"] }
 ya-client-model = { workspace = true, features = ["sgx"] }
-<<<<<<< HEAD
 ya-net.workspace = true
 ya-persistence.workspace = true
 ya-service-api.workspace = true
 ya-service-api-interfaces.workspace = true
 ya-service-api-web.workspace = true
-=======
-ya-net = "0.3"
-ya-persistence = "0.3"
-ya-service-api = "0.1"
-ya-service-api-interfaces = "0.2"
-ya-service-api-web = "0.2"
->>>>>>> d10c5360
 ya-service-bus = { workspace = true }
 ya-utils-networking = { workspace = true, default-features = false, features = [ "vpn", ] }
 ya-packet-trace = { git = "https://github.com/golemfactory/ya-packet-trace" }
