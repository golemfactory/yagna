--- conflicted
+++ resolved
@@ -13,13 +13,9 @@
 ya-service-api-interfaces = "0.2"
 ya-service-api-web = "0.2"
 ya-service-bus = { workspace = true }
-<<<<<<< HEAD
-ya-utils-networking = { version = "0.2", default-features = false, features = ["vpn"]}
-=======
 ya-utils-networking = { version = "0.2", default-features = false, features = [
     "vpn",
 ] }
->>>>>>> 5d309bc6
 ya-packet-trace = { git = "https://github.com/golemfactory/ya-packet-trace" }
 
 actix = "0.13"
