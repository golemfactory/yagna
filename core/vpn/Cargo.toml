--- conflicted
+++ resolved
@@ -12,15 +12,10 @@
 ya-service-api = "0.1"
 ya-service-api-interfaces = "0.2"
 ya-service-api-web = "0.2"
-<<<<<<< HEAD
-ya-service-bus = "0.6.1"
+ya-service-bus = "0.6.3"
 ya-utils-networking = { version = "0.2", default-features = false, features = [
     "vpn",
 ] }
-=======
-ya-service-bus = { version = "0.6.3" }
-ya-utils-networking = { version = "0.2", default-features = false, features = ["vpn"]}
->>>>>>> a6ce581b
 ya-packet-trace = { git = "https://github.com/golemfactory/ya-packet-trace" }
 
 actix = "0.13"
