--- conflicted
+++ resolved
@@ -15,13 +15,8 @@
 ]
 
 [dependencies]
-<<<<<<< HEAD
-ya-client-model = "0.7"
-ya-core-model = { version = "^0.9", features = ["net", "identity"] }
-=======
 ya-client-model.workspace = true
 ya-core-model = { workspace = true, features = ["net", "identity"] }
->>>>>>> 13b56ffd
 
 ya-relay-client = { workspace = true }
 
