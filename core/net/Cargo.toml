--- conflicted
+++ resolved
@@ -16,11 +16,7 @@
 
 # ya-relay-client = "0.4"
 # ya-relay-client = { path = "../../../ya-relay/client" }
-<<<<<<< HEAD
-ya-relay-client = { git = "https://github.com/golemfactory/ya-relay.git", rev = "97deeeb63dfdba3ae2289ccde904ca51fe3083a9" }
-=======
-ya-relay-client = { git = "https://github.com/golemfactory/ya-relay.git", rev = "098dba92d130035b8a3eac1132841787fcecf522" }
->>>>>>> ff9360c3
+ya-relay-client = { git = "https://github.com/golemfactory/ya-relay.git", rev = "f1009ec013d27795a56c6493447836a851352b72" }
 
 ya-sb-proto = { version = "0.6" }
 ya-sb-util = { version = "0.4" }
