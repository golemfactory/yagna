--- conflicted
+++ resolved
@@ -7,23 +7,13 @@
 [features]
 default = []
 service = []
-<<<<<<< HEAD
-#hybrid-net = ["ya-net-server", "ya-relay-proto", "ya-sb-proto", "bytes", "ethsign", "tokio-util", "url", "prost", "rand"]
+#hybrid-net = ["ya-relay-client", "ya-relay-proto", "ya-sb-proto", "bytes", "ethsign", "tokio-util", "url", "prost", "rand"]
 
 [dependencies]
 ya-core-model = { version = "^0.4", features=["net", "identity"] }
-ya-net-server = { git = "https://github.com/golemfactory/ya-relay.git", rev = "3e8701e2ffa0030bb6925e3a0db541cefe93c507" }
-ya-relay-proto = { git = "https://github.com/golemfactory/ya-relay.git", rev = "3e8701e2ffa0030bb6925e3a0db541cefe93c507", features = ["codec"] }
+ya-relay-client = { git = "https://github.com/golemfactory/ya-relay.git", rev = "1052108b786c75c996f9c6db8bc52d8ddab04c45" }
+ya-relay-proto = { git = "https://github.com/golemfactory/ya-relay.git", rev = "1052108b786c75c996f9c6db8bc52d8ddab04c45", features = ["codec"] }
 ya-sb-proto = { version = "0.4" }
-=======
-hybrid-net = ["ya-relay-client", "ya-relay-proto", "ya-sb-proto", "bytes", "ethsign", "tokio-util", "url", "prost", "rand"]
-
-[dependencies]
-ya-core-model = { version = "^0.4", features=["net", "identity"] }
-ya-relay-client = { git = "https://github.com/golemfactory/ya-relay.git", rev = "1052108b786c75c996f9c6db8bc52d8ddab04c45", optional = true }
-ya-relay-proto = { git = "https://github.com/golemfactory/ya-relay.git", rev = "1052108b786c75c996f9c6db8bc52d8ddab04c45", features = ["codec"], optional = true }
-ya-sb-proto = { version = "0.4", optional = true }
->>>>>>> 158c5e57
 ya-service-api = "0.1"
 ya-service-api-interfaces = "0.1"
 ya-service-bus = "0.4"
