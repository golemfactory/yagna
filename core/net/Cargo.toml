--- conflicted
+++ resolved
@@ -26,11 +26,7 @@
 ya-sb-util = { version = "0.4.1" }
 ya-service-api = "0.1"
 ya-service-api-interfaces = "0.2"
-<<<<<<< HEAD
-ya-service-bus = { version = "0.6.3" }
-=======
 ya-service-bus = { workspace = true }
->>>>>>> aa749e8c
 ya-utils-networking = "0.2"
 ya-packet-trace = { git = "https://github.com/golemfactory/ya-packet-trace" }
 
