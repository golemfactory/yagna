[package]
name = "ya-net"
version = "0.3.0"
authors = ["Golem Factory <contact@golem.network>"]
edition = "2018"

[features]
default = []
service = []
# Temporary to make goth integration tests work
central-net = []
packet-trace-enable = [
    "ya-packet-trace/enable",
    "ya-relay-client/packet-trace-enable",
]

[dependencies]
ya-client-model = "0.6"
ya-core-model = { version = "^0.9", features = ["net", "identity"] }

ya-relay-client = { workspace = true }
#ya-relay-client = "0.6"
#ya-relay-client = { path = "../../../ya-relay/client" }

ya-sb-proto = { workspace = true }
ya-sb-util = { workspace = true }
ya-service-api = "0.1"
ya-service-api-interfaces = "0.2"
ya-service-bus = { workspace = true, features = ["tls"] }
ya-utils-networking = "0.2"
ya-packet-trace = { git = "https://github.com/golemfactory/ya-packet-trace" }

actix = "0.13"
actix-web = "4"
anyhow = "1.0"
chrono = "0.4"
futures = "0.3"
humantime = "2.1"
lazy_static = "1.4"
log = "0.4"
metrics = "0.12"
serde_json = "1.0"
structopt = "0.3"
strum = { workspace = true }
thiserror = "1.0"
tokio = { version = "1", features = ["time"] }
tokio-stream = "0.1.8"

bytes = { version = "1" }
ethsign = { version = "0.8" }
tokio-util = { version = "0.7" }
url = { version = "2.2" }
prost = { version = "0.10" }
rand = { version = "0.7" }
regex = { workspace = true }

[dev-dependencies]
ya-sb-proto = { workspace = true }
ya-sb-router = { workspace = true }

env_logger = "0.7"
serde = "1.0"
structopt = "0.3"
test-case = "2"

<<<<<<< HEAD
[lints.clippy]
blocks_in_conditions = "allow"
=======
[lints]
workspace = true
>>>>>>> 1a9e61a2
<|MERGE_RESOLUTION|>--- conflicted
+++ resolved
@@ -63,10 +63,5 @@
 structopt = "0.3"
 test-case = "2"
 
-<<<<<<< HEAD
-[lints.clippy]
-blocks_in_conditions = "allow"
-=======
 [lints]
-workspace = true
->>>>>>> 1a9e61a2
+workspace = true