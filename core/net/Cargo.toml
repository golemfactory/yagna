[package]
name = "ya-net"
version = "0.2.0"
authors = ["Golem Factory <contact@golem.network>"]
edition = "2018"

[features]
default = []
service = []
# Temporary to make goth integration tests work
hybrid-net = []

[dependencies]
ya-core-model = { version = "^0.6", features=["net", "identity"] }

# ya-relay-client = "0.2"
<<<<<<< HEAD
ya-relay-client = { git = "https://github.com/golemfactory/ya-relay.git", rev = "86e7d08f4ca4ef8908b3be386855949ac73514aa" }
=======
ya-relay-client = { git = "https://github.com/golemfactory/ya-relay.git", rev = "9d694b4c82e95b21f6756370772a751b9e9502f2" }
>>>>>>> 5a09a0af

ya-sb-proto = { version = "0.4" }
ya-service-api = "0.1"
ya-service-api-interfaces = "0.1"
ya-service-bus = "0.4"
ya-utils-networking = "0.1"

actix = "0.10"
actix-rt = "1.0"
anyhow = "1.0"
futures = "0.3"
humantime = "2.1"
lazy_static = "1.4"
log = "0.4"
metrics="0.12"
serde_json = "1.0"
structopt = "0.3"
strum = { version = "0.22", features = ["derive"] }
thiserror = "1.0"
tokio = { version = "0.2", features = ["time"] }

bytes = { version = "0.5" }
ethsign = { version = "0.8" }
tokio-util = { version = "0.3" }
url = { version = "2.2" }
prost = { version = "0.6" }
rand = { version = "0.7"}

[dev-dependencies]
ya-sb-proto = "0.4"
ya-sb-router = "0.4"

env_logger = "0.7"
serde = "1.0"
structopt = "0.3"<|MERGE_RESOLUTION|>--- conflicted
+++ resolved
@@ -14,11 +14,7 @@
 ya-core-model = { version = "^0.6", features=["net", "identity"] }
 
 # ya-relay-client = "0.2"
-<<<<<<< HEAD
-ya-relay-client = { git = "https://github.com/golemfactory/ya-relay.git", rev = "86e7d08f4ca4ef8908b3be386855949ac73514aa" }
-=======
-ya-relay-client = { git = "https://github.com/golemfactory/ya-relay.git", rev = "9d694b4c82e95b21f6756370772a751b9e9502f2" }
->>>>>>> 5a09a0af
+ya-relay-client = { git = "https://github.com/golemfactory/ya-relay.git", rev = "28b1a8f5c95020e0dae834325505f96e45c25d03" }
 
 ya-sb-proto = { version = "0.4" }
 ya-service-api = "0.1"
