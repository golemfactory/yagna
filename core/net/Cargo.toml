--- conflicted
+++ resolved
@@ -22,15 +22,11 @@
 #ya-relay-client = "0.6"
 #ya-relay-client = { path = "../../../ya-relay/client" }
 
-ya-sb-proto = { workspace = true }
-ya-sb-util = { workspace = true }
+ya-sb-proto = { version = "0.6.1" }
+ya-sb-util = { version = "0.4.1" }
 ya-service-api = "0.1"
 ya-service-api-interfaces = "0.2"
-<<<<<<< HEAD
-ya-service-bus = {workspace = true }
-=======
 ya-service-bus = { workspace = true }
->>>>>>> 5d309bc6
 ya-utils-networking = "0.2"
 ya-packet-trace = { git = "https://github.com/golemfactory/ya-packet-trace" }
 
@@ -54,17 +50,12 @@
 ethsign = { version = "0.8" }
 tokio-util = { version = "0.7" }
 url = { version = "2.2" }
-<<<<<<< HEAD
-prost = { version = "0.11.8" }
-rand = { version = "0.7"}
-=======
 prost = { version = "0.10" }
 rand = { version = "0.7" }
->>>>>>> 5d309bc6
 
 [dev-dependencies]
-ya-sb-proto = { workspace = true }
-ya-sb-router = { workspace = true }
+ya-sb-proto = "0.6.1"
+ya-sb-router = "0.6.1"
 
 env_logger = "0.7"
 serde = "1.0"
