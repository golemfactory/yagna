[package]
name = "ya-net"
version = "0.2.0"
authors = ["Golem Factory <contact@golem.network>"]
edition = "2018"

[features]
default = []
service = []
# Temporary to make goth integration tests work
hybrid-net = []

[dependencies]
<<<<<<< HEAD
ya-core-model = { version = "^0.4", features=["net", "identity"] }
ya-relay-client = { git = "https://github.com/golemfactory/ya-relay.git", rev = "591963ee53a75696bf22218f6a93de51240f5a8c" }
ya-relay-core = { git = "https://github.com/golemfactory/ya-relay.git", rev = "591963ee53a75696bf22218f6a93de51240f5a8c" }
ya-relay-proto = { git = "https://github.com/golemfactory/ya-relay.git", rev = "591963ee53a75696bf22218f6a93de51240f5a8c", features = ["codec"] }
=======
ya-core-model = { version = "^0.5", features=["net", "identity"] }
ya-relay-client = { git = "https://github.com/golemfactory/ya-relay.git", rev = "1052108b786c75c996f9c6db8bc52d8ddab04c45" }
ya-relay-proto = { git = "https://github.com/golemfactory/ya-relay.git", rev = "1052108b786c75c996f9c6db8bc52d8ddab04c45", features = ["codec"] }
>>>>>>> 13c47b59
ya-sb-proto = { version = "0.4" }
ya-service-api = "0.1"
ya-service-api-interfaces = "0.1"
ya-service-bus = "0.4"
ya-utils-networking = "0.1"

actix-rt = "1.0"
anyhow = "1.0"
futures = "0.3"
humantime = "2.1"
lazy_static = "1.4"
log = "0.4"
metrics="0.12"
serde_json = "1.0"
structopt = "0.3"
strum = { version = "0.22", features = ["derive"] }
thiserror = "1.0"
tokio = { version = "0.2", features = ["time"] }

bytes = { version = "0.5" }
ethsign = { version = "0.8" }
tokio-util = { version = "0.3" }
url = { version = "2.2" }
prost = { version = "0.6" }
rand = { version = "0.7"}

[dev-dependencies]
ya-sb-proto = "0.4"
ya-sb-router = "0.4"

env_logger = "0.7"
serde = "1.0"
structopt = "0.3"<|MERGE_RESOLUTION|>--- conflicted
+++ resolved
@@ -11,16 +11,10 @@
 hybrid-net = []
 
 [dependencies]
-<<<<<<< HEAD
-ya-core-model = { version = "^0.4", features=["net", "identity"] }
+ya-core-model = { version = "^0.5", features=["net", "identity"] }
 ya-relay-client = { git = "https://github.com/golemfactory/ya-relay.git", rev = "591963ee53a75696bf22218f6a93de51240f5a8c" }
 ya-relay-core = { git = "https://github.com/golemfactory/ya-relay.git", rev = "591963ee53a75696bf22218f6a93de51240f5a8c" }
 ya-relay-proto = { git = "https://github.com/golemfactory/ya-relay.git", rev = "591963ee53a75696bf22218f6a93de51240f5a8c", features = ["codec"] }
-=======
-ya-core-model = { version = "^0.5", features=["net", "identity"] }
-ya-relay-client = { git = "https://github.com/golemfactory/ya-relay.git", rev = "1052108b786c75c996f9c6db8bc52d8ddab04c45" }
-ya-relay-proto = { git = "https://github.com/golemfactory/ya-relay.git", rev = "1052108b786c75c996f9c6db8bc52d8ddab04c45", features = ["codec"] }
->>>>>>> 13c47b59
 ya-sb-proto = { version = "0.4" }
 ya-service-api = "0.1"
 ya-service-api-interfaces = "0.1"
