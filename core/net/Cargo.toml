[package]
name = "ya-net"
version = "0.3.0"
authors = ["Golem Factory <contact@golem.network>"]
edition = "2018"

[features]
default = []
service = []
# Temporary to make goth integration tests work
hybrid-net = []

[dependencies]
ya-client-model = "0.5"
ya-core-model = { version = "^0.8", features=["net", "identity"] }

<<<<<<< HEAD
# ya-relay-client = "0.4"
# ya-relay-client = { path = "../../../ya-relay/client" }
ya-relay-client = { git = "https://github.com/golemfactory/ya-relay.git", rev = "49450c35441f31a96e95198fe75cf816af216001" }
=======
# ya-relay-client = "0.2"
ya-relay-client = { git = "https://github.com/golemfactory/ya-relay.git", rev = "802ed2ec052a9ce92ec69c06963194ef81a2ea13" }
#ya-relay-client = { path = "../../../ya-relay/client" }
>>>>>>> 9e947998

ya-sb-proto = { version = "0.6" }
ya-sb-util = { version = "0.4" }
ya-service-api = "0.1"
ya-service-api-interfaces = "0.2"
ya-service-bus = "0.6"
ya-utils-networking = "0.2"

actix = "0.13"
actix-web = "4"
anyhow = "1.0"
chrono = "0.4"
futures = "0.3"
humantime = "2.1"
lazy_static = "1.4"
log = "0.4"
metrics="0.12"
serde_json = "1.0"
structopt = "0.3"
strum = { version = "0.24", features = ["derive"] }
thiserror = "1.0"
tokio = { version = "1", features = ["time"] }
tokio-stream = "0.1.8"

bytes = { version = "1" }
ethsign = { version = "0.8" }
tokio-util = { version = "0.7" }
url = { version = "2.2" }
prost = { version = "0.10" }
rand = { version = "0.7"}

[dev-dependencies]
ya-sb-proto = "0.6"
ya-sb-router = "0.6"

env_logger = "0.7"
serde = "1.0"
structopt = "0.3"
test-case = "2"<|MERGE_RESOLUTION|>--- conflicted
+++ resolved
@@ -14,15 +14,9 @@
 ya-client-model = "0.5"
 ya-core-model = { version = "^0.8", features=["net", "identity"] }
 
-<<<<<<< HEAD
 # ya-relay-client = "0.4"
 # ya-relay-client = { path = "../../../ya-relay/client" }
-ya-relay-client = { git = "https://github.com/golemfactory/ya-relay.git", rev = "49450c35441f31a96e95198fe75cf816af216001" }
-=======
-# ya-relay-client = "0.2"
-ya-relay-client = { git = "https://github.com/golemfactory/ya-relay.git", rev = "802ed2ec052a9ce92ec69c06963194ef81a2ea13" }
-#ya-relay-client = { path = "../../../ya-relay/client" }
->>>>>>> 9e947998
+ya-relay-client = { git = "https://github.com/golemfactory/ya-relay.git", rev = "ec174a250fc014fba084088a90f9b1c95d613ed3" }
 
 ya-sb-proto = { version = "0.6" }
 ya-sb-util = { version = "0.4" }
