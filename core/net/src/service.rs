--- conflicted
+++ resolved
@@ -141,16 +141,9 @@
 
     // bind /from/<caller>/to/<addr> on my local bus and forward all calls to remote bus under /net
     {
-<<<<<<< HEAD
-        let central_bus = central_bus.clone();
-        let nodes = nodes.clone();
-
-        local_bus::subscribe("/from", move |_caller: &str, addr: &str, msg: &[u8]| {
-=======
         let nodes_rpc = nodes.clone();
         let central_bus_rpc = central_bus.clone();
         let rpc = move |_caller: &str, addr: &str, msg: &[u8]| {
->>>>>>> eff676f6
             let (from_node, to_addr) = match parse_from_addr(addr) {
                 Ok(v) => v,
                 Err(e) => return future::err(Error::GsbBadRequest(e.to_string())).left_future(),
