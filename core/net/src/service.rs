<<<<<<< HEAD
use anyhow::anyhow;
use futures::channel::oneshot;
use futures::prelude::*;
use std::net::{SocketAddr, ToSocketAddrs};
use std::rc::Rc;
=======
use std::sync::{Arc, RwLock};
>>>>>>> 084c8453

use ya_core_model::net::local::{BindBroadcastError, BroadcastMessage, SendBroadcastMessage};
use ya_core_model::{identity, NodeId};
use ya_service_api_interfaces::Service;
use ya_service_bus::{Error, RpcEndpoint, RpcMessage};

use crate::config::{Config, NetType};

pub(crate) async fn identities() -> anyhow::Result<(NodeId, Vec<NodeId>)> {
    let ids: Vec<identity::IdentityInfo> = ya_service_bus::typed::service(identity::BUS_ID)
        .send(identity::List::default())
        .await
        .map_err(anyhow::Error::msg)??;

    let mut default_id = None;
    let ids = ids
        .into_iter()
        .map(|id| {
            if id.is_default {
                default_id = Some(id.node_id);
            }
            id.node_id
        })
        .collect::<Vec<NodeId>>();

    let default_id = default_id.ok_or_else(|| anyhow::anyhow!("no default identity"))?;
    Ok((default_id, ids))
}

/// Both Hybrid and Central Net implementation. Only one of them is initialized.
/// TODO: Remove after transitioning to Hybrid Net.
pub struct Net;

lazy_static::lazy_static! {
    pub(crate) static ref NET_TYPE: Arc<RwLock<NetType>> = Default::default();
}

impl Service for Net {
    type Cli = crate::cli::NetCommand;
}

impl Net {
    pub async fn gsb<Context>(ctx: Context) -> anyhow::Result<()> {
        let config = Config::from_env()?;

<<<<<<< HEAD
        move |caller: String, topic: String, msg: Vec<u8>| {
            let endpoints = bcast.resolve(&topic);
            let msg: Rc<[u8]> = msg.into();
            tokio::task::spawn_local(async move {
                log::trace!("Received broadcast to topic {} from [{}].", &topic, &caller);
                for endpoint in endpoints {
                    let addr = format!("{}/{}", endpoint, bcast_service_id);
                    let _ = local_bus::send(addr.as_ref(), &caller, msg.as_ref()).await;
                }
            });
=======
        {
            (*NET_TYPE.write().unwrap()) = config.net_type.clone();
>>>>>>> 084c8453
        }

        match &config.net_type {
            NetType::Central => {
                crate::central::cli::bind_service();
                crate::central::Net::gsb(ctx, config).await
            }
            NetType::Hybrid => {
                crate::hybrid::cli::bind_service();
                crate::hybrid::Net::gsb(ctx, config).await
            }
        }
    }

    pub async fn shutdown() -> anyhow::Result<()> {
        let config = Config::from_env()?;

        {
            (*NET_TYPE.write().unwrap()) = config.net_type.clone();
        }

        match &config.net_type {
            NetType::Central => Ok(()),
            NetType::Hybrid => crate::hybrid::Net::shutdown().await,
        }
    }
}

/// Chooses one of implementations of `broadcast` function
/// for Hybrid Net or for Central Net.
pub async fn broadcast<M, S>(
    caller: S,
    message: M,
) -> Result<
    Result<
        <SendBroadcastMessage<M> as RpcMessage>::Item,
        <SendBroadcastMessage<M> as RpcMessage>::Error,
    >,
    Error,
>
where
    M: BroadcastMessage + Send + Sync + Unpin + 'static,
    S: ToString + 'static,
{
    match { NET_TYPE.read().unwrap().clone() } {
        NetType::Central => crate::central::broadcast(caller, message).await,
        NetType::Hybrid => crate::hybrid::broadcast(caller, message).await,
    }
}

/// Chooses one of implementations of `bind_broadcast_with_caller` function
/// for Hybrid Net or for Central Net.
pub async fn bind_broadcast_with_caller<M, T, F>(
    broadcast_address: &str,
    handler: F,
) -> Result<(), BindBroadcastError>
where
    M: BroadcastMessage + Send + Sync + 'static,
    T: std::future::Future<
            Output = Result<
                <SendBroadcastMessage<M> as RpcMessage>::Item,
                <SendBroadcastMessage<M> as RpcMessage>::Error,
            >,
        > + 'static,
    F: FnMut(String, SendBroadcastMessage<M>) -> T + Send + 'static,
{
    match { NET_TYPE.read().unwrap().clone() } {
        NetType::Central => {
            crate::central::bind_broadcast_with_caller(broadcast_address, handler).await
        }
        NetType::Hybrid => {
            crate::hybrid::bind_broadcast_with_caller(broadcast_address, handler).await
        }
    }
}<|MERGE_RESOLUTION|>--- conflicted
+++ resolved
@@ -1,12 +1,4 @@
-<<<<<<< HEAD
-use anyhow::anyhow;
-use futures::channel::oneshot;
-use futures::prelude::*;
-use std::net::{SocketAddr, ToSocketAddrs};
-use std::rc::Rc;
-=======
 use std::sync::{Arc, RwLock};
->>>>>>> 084c8453
 
 use ya_core_model::net::local::{BindBroadcastError, BroadcastMessage, SendBroadcastMessage};
 use ya_core_model::{identity, NodeId};
@@ -52,21 +44,8 @@
     pub async fn gsb<Context>(ctx: Context) -> anyhow::Result<()> {
         let config = Config::from_env()?;
 
-<<<<<<< HEAD
-        move |caller: String, topic: String, msg: Vec<u8>| {
-            let endpoints = bcast.resolve(&topic);
-            let msg: Rc<[u8]> = msg.into();
-            tokio::task::spawn_local(async move {
-                log::trace!("Received broadcast to topic {} from [{}].", &topic, &caller);
-                for endpoint in endpoints {
-                    let addr = format!("{}/{}", endpoint, bcast_service_id);
-                    let _ = local_bus::send(addr.as_ref(), &caller, msg.as_ref()).await;
-                }
-            });
-=======
         {
             (*NET_TYPE.write().unwrap()) = config.net_type.clone();
->>>>>>> 084c8453
         }
 
         match &config.net_type {
