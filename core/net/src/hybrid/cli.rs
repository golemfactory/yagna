use anyhow::anyhow;
use futures::future::join_all;
use futures::TryFutureExt;
use std::convert::TryFrom;
use std::net::{IpAddr, SocketAddr};
use std::time::{Duration, Instant};
use ya_client_model::node_id::InvalidLengthError;
use ya_client_model::NodeId;

use ya_core_model::net as ya_net;
use ya_core_model::net::local::{FindNodeResponse, GsbPingResponse, StatusError};
use ya_core_model::net::{
    local as model, GenericNetError, GsbRemotePing, RemoteEndpoint, DIAGNOSTIC,
};
<<<<<<< HEAD
use ya_relay_client::{ChannelMetrics, Client};
=======
use ya_relay_client::metrics::ChannelMetrics;
>>>>>>> 95bd3e87
use ya_service_bus::timeout::IntoTimeoutFuture;
use ya_service_bus::typed::ServiceBinder;
use ya_service_bus::{typed as bus, RpcEndpoint};

pub(crate) fn bind_service(base_client: Client) {
    let client = base_client.clone();
    let _ = bus::bind(model::BUS_ID, move |ping: model::GsbPing| {
        cli_ping(client.clone(), ping.nodes)
            .map_err(|e| StatusError::RuntimeException(e.to_string()))
    });

    let client = base_client.clone();
    let _ = bus::bind(model::BUS_ID, move |msg: model::Connect| {
        connect(client.clone(), msg).map_err(|e| GenericNetError(e.to_string()))
    });

    let client = base_client.clone();
    let _ = bus::bind(model::BUS_ID, move |msg: model::Disconnect| {
        disconnect(client.clone(), msg.node).map_err(|e| GenericNetError(e.to_string()))
    });

    ServiceBinder::new(DIAGNOSTIC, &(), ())
        .bind(move |_, _caller: String, _msg: GsbRemotePing| async move { Ok(GsbRemotePing {}) });

    let client = base_client.clone();
    let _ = bus::bind(model::BUS_ID, move |_: model::Status| {
        let client = client.clone();
        async move {
            Ok(model::StatusResponse {
                node_id: client.node_id(),
                listen_address: client.bind_addr().await.ok(),
                public_address: client.public_addr().await,
                sessions: client.sessions().await.len(),
                metrics: to_status_metrics(&mut client.metrics()),
            })
        }
        .map_err(status_err)
    });

    let sessions_client = base_client.clone();
    let _ = bus::bind(model::BUS_ID, move |_: model::Sessions| {
        let client = sessions_client.clone();
        async move {
            let mut responses = Vec::new();
            let now = Instant::now();

            let mut metrics = client.session_metrics().await;

            for session in client.sessions().await {
                let node_id = client.remote_id(&session.remote).await;
                let kind = match node_id {
                    Some(id) => {
                        let is_p2p = client.sessions.is_p2p(&id).await;
                        if is_p2p {
                            "p2p"
                        } else {
                            "relay"
                        }
                    }
                    None => "server",
                };

                let mut metric = node_id
                    .and_then(|node_id| metrics.remove(&node_id))
                    .unwrap_or_default();

                responses.push(model::SessionResponse {
                    node_id,
                    id: session.id.to_string(),
                    session_type: kind.to_string(),
                    remote_address: session.remote,
                    seen: now - session.last_seen,
                    duration: now - session.created,
                    ping: session.last_ping,
                    metrics: to_status_metrics(&mut metric),
                });
            }

            Ok(responses)
        }
        .map_err(status_err)
    });

    let sockets_client = base_client.clone();
    let _ = bus::bind(model::BUS_ID, move |_: model::Sockets| {
        let client = sockets_client.clone();
        async move {
            let sockets = client
                .sockets()
                .into_iter()
                .map(|(desc, mut state)| model::SocketResponse {
                    protocol: desc.protocol.to_string().to_lowercase(),
                    state: state.to_string(),
                    local_port: desc.local.port_repr(),
                    remote_addr: desc.remote.addr_repr(),
                    remote_port: desc.remote.port_repr(),
                    metrics: to_status_metrics(state.inner_mut()),
                })
                .collect();

            Ok(sockets)
        }
        .map_err(status_err)
    });

    let find_node_client = base_client;
    let _ = bus::bind(model::BUS_ID, move |find: model::FindNode| {
        let client = find_node_client.clone();
        async move {
            let node_id: NodeId = find.node_id.parse()?;
            let node = client.find_node(node_id).await?;
            Ok(FindNodeResponse {
                identities: node
                    .identities
                    .into_iter()
                    .map(|id| NodeId::try_from(&id.node_id))
                    .collect::<Result<Vec<NodeId>, InvalidLengthError>>()?,
                endpoints: node
                    .endpoints
                    .into_iter()
                    .map(|ep| ep.address.parse())
                    .collect::<Result<Vec<_>, _>>()?,
                seen: node.seen_ts,
                slot: node.slot,
                encryption: node.supported_encryptions,
            })
        }
        .map_err(status_err)
    });
}

fn to_status_metrics(metrics: &mut ChannelMetrics) -> model::StatusMetrics {
    let time = Instant::now();
    model::StatusMetrics {
        tx_total: metrics.tx.long.sum() as usize,
        tx_avg: metrics.tx.long.average(time),
        tx_current: metrics.tx.short.average(time),
        rx_total: metrics.rx.long.sum() as usize,
        rx_avg: metrics.rx.long.average(time),
        rx_current: metrics.rx.short.average(time),
    }
}

pub async fn connect(client: Client, msg: model::Connect) -> anyhow::Result<FindNodeResponse> {
    log::info!("Connecting to Node: {}", msg.node);

    if msg.reliable_channel {
        let _ = client.forward(msg.node).await?;
    }

    if msg.transfer_channel {
        let _ = client.forward_transfer(msg.node).await?;
    }

    if !msg.reliable_channel && !msg.transfer_channel {
        let _ = client.forward_unreliable(msg.node).await?;
    }

    let res = client.find_node(msg.node).await?;
    let identities = res
        .identities
        .into_iter()
        .map(|i| NodeId::try_from(&i.node_id.to_vec()))
        .collect::<Result<Vec<NodeId>, _>>()?;
    let endpoints = res
        .endpoints
        .into_iter()
        .map(|e| {
            e.address
                .parse()
                .map(|ip: IpAddr| SocketAddr::new(ip, e.port as u16))
        })
        .collect::<Result<Vec<SocketAddr>, _>>()?;

    Ok(FindNodeResponse {
        identities,
        endpoints,
        seen: res.seen_ts,
        slot: res.slot,
        encryption: res.supported_encryptions,
    })
}

pub async fn disconnect(client: Client, node_id: NodeId) -> anyhow::Result<()> {
    log::info!("Disconnecting from Node: {node_id}");

<<<<<<< HEAD
    let node = client.sessions.get_node(node_id).await?;
=======
    let client = Net::client().await?;
    Ok(client.disconnect(node).await??)
}
>>>>>>> 95bd3e87

    if node.is_p2p() {
        client.sessions.close_session(node.session).await?;
    } else {
        client.sessions.remove_node(node_id).await;
    }
    Ok(())
}

async fn cli_ping(client: Client, nodes: Vec<NodeId>) -> anyhow::Result<Vec<GsbPingResponse>> {
    // This will update sessions ping. We don't display them in this view
    // but I think it is good place to enforce this.
    client.ping_sessions().await;

    let nodes = match nodes.is_empty() {
        true => client.connected_nodes().await,
        false => nodes.into_iter().map(|id| (id, None)).collect(),
    };

    let our_node_id = client.node_id();
    let ping_timeout = Duration::from_secs(10);

    log::debug!("Ping: Num connected nodes: {}", nodes.len());

    let mut results = join_all(
        nodes
            .iter()
            .map(|(id, _)| {
                let target_id = *id;

                let udp_future = async move {
                    let udp_before = Instant::now();

                    ya_net::from(our_node_id)
                        .to(target_id)
                        .service_udp(ya_net::DIAGNOSTIC)
                        .send(GsbRemotePing {})
                        .timeout(Some(ping_timeout))
                        .await???;

                    anyhow::Ok(udp_before.elapsed())
                }
                .map_err(|e| anyhow!("(Udp ping). {e}"));

                let tcp_future = async move {
                    let tcp_before = Instant::now();

                    ya_net::from(our_node_id)
                        .to(target_id)
                        .service(ya_net::DIAGNOSTIC)
                        .send(GsbRemotePing {})
                        .timeout(Some(ping_timeout))
                        .await???;

                    anyhow::Ok(tcp_before.elapsed())
                }
                .map_err(|e| anyhow!("(Tcp ping). {e}"));

                futures::future::join(udp_future, tcp_future)
            })
            .collect::<Vec<_>>(),
    )
    .await
    .into_iter()
    .enumerate()
    .map(|(idx, results)| {
        if let Err(e) = &results.0 {
            log::warn!("Failed to ping node: {} {e}", nodes[idx].0);
        }
        if let Err(e) = &results.1 {
            log::warn!("Failed to ping node: {} {e}", nodes[idx].0);
        }

        let udp_ping = results.0.unwrap_or(ping_timeout);
        let tcp_ping = results.1.unwrap_or(ping_timeout);

        GsbPingResponse {
            node_id: nodes[idx].0,
            node_alias: nodes[idx].1,
            tcp_ping,
            udp_ping,
            is_p2p: false, // Updated later
        }
    })
    .collect::<Vec<_>>();

    for result in &mut results {
        let main_id = match client.sessions.alias(&result.node_id).await {
            Some(id) => id,
            None => result.node_id,
        };
        result.is_p2p = client.sessions.is_p2p(&main_id).await;
    }
    Ok(results)
}

#[inline]
fn status_err(e: anyhow::Error) -> StatusError {
    StatusError::RuntimeException(e.to_string())
}<|MERGE_RESOLUTION|>--- conflicted
+++ resolved
@@ -12,11 +12,8 @@
 use ya_core_model::net::{
     local as model, GenericNetError, GsbRemotePing, RemoteEndpoint, DIAGNOSTIC,
 };
-<<<<<<< HEAD
-use ya_relay_client::{ChannelMetrics, Client};
-=======
 use ya_relay_client::metrics::ChannelMetrics;
->>>>>>> 95bd3e87
+use ya_relay_client::Client;
 use ya_service_bus::timeout::IntoTimeoutFuture;
 use ya_service_bus::typed::ServiceBinder;
 use ya_service_bus::{typed as bus, RpcEndpoint};
@@ -35,7 +32,13 @@
 
     let client = base_client.clone();
     let _ = bus::bind(model::BUS_ID, move |msg: model::Disconnect| {
-        disconnect(client.clone(), msg.node).map_err(|e| GenericNetError(e.to_string()))
+        let client = client.clone();
+        async move {
+            client
+                .disconnect(msg.node)
+                .map_err(|e| GenericNetError(e.to_string()))
+                .await
+        }
     });
 
     ServiceBinder::new(DIAGNOSTIC, &(), ())
@@ -69,7 +72,7 @@
                 let node_id = client.remote_id(&session.remote).await;
                 let kind = match node_id {
                     Some(id) => {
-                        let is_p2p = client.sessions.is_p2p(&id).await;
+                        let is_p2p = client.is_p2p(id).await;
                         if is_p2p {
                             "p2p"
                         } else {
@@ -164,7 +167,7 @@
     log::info!("Connecting to Node: {}", msg.node);
 
     if msg.reliable_channel {
-        let _ = client.forward(msg.node).await?;
+        let _ = client.forward_reliable(msg.node).await?;
     }
 
     if msg.transfer_channel {
@@ -200,25 +203,6 @@
     })
 }
 
-pub async fn disconnect(client: Client, node_id: NodeId) -> anyhow::Result<()> {
-    log::info!("Disconnecting from Node: {node_id}");
-
-<<<<<<< HEAD
-    let node = client.sessions.get_node(node_id).await?;
-=======
-    let client = Net::client().await?;
-    Ok(client.disconnect(node).await??)
-}
->>>>>>> 95bd3e87
-
-    if node.is_p2p() {
-        client.sessions.close_session(node.session).await?;
-    } else {
-        client.sessions.remove_node(node_id).await;
-    }
-    Ok(())
-}
-
 async fn cli_ping(client: Client, nodes: Vec<NodeId>) -> anyhow::Result<Vec<GsbPingResponse>> {
     // This will update sessions ping. We don't display them in this view
     // but I think it is good place to enforce this.
@@ -297,11 +281,7 @@
     .collect::<Vec<_>>();
 
     for result in &mut results {
-        let main_id = match client.sessions.alias(&result.node_id).await {
-            Some(id) => id,
-            None => result.node_id,
-        };
-        result.is_p2p = client.sessions.is_p2p(&main_id).await;
+        result.is_p2p = client.is_p2p(result.node_id).await;
     }
     Ok(results)
 }
