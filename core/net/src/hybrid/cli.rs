use anyhow::anyhow;
use futures::future::join_all;
use futures::TryFutureExt;
use std::convert::TryFrom;
use std::net::{IpAddr, SocketAddr};
use std::time::{Duration, Instant};
use ya_client_model::node_id::InvalidLengthError;
use ya_client_model::NodeId;

use ya_core_model::net as ya_net;
use ya_core_model::net::local::{FindNodeResponse, GsbPingResponse, StatusError};
use ya_core_model::net::{
    local as model, GenericNetError, GsbRemotePing, RemoteEndpoint, DIAGNOSTIC,
};
use ya_relay_client::metrics::ChannelMetrics;
use ya_relay_client::Client;
use ya_service_bus::timeout::IntoTimeoutFuture;
use ya_service_bus::typed::ServiceBinder;
use ya_service_bus::{typed as bus, RpcEndpoint};

pub(crate) fn bind_service(base_client: Client) {
    let client = base_client.clone();
    let _ = bus::bind(model::BUS_ID, move |ping: model::GsbPing| {
        cli_ping(client.clone(), ping.nodes)
            .map_err(|e| StatusError::RuntimeException(e.to_string()))
    });

    let client = base_client.clone();
    let _ = bus::bind(model::BUS_ID, move |msg: model::Connect| {
        connect(client.clone(), msg).map_err(|e| GenericNetError(e.to_string()))
    });

    let client = base_client.clone();
    let _ = bus::bind(model::BUS_ID, move |msg: model::Disconnect| {
        let client = client.clone();
        async move {
            client
                .disconnect(msg.node)
                .map_err(|e| GenericNetError(e.to_string()))
                .await
        }
    });

    ServiceBinder::new(DIAGNOSTIC, &(), ())
        .bind(move |_, _caller: String, _msg: GsbRemotePing| async move { Ok(GsbRemotePing {}) });

    let client = base_client.clone();
    let _ = bus::bind(model::BUS_ID, move |_: model::Status| {
        let client = client.clone();
        async move {
            Ok(model::StatusResponse {
                node_id: client.node_id(),
                listen_address: client.bind_addr().await.ok(),
                public_address: client.public_addr().await,
                sessions: client.sessions().await.len(),
                metrics: to_status_metrics(&mut client.metrics()),
            })
        }
        .map_err(status_err)
    });

    let sessions_client = base_client.clone();
    let _ = bus::bind(model::BUS_ID, move |_: model::Sessions| {
        let client = sessions_client.clone();
        async move {
            let mut responses = Vec::new();
            let now = Instant::now();

            let mut metrics = client.session_metrics().await;

            for session in client.sessions().await {
                let node_id = client.remote_id(&session.remote).await;
                let kind = match node_id {
                    Some(id) => {
                        let is_p2p = client.is_p2p(id).await;
                        if is_p2p {
                            "p2p"
                        } else {
                            "relay"
                        }
                    }
                    None => "server",
                };

                let mut metric = node_id
                    .and_then(|node_id| metrics.remove(&node_id))
                    .unwrap_or_default();

                responses.push(model::SessionResponse {
                    node_id,
                    id: session.id.to_string(),
                    session_type: kind.to_string(),
                    remote_address: session.remote,
                    seen: now - session.last_seen,
                    duration: now - session.created,
                    ping: session.last_ping,
                    metrics: to_status_metrics(&mut metric),
                });
            }

            Ok(responses)
        }
        .map_err(status_err)
    });

    let sockets_client = base_client.clone();
    let _ = bus::bind(model::BUS_ID, move |_: model::Sockets| {
        let client = sockets_client.clone();
        async move {
            let sockets = client
                .sockets()
                .into_iter()
                .map(|(desc, mut state)| model::SocketResponse {
                    protocol: desc.protocol.to_string().to_lowercase(),
                    state: state.to_string(),
                    local_port: desc.local.port_repr(),
                    remote_addr: desc.remote.addr_repr(),
                    remote_port: desc.remote.port_repr(),
                    metrics: to_status_metrics(state.inner_mut()),
                })
                .collect();

            Ok(sockets)
        }
        .map_err(status_err)
    });

    let find_node_client = base_client.clone();
    let _ = bus::bind(model::BUS_ID, move |find: model::FindNode| {
        let client = find_node_client.clone();
        async move {
            let node_id: NodeId = find.node_id.parse()?;
            let node = client.find_node(node_id).await?;
            Ok(FindNodeResponse {
                identities: node
                    .identities
                    .into_iter()
                    .map(|id| NodeId::try_from(&id.node_id))
                    .collect::<Result<Vec<NodeId>, InvalidLengthError>>()?,
                endpoints: node
                    .endpoints
                    .into_iter()
                    .map(|ep| ep.address.parse())
                    .collect::<Result<Vec<_>, _>>()?,
                seen: node.seen_ts,
                slot: node.slot,
                encryption: node.supported_encryptions,
            })
        }
        .map_err(status_err)
    });
    let client_ = base_client;
    let _ = bus::bind(model::BUS_ID, move |list: model::ListNeighbours| {
        let client = client_.clone();
<<<<<<< HEAD
        async move { Ok(client.neighbours(list.size).await.map_err(status_err)?) }
=======

        async move { client.neighbours(list.size).await.map_err(status_err) }
>>>>>>> c55d3d41
    });
}

fn to_status_metrics(metrics: &mut ChannelMetrics) -> model::StatusMetrics {
    let time = Instant::now();
    model::StatusMetrics {
        tx_total: metrics.tx.long.sum() as usize,
        tx_avg: metrics.tx.long.average(time),
        tx_current: metrics.tx.short.average(time),
        rx_total: metrics.rx.long.sum() as usize,
        rx_avg: metrics.rx.long.average(time),
        rx_current: metrics.rx.short.average(time),
    }
}

pub async fn connect(client: Client, msg: model::Connect) -> anyhow::Result<FindNodeResponse> {
    log::info!("Connecting to Node: {}", msg.node);

    if msg.reliable_channel {
        let _ = client.forward_reliable(msg.node).await?;
    }

    if msg.transfer_channel {
        let _ = client.forward_transfer(msg.node).await?;
    }

    if !msg.reliable_channel && !msg.transfer_channel {
        let _ = client.forward_unreliable(msg.node).await?;
    }

    let res = client.find_node(msg.node).await?;
    let identities = res
        .identities
        .into_iter()
        .map(|i| NodeId::try_from(&i.node_id.to_vec()))
        .collect::<Result<Vec<NodeId>, _>>()?;
    let endpoints = res
        .endpoints
        .into_iter()
        .map(|e| {
            e.address
                .parse()
                .map(|ip: IpAddr| SocketAddr::new(ip, e.port as u16))
        })
        .collect::<Result<Vec<SocketAddr>, _>>()?;

    Ok(FindNodeResponse {
        identities,
        endpoints,
        seen: res.seen_ts,
        slot: res.slot,
        encryption: res.supported_encryptions,
    })
}

async fn cli_ping(client: Client, nodes: Vec<NodeId>) -> anyhow::Result<Vec<GsbPingResponse>> {
    // This will update sessions ping. We don't display them in this view
    // but I think it is good place to enforce this.
    client.ping_sessions().await;

    let nodes = match nodes.is_empty() {
        true => client.connected_nodes().await,
        false => nodes.into_iter().map(|id| (id, None)).collect(),
    };

    let our_node_id = client.node_id();
    let ping_timeout = Duration::from_secs(10);

    log::debug!("Ping: Num connected nodes: {}", nodes.len());

    let mut results = join_all(
        nodes
            .iter()
            .map(|(id, _)| {
                let target_id = *id;

                let udp_future = async move {
                    let udp_before = Instant::now();

                    ya_net::from(our_node_id)
                        .to(target_id)
                        .service_udp(ya_net::DIAGNOSTIC)
                        .send(GsbRemotePing {})
                        .timeout(Some(ping_timeout))
                        .await???;

                    anyhow::Ok(udp_before.elapsed())
                }
                .map_err(|e| anyhow!("(Udp ping). {e}"));

                let tcp_future = async move {
                    let tcp_before = Instant::now();

                    ya_net::from(our_node_id)
                        .to(target_id)
                        .service(ya_net::DIAGNOSTIC)
                        .send(GsbRemotePing {})
                        .timeout(Some(ping_timeout))
                        .await???;

                    anyhow::Ok(tcp_before.elapsed())
                }
                .map_err(|e| anyhow!("(Tcp ping). {e}"));

                futures::future::join(udp_future, tcp_future)
            })
            .collect::<Vec<_>>(),
    )
    .await
    .into_iter()
    .enumerate()
    .map(|(idx, results)| {
        if let Err(e) = &results.0 {
            log::warn!("Failed to ping node: {} {e}", nodes[idx].0);
        }
        if let Err(e) = &results.1 {
            log::warn!("Failed to ping node: {} {e}", nodes[idx].0);
        }

        let udp_ping = results.0.ok();
        let tcp_ping = results.1.ok();

        GsbPingResponse {
            node_id: nodes[idx].0,
            node_alias: nodes[idx].1,
            tcp_ping,
            udp_ping,
            is_p2p: false, // Updated later
        }
    })
    .collect::<Vec<_>>();

    for result in &mut results {
        result.is_p2p = client.is_p2p(result.node_id).await;
    }
    Ok(results)
}

#[inline]
fn status_err(e: anyhow::Error) -> StatusError {
    StatusError::RuntimeException(e.to_string())
}<|MERGE_RESOLUTION|>--- conflicted
+++ resolved
@@ -152,12 +152,8 @@
     let client_ = base_client;
     let _ = bus::bind(model::BUS_ID, move |list: model::ListNeighbours| {
         let client = client_.clone();
-<<<<<<< HEAD
-        async move { Ok(client.neighbours(list.size).await.map_err(status_err)?) }
-=======
 
         async move { client.neighbours(list.size).await.map_err(status_err) }
->>>>>>> c55d3d41
     });
 }
 
