--- conflicted
+++ resolved
@@ -1075,13 +1075,10 @@
         remote_id: NodeId,
         transport: TransportType,
     ) -> anyhow::Result<NetSinkKind> {
-<<<<<<< HEAD
         let forward: NetSinkKind = match transport {
-            TransportType::Unreliable => client.forward_unreliable(remote_id).await?.into(),
-            TransportType::Reliable => PrefixedSink::new(client.forward(remote_id).await?).into(),
-            TransportType::Transfer => {
-                PrefixedSink::new(client.forward_transfer(remote_id).await?).into()
-            }
+            TransportType::Unreliable => client.forward_unreliable(remote_id).await?,
+            TransportType::Reliable => client.forward_reliable(remote_id).await?.framed(),
+            TransportType::Transfer => client.forward_transfer(remote_id).await?.framed(),
         };
 
         // FIXME: yagna daemon doesn't handle connections; ya-relay-client does
@@ -1092,17 +1089,6 @@
         // };
 
         Ok(forward)
-=======
-        let client = CLIENT
-            .with(|c| c.borrow().clone())
-            .ok_or_else(|| anyhow::anyhow!("network not started"))?;
-
-        Ok::<_, anyhow::Error>(match transport {
-            TransportType::Unreliable => client.forward_unreliable(remote_id).await?,
-            TransportType::Reliable => client.forward_reliable(remote_id).await?.framed(),
-            TransportType::Transfer => client.forward_transfer(remote_id).await?.framed(),
-        })
->>>>>>> 95bd3e87
     }
 
     fn get_public_service(&self, addr: &str) -> Option<String> {
