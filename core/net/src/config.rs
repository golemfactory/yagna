--- conflicted
+++ resolved
@@ -12,27 +12,17 @@
     IntoStaticStr,
     Copy,
     Clone,
-<<<<<<< HEAD
     Eq,
     PartialEq,
     Debug,
     Default,
-=======
-    Default,
-    Eq,
-    PartialEq,
-    Debug,
->>>>>>> 95bd3e87
 )]
 #[strum(serialize_all = "kebab-case")]
 pub enum NetType {
-<<<<<<< HEAD
-=======
     /// TODO: Remove compilation flag.
     ///  This conditional compilation is hack to make Goth integration tests work.
     ///  Current solution in Goth is to build separate binary with compilation flag.
     ///  This is only temporary for transition period, to make this PR as small as possible.
->>>>>>> 95bd3e87
     #[cfg_attr(feature = "central-net", default)]
     Central,
     #[cfg_attr(not(feature = "central-net"), default)]
