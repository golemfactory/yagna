use actix_web::{middleware, web, App, HttpServer, Responder};
use anyhow::{Context, Result};
use futures::prelude::*;
use metrics::gauge;
#[cfg(feature = "static-openssl")]
extern crate openssl_probe;

use std::{
    any::TypeId,
    collections::HashMap,
    convert::{TryFrom, TryInto},
    env,
    fmt::Debug,
    path::{Path, PathBuf},
    time::Duration,
};
use structopt::{clap, StructOpt};
use url::Url;
use ya_activity::service::Activity as ActivityService;
use ya_file_logging::start_logger;
use ya_gsb_api::GsbApiService;
use ya_identity::service::Identity as IdentityService;
use ya_market::MarketService;
use ya_metrics::{MetricsPusherOpts, MetricsService};
use ya_net::Net as NetService;
use ya_payment::{accounts as payment_accounts, PaymentService};
use ya_persistence::executor::{DbExecutor, DbMixedExecutor};
use ya_persistence::service::Persistence as PersistenceService;
use ya_sb_proto::{DEFAULT_GSB_URL, GSB_URL_ENV_VAR};
use ya_service_api::{CliCtx, CommandOutput, ResponseTable};
use ya_service_api_interfaces::Provider;
use ya_service_api_web::{
    middleware::{auth, cors::CorsConfig, Identity},
    rest_api_host_port, DEFAULT_YAGNA_API_URL, YAGNA_API_URL_ENV_VAR,
};
use ya_sgx::SgxService;
use ya_utils_path::data_dir::DataDir;
use ya_utils_process::lock::ProcLock;
use ya_version::VersionService;
use ya_vpn::VpnService;

use ya_service_bus::typed as gsb;

mod autocomplete;
mod extension;
mod model;

use crate::extension::Extension;
use autocomplete::CompleteCommand;

use ya_activity::TrackerRef;
use ya_service_api_web::middleware::cors::AppKeyCors;

lazy_static::lazy_static! {
    static ref DEFAULT_DATA_DIR: String = DataDir::new(clap::crate_name!()).to_string();
}

const FD_METRICS_INTERVAL: Duration = Duration::from_secs(60);

#[derive(StructOpt, Debug)]
#[structopt(about = clap::crate_description!())]
#[structopt(global_setting = clap::AppSettings::ColoredHelp)]
#[structopt(global_setting = clap::AppSettings::DeriveDisplayOrder)]
#[structopt(version = ya_compile_time_utils::version_describe!())]
/// Golem network server.
///
/// By running this software you declare that you have read,
/// understood and hereby accept the disclaimer and
/// privacy warning found at https://handbook.golem.network/see-also/terms
///
/// Use RUST_LOG env variable to change log level.
struct CliArgs {
    /// Accept the disclaimer and privacy warning found at
    /// {n}https://handbook.golem.network/see-also/terms
    #[structopt(long)]
    #[cfg_attr(not(feature = "tos"), structopt(hidden = true))]
    accept_terms: bool,

    /// Service data dir
    #[structopt(
        short,
        long = "datadir",
        env = "YAGNA_DATADIR",
        default_value = &*DEFAULT_DATA_DIR,
        hide_env_values = true,
        set = clap::ArgSettings::Global,
    )]
    data_dir: DataDir,

    /// Service Bus (aka GSB) URL
    #[structopt(
        short,
        long,
        env = GSB_URL_ENV_VAR,
        default_value = DEFAULT_GSB_URL,
        hide_env_values = true,
        set = clap::ArgSettings::Global,
    )]
    gsb_url: Url,

    /// Return results in JSON format
    #[structopt(long, set = clap::ArgSettings::Global)]
    json: bool,

    #[structopt(hidden = true)]
    #[structopt(long, set = clap::ArgSettings::Global)]
    quiet: bool,

    #[structopt(subcommand)]
    command: CliCommand,
}

impl CliArgs {
    pub fn get_data_dir(&self) -> Result<PathBuf> {
        self.data_dir.get_or_create()
    }

    pub async fn run_command(self) -> Result<()> {
        let ctx: CliCtx = (&self).try_into()?;

        ctx.output(self.command.run_command(&ctx).await?)?;
        Ok(())
    }
}

impl TryFrom<&CliArgs> for CliCtx {
    type Error = anyhow::Error;

    fn try_from(args: &CliArgs) -> Result<Self, Self::Error> {
        let data_dir = args.get_data_dir()?;

        Ok(CliCtx {
            data_dir,
            gsb_url: Some(args.gsb_url.clone()),
            json_output: args.json,
            quiet: args.quiet,
            accept_terms: if cfg!(feature = "tos") {
                args.accept_terms
            } else {
                true
            },
            metrics_ctx: None,
        })
    }
}

#[derive(Clone)]
struct ServiceContext {
    ctx: CliCtx,
    dbs: HashMap<TypeId, DbExecutor>,
    mixed_dbs: HashMap<TypeId, DbMixedExecutor>,
    default_db: DbExecutor,
    default_mixed: DbMixedExecutor,
    activity_tracker: ya_activity::TrackerRef,
}

impl<S: 'static> Provider<S, DbExecutor> for ServiceContext {
    fn component(&self) -> DbExecutor {
        match self.dbs.get(&TypeId::of::<S>()) {
            Some(db) => db.clone(),
            None => self.default_db.clone(),
        }
    }
}

impl<S: 'static> Provider<S, DbMixedExecutor> for ServiceContext {
    fn component(&self) -> DbMixedExecutor {
        match self.mixed_dbs.get(&TypeId::of::<S>()) {
            Some(db) => db.clone(),
            None => self.default_mixed.clone(),
        }
    }
}

impl<S: 'static> Provider<S, ya_activity::TrackerRef> for ServiceContext {
    fn component(&self) -> ya_activity::TrackerRef {
        self.activity_tracker.clone()
    }
}

impl<S: 'static> Provider<S, CliCtx> for ServiceContext {
    fn component(&self) -> CliCtx {
        self.ctx.clone()
    }
}

impl<S: 'static> Provider<S, ()> for ServiceContext {
    fn component(&self) {}
}

impl ServiceContext {
    fn make_entry<S: 'static>(path: &Path, name: &str) -> Result<(TypeId, DbExecutor)> {
        Ok((TypeId::of::<S>(), DbExecutor::from_data_dir(path, name)?))
    }

    fn make_mixed_entry<S: 'static>(path: &Path, name: &str) -> Result<(TypeId, DbMixedExecutor)> {
        let disk_db = DbExecutor::from_data_dir(path, name)?;
        let ram_db = DbExecutor::in_memory(name)?;

        Ok((TypeId::of::<S>(), DbMixedExecutor::new(disk_db, ram_db)))
    }

    fn set_metrics_ctx(&mut self, metrics_opts: &MetricsPusherOpts) {
        self.ctx.metrics_ctx = Some(metrics_opts.into())
    }
}

impl TryFrom<CliCtx> for ServiceContext {
    type Error = anyhow::Error;

    fn try_from(ctx: CliCtx) -> Result<Self, Self::Error> {
        let default_name = clap::crate_name!();
        let default_db = DbExecutor::from_data_dir(&ctx.data_dir, default_name)?;
        let dbs = [
            Self::make_entry::<ActivityService>(&ctx.data_dir, "activity")?,
            Self::make_entry::<PaymentService>(&ctx.data_dir, "payment")?,
        ]
        .iter()
        .cloned()
        .collect();

        let market_db = Self::make_mixed_entry::<MarketService>(&ctx.data_dir, "market")?;
        let mixed_dbs = [market_db.clone()].iter().cloned().collect();
        let activity_tracker = TrackerRef::create();

        Ok(ServiceContext {
            ctx,
            dbs,
            mixed_dbs,
            default_db,
            default_mixed: market_db.1,
            activity_tracker,
        })
    }
}

#[ya_service_api_derive::services(ServiceContext)]
enum Services {
    #[enable(gsb, cli)]
    Db(PersistenceService),
    // Metrics service must be activated before all other services
    // to that will use it. Identity service is used by the Metrics,
    // so must be initialized before.
    #[enable(gsb, cli(flatten))]
    Identity(IdentityService),
    #[enable(gsb, rest)]
    Metrics(MetricsService),
    #[enable(gsb, rest, cli)]
    Version(VersionService),
    #[enable(gsb, rest, cli)]
    Net(NetService),
    //TODO enable VpnService::rest for v2 / or create common scope for v1 and v2
    #[enable(rest)]
    Vpn(VpnService),
    #[enable(gsb, rest, cli)]
    Market(MarketService),
    #[enable(gsb, rest, cli)]
    Activity(ActivityService),
    #[enable(gsb, rest, cli)]
    Payment(PaymentService),
    #[enable(gsb)]
    SgxDriver(SgxService),
    #[enable(gsb, rest)]
    GsbApi(GsbApiService),
}

#[cfg(not(any(
    feature = "dummy-driver",
    feature = "erc20-driver",
    feature = "zksync-driver",
)))]
compile_error!("At least one payment driver needs to be enabled in order to make payments.");

#[allow(unused)]
async fn start_payment_drivers(data_dir: &Path) -> anyhow::Result<Vec<String>> {
    let mut drivers = vec![];
    #[cfg(feature = "dummy-driver")]
    {
        use ya_dummy_driver::{PaymentDriverService, DRIVER_NAME};
        PaymentDriverService::gsb(&()).await?;
        drivers.push(DRIVER_NAME.to_owned());
    }
    #[cfg(feature = "erc20-driver")]
    {
        use ya_erc20_driver::{PaymentDriverService, DRIVER_NAME};
        let db_executor = DbExecutor::from_data_dir(data_dir, "erc20-driver")?;
        PaymentDriverService::gsb(&db_executor).await?;
        drivers.push(DRIVER_NAME.to_owned());
    }
    #[cfg(feature = "erc20next-driver")]
    {
        use ya_erc20next_driver::{PaymentDriverService, DRIVER_NAME};
        let db_executor = DbExecutor::from_data_dir(data_dir, "erc20next-driver")?;
        PaymentDriverService::gsb(&db_executor).await?;
        drivers.push(DRIVER_NAME.to_owned());
    }
    #[cfg(feature = "zksync-driver")]
    {
        use ya_zksync_driver::{PaymentDriverService, DRIVER_NAME};
        let db_executor = DbExecutor::from_data_dir(data_dir, "zksync-driver")?;
        PaymentDriverService::gsb(&db_executor).await?;
        drivers.push(DRIVER_NAME.to_owned());
    }
    Ok(drivers)
}

#[allow(clippy::large_enum_variant)]
#[derive(StructOpt, Debug)]
enum CliCommand {
    #[structopt(flatten)]
    #[structopt(setting = clap::AppSettings::DeriveDisplayOrder)]
    Commands(Services),

    #[structopt(name = "complete")]
    #[structopt(setting = structopt::clap::AppSettings::Hidden)]
    Complete(CompleteCommand),

    /// Core service usage
    #[structopt(setting = clap::AppSettings::DeriveDisplayOrder)]
    Service(ServiceCommand),

    /// Extension management
    #[structopt(setting = clap::AppSettings::DeriveDisplayOrder)]
    Extension(ExtensionCommand),

    #[structopt(external_subcommand)]
    #[structopt(setting = structopt::clap::AppSettings::Hidden)]
    Other(Vec<String>),
}

impl CliCommand {
    pub async fn run_command(self, ctx: &CliCtx) -> Result<CommandOutput> {
        match self {
            CliCommand::Commands(command) => {
                start_logger("warn", None, &[], false)?;
                command.run_command(ctx).await
            }
            CliCommand::Complete(complete) => complete.run_command(ctx),
            CliCommand::Service(service) => service.run_command(ctx).await,
            CliCommand::Extension(ext) => ext.run_command(ctx).await,
            CliCommand::Other(args) => extension::run::<CliArgs>(ctx, args).await,
        }
    }
}

#[derive(StructOpt, Debug)]
enum ExtensionCommand {
    /// List available extensions
    List {},
    /// Autostart extension
    Register { args: Vec<String> },
    /// Remove extension from autostart
    Unregister { name: String },
}

impl ExtensionCommand {
    pub async fn run_command(self, ctx: &CliCtx) -> Result<CommandOutput> {
        match self {
            ExtensionCommand::List {} => {
                let extensions = Extension::list();

                if ctx.json_output {
                    Self::map(extensions.into_iter())
                } else {
                    Self::table(extensions.into_iter())
                }
            }
            ExtensionCommand::Register { mut args } => {
                let mut ext = Extension::find(args.clone())?;
                args.remove(0);

                ext.conf.args = args;
                ext.conf.autostart = true;
                ext.write_conf().await?;

                Ok(CommandOutput::NoOutput)
            }
            ExtensionCommand::Unregister { name } => {
                let mut ext = Extension::find(vec![name])?;
                ext.conf.autostart = false;
                ext.write_conf().await?;

                Ok(CommandOutput::NoOutput)
            }
        }
    }

    fn map<I: Iterator<Item = Extension>>(extensions: I) -> Result<CommandOutput> {
        CommandOutput::object(
            extensions
                .map(|mut ext| {
                    let name = std::mem::take(&mut ext.name);
                    (name, ext)
                })
                .collect::<HashMap<_, _>>(),
        )
    }

    fn table<I: Iterator<Item = Extension>>(extensions: I) -> Result<CommandOutput> {
        Ok(ResponseTable {
            columns: vec![
                "name".into(),
                "autostart".into(),
                "path".into(),
                "args".into(),
            ],
            values: extensions
                .map(|ext| {
                    serde_json::json! {[
                        ext.name,
                        if ext.conf.autostart { 'x' } else { ' ' },
                        ext.path,
                        ext.conf.args.join(" "),
                    ]}
                })
                .collect(),
        }
        .into())
    }
}

#[allow(clippy::large_enum_variant)]
#[derive(StructOpt, Debug)]
enum ServiceCommand {
    /// Runs server in foreground
    Run(ServiceCommandOpts),
    Shutdown(ShutdownOpts),
}

#[derive(StructOpt, Debug)]
struct ServiceCommandOpts {
    /// Service address
    #[structopt(
        short,
        long,
        env = YAGNA_API_URL_ENV_VAR,
        default_value = DEFAULT_YAGNA_API_URL,
        hide_env_values = true,
    )]
    api_url: Url,

    #[structopt(flatten)]
    metrics_opts: MetricsPusherOpts,

    #[structopt(long, env, default_value = "60")]
    max_rest_timeout: u64,

    ///changes log level from info to debug
    #[structopt(long)]
    debug: bool,

    /// Create logs in this directory. Logs are automatically rotated and compressed.
    /// If unset, then `data_dir` is used.
    /// If set to empty string, then logging to files is disabled.
    #[structopt(long, env = "YAGNA_LOG_DIR")]
    log_dir: Option<PathBuf>,

    #[structopt(flatten)]
    cors: CorsConfig,
}

#[cfg(unix)]
async fn sd_notify(unset_environment: bool, state: &str) -> std::io::Result<()> {
    let addr = match env::var_os("NOTIFY_SOCKET") {
        Some(v) => v,
        None => {
            return Ok(());
        }
    };
    if unset_environment {
        env::remove_var("NOTIFY_SOCKET");
    }
    let socket = tokio::net::UnixDatagram::unbound()?;
    socket.send_to(state.as_ref(), addr).await?;
    Ok(())
}

#[derive(StructOpt, Debug)]
struct ShutdownOpts {
    #[structopt(long)]
    gracefully: bool,
}

#[cfg(not(unix))]
async fn sd_notify(_unset_environment: bool, _state: &str) -> std::io::Result<()> {
    // ignore for windows.
    Ok(())
}

impl ServiceCommand {
    async fn run_command(&self, ctx: &CliCtx) -> Result<CommandOutput> {
        if !ctx.accept_terms {
            prompt_terms()?;
        }
        match self {
            Self::Run(ServiceCommandOpts {
                api_url,
                metrics_opts,
                max_rest_timeout,
                log_dir,
                debug,
                cors,
            }) => {
                // workaround to silence middleware logger by default
                // to enable it explicitly set RUST_LOG=info or more verbose
                env::set_var(
                    "RUST_LOG",
                    env::var("RUST_LOG")
                        .unwrap_or_else(|_| "info,actix_web::middleware::logger=warn".to_string()),
                );

                //this force_debug flag sets default log level to debug
                //if the --debug option is set
                let force_debug = *debug;
                let logger_handle = start_logger(
                    "info",
                    log_dir.as_deref().or(Some(&ctx.data_dir)).and_then(|path| {
                        match path.components().count() {
                            0 => None,
                            _ => Some(path),
                        }
                    }),
                    &vec![
                        ("actix_http::response", log::LevelFilter::Off),
                        ("h2", log::LevelFilter::Off),
                        ("hyper", log::LevelFilter::Info),
                        ("reqwest", log::LevelFilter::Info),
                        ("tokio_core", log::LevelFilter::Info),
                        ("tokio_reactor", log::LevelFilter::Info),
                        ("trust_dns_resolver", log::LevelFilter::Info),
                        ("trust_dns_proto", log::LevelFilter::Info),
                        ("web3", log::LevelFilter::Info),
                        ("tokio_util", log::LevelFilter::Off),
                        ("mio", log::LevelFilter::Off),
                    ],
                    force_debug,
                )?;

                let app_name = clap::crate_name!();
                log::info!(
                    "Starting {} service! Version: {}.",
                    app_name,
                    ya_compile_time_utils::version_describe!()
                );
                log::info!("Data directory: {}", ctx.data_dir.display());

                let _lock = ProcLock::new(app_name, &ctx.data_dir)?.lock(std::process::id())?;

                ya_sb_router::bind_gsb_router(ctx.gsb_url.clone())
                    .await
                    .context("binding service bus router")?;

                let mut context: ServiceContext = ctx.clone().try_into()?;
                context.set_metrics_ctx(metrics_opts);
                Services::gsb(&context).await?;

                ya_compile_time_utils::report_version_to_metrics();

                let drivers = start_payment_drivers(&ctx.data_dir).await?;
                payment_accounts::save_default_account(&ctx.data_dir, drivers)
                    .await
                    .unwrap_or_else(|e| {
                        log::error!("Saving default payment account failed: {}", e)
                    });
                payment_accounts::init_accounts(&ctx.data_dir)
                    .await
                    .unwrap_or_else(|e| log::error!("Initializing payment accounts failed: {}", e));

                let api_host_port = rest_api_host_port(api_url.clone());
                let rest_address = api_host_port.clone();
                let cors = AppKeyCors::new(cors).await?;

                tokio::task::spawn_local(async move {
                    ya_net::hybrid::send_bcast_new_neighbour().await
                });

                let server = HttpServer::new(move || {
                    let app = App::new()
                        .wrap(middleware::Logger::default())
                        .wrap(auth::Auth::new(cors.cache()))
                        .wrap(cors.cors())
                        .route("/me", web::get().to(me))
                        .service(forward_gsb);
                    let rest = Services::rest(app, &context);
                    log::info!("Http server thread started on: {}", rest_address);
                    rest
                })
                // this is maximum supported timeout for our REST API
                .keep_alive(std::time::Duration::from_secs(*max_rest_timeout))
                .bind(api_host_port.clone())
                .context(format!("Failed to bind http server on {:?}", api_host_port))?;

                let _ = extension::autostart(&ctx.data_dir, api_url, &ctx.gsb_url)
                    .await
                    .map_err(|e| log::warn!("Failed to autostart extensions: {e}"));

                gsb::bind(model::BUS_ID, move |_request: model::ShutdownRequest| {
                    log::warn!("ShutdownRequest not supported after migrating to new actix.");
                    // actix_rt::spawn(async move {
                    //     actix_rt::time::sleep(std::time::Duration::from_secs(1)).await;
                    //     actix_rt::System::current().stop()
                    // });

                    async move { Ok(()) }
                });

                tokio::spawn(async {
                    loop {
                        for (fd_type, count) in ya_fd_metrics::fd_metrics() {
                            gauge!(format!("yagna.fds.{fd_type}"), count as i64);
                        }

                        tokio::time::sleep(FD_METRICS_INTERVAL).await;
                    }
                });

                future::try_join(server.run(), sd_notify(false, "READY=1")).await?;

                log::info!("{} service successfully finished!", app_name);

                PaymentService::shut_down().await;
                NetService::shutdown()
                    .await
                    .map_err(|e| log::error!("Error shutting down NET: {}", e))
                    .ok();

                logger_handle.shutdown();
                Ok(CommandOutput::NoOutput)
            }
            Self::Shutdown(opts) => {
                let result = gsb::service(model::BUS_ID)
                    .call(model::ShutdownRequest {
                        graceful: opts.gracefully,
                    })
                    .await?;
                CommandOutput::object(result)
            }
        }
    }
}

fn prompt_terms() -> Result<()> {
    use std::io::Write;

    let header = r#"
By running this software you declare that you have read, understood
and hereby accept the disclaimer and privacy warning found at
https://handbook.golem.network/see-also/terms

"#;

    let stdin = std::io::stdin();
    let mut stdout = std::io::stdout();

    let _ = stdout.write(header.as_bytes())?;
    stdout.flush()?;

    loop {
        let _ = stdout.write("Do you accept the terms and conditions? [yes/no]: ".as_bytes())?;
        stdout.flush()?;

        let mut buffer = String::new();
        stdin.read_line(&mut buffer)?;
        match buffer.to_lowercase().trim() {
            "yes" => return Ok(()),
            "no" => std::process::exit(1),
            _ => (),
        }
    }
}

async fn me(id: Identity) -> impl Responder {
    web::Json(id)
}

#[actix_web::post("/_gsb/{service:.*}")]
async fn forward_gsb(
    id: Identity,
    service: web::Path<String>,
    data: web::Json<serde_json::Value>,
) -> impl Responder {
    use ya_service_bus::untyped as bus;
    let service = service.into_inner();

    log::debug!(target: "gsb-bridge", "called: {}", service);

    let inner_data = data.into_inner();
    let data = ya_service_bus::serialization::to_vec(&inner_data)
        .map_err(actix_web::error::ErrorBadRequest)?;
    let r = bus::send(
        &format!("/{}", service),
        &format!("/local/{}", id.identity),
        &data,
    )
    .await
    .map_err(actix_web::error::ErrorInternalServerError)?;

    let json_resp: serde_json::Value = ya_service_bus::serialization::from_slice(&r)
        .map_err(actix_web::error::ErrorInternalServerError)?;
    Ok::<_, actix_web::Error>(web::Json(json_resp))
}

#[actix_rt::main]
async fn main() -> Result<()> {
    dotenv::dotenv().ok();
    #[cfg(feature = "static-openssl")]
    openssl_probe::init_ssl_cert_env_vars();
    let args = CliArgs::from_args();

    std::env::set_var(GSB_URL_ENV_VAR, args.gsb_url.as_str()); // FIXME

    match args.run_command().await {
        Ok(()) => Ok(()),
        Err(err) => {
<<<<<<< HEAD
=======
            //this way runtime/command error is at least possibly visible in yagna logs
>>>>>>> 2dd4b303
            log::error!("Exiting..., error details: {:?}", err);
            Err(err)
        }
    }
}<|MERGE_RESOLUTION|>--- conflicted
+++ resolved
@@ -712,10 +712,7 @@
     match args.run_command().await {
         Ok(()) => Ok(()),
         Err(err) => {
-<<<<<<< HEAD
-=======
             //this way runtime/command error is at least possibly visible in yagna logs
->>>>>>> 2dd4b303
             log::error!("Exiting..., error details: {:?}", err);
             Err(err)
         }
