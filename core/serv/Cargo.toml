[package]
name = "yagna"
version = "0.3.0"
description = "Yagna server daemon and CLI"
authors = ["Golem Factory <contact@golem.network>"]
homepage = "https://github.com/golemfactory/yagna/core/serv"
repository = "https://github.com/golemfactory/yagna"
license = "GPL-3.0"
edition = "2018"

[dependencies]
ya-activity = "0.2"
ya-core-model = "0.1"
ya-identity = "0.2"
ya-market = "0.1"
ya-net = { version = "0.1", features = [ "service" ] }
ya-payment = "0.1"
ya-persistence = "0.2"
ya-sb-router = "0.1"
ya-service-api = "0.1"
ya-service-api-derive = "0.1"
ya-service-api-interfaces = "0.1"
ya-service-api-web = "0.1"
ya-service-bus = "0.2"

actix-rt = "1.0"
actix-service = "1.0"
actix-web = "2.0"
anyhow = "1.0"
directories = "2.0.2"
dotenv = "0.15.0"
env_logger = "0.7"
futures = "0.3"
lazy_static = "1.4"
log = "0.4"
structopt = "0.3"
url = "2.1.1"

[package.metadata.deb]
assets = [
    ["target/release/yagna", "usr/bin/", "755"],
    ["target/release/ya-requestor", "usr/bin/", "755"],
    ["target/release/ya-provider", "usr/bin/", "755"],
<<<<<<< HEAD
    ["target/release/wasmtime-exeunit", "usr/bin/", "755"],
=======
    ["target/release/wasmtime-exeunit", "usr/lib/yagna/plugins/", "755"],
    ["../../exe-unit/example-exeunits.json", "usr/lib/yagna/plugins/", "644"],
>>>>>>> 99fcc1b9
]
<|MERGE_RESOLUTION|>--- conflicted
+++ resolved
@@ -41,10 +41,6 @@
     ["target/release/yagna", "usr/bin/", "755"],
     ["target/release/ya-requestor", "usr/bin/", "755"],
     ["target/release/ya-provider", "usr/bin/", "755"],
-<<<<<<< HEAD
-    ["target/release/wasmtime-exeunit", "usr/bin/", "755"],
-=======
     ["target/release/wasmtime-exeunit", "usr/lib/yagna/plugins/", "755"],
     ["../../exe-unit/example-exeunits.json", "usr/lib/yagna/plugins/", "644"],
->>>>>>> 99fcc1b9
 ]
