--- conflicted
+++ resolved
@@ -6,14 +6,7 @@
 
 [dependencies]
 anyhow = "1.0"
-<<<<<<< HEAD
-graphene-sgx = { version = "0.3.3", features = [ "ias" ] }
-ya-client-model = "0.5"
-ya-core-model = { version = "^0.8", features = ["sgx"] }
-ya-service-bus = { workspace = true }
-=======
 graphene-sgx = { version = "0.3.3", features = ["ias"] }
 ya-client-model = "0.6"
 ya-core-model = { version = "^0.9", features = ["sgx"] }
-ya-service-bus = {  workspace = true }
->>>>>>> 5d309bc6
+ya-service-bus = {  workspace = true }