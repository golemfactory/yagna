--- conflicted
+++ resolved
@@ -7,12 +7,6 @@
 [dependencies]
 anyhow = "1.0"
 graphene-sgx = { version = "0.3.3", features = ["ias"] }
-<<<<<<< HEAD
-ya-client-model = "0.7"
-ya-core-model = { version = "^0.9", features = ["sgx"] }
-ya-service-bus = { workspace = true }
-=======
 ya-client-model = { workspace = true }
 ya-core-model = { workspace = true, features = ["sgx"] }
-ya-service-bus = {  workspace = true }
->>>>>>> 13b56ffd
+ya-service-bus = {  workspace = true }