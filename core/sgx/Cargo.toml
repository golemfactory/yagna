--- conflicted
+++ resolved
@@ -6,11 +6,7 @@
 
 [dependencies]
 anyhow = "1.0"
-<<<<<<< HEAD
-graphene-sgx = { version = "0.3.3", features = [ "ias" ] }
-=======
 graphene-sgx = { version = "0.3.3", features = ["ias"] }
->>>>>>> 30185126
 ya-client-model = "0.6"
 ya-core-model = { version = "^0.9", features = ["sgx"] }
 ya-service-bus = "0.6.1"