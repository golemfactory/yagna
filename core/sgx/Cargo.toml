--- conflicted
+++ resolved
@@ -9,8 +9,4 @@
 graphene-sgx = { version = "0.3.3", features = ["ias"] }
 ya-client-model = "0.6"
 ya-core-model = { version = "^0.9", features = ["sgx"] }
-<<<<<<< HEAD
-ya-service-bus = { version = "0.6.3" }
-=======
-ya-service-bus = {  workspace = true }
->>>>>>> aa749e8c
+ya-service-bus = {  workspace = true }