--- conflicted
+++ resolved
@@ -8,11 +8,7 @@
 ya-client-model = "0.1"
 ya-compile-time-utils = "0.1"
 ya-core-model = { version = "0.1", features = ["gftp", "identity"] }
-<<<<<<< HEAD
-ya-net="0.1"
-=======
 ya-net = "0.1"
->>>>>>> 4c3ac7d0
 ya-service-api = "0.1"
 ya-service-api-derive = "0.1"
 ya-service-api-interfaces = "0.1"
@@ -35,9 +31,5 @@
 url = { version = "2.1.1", features = ["serde"] }
 
 [dev-dependencies]
-<<<<<<< HEAD
-sha3 = "0.8.2"
-=======
->>>>>>> 4c3ac7d0
 tempdir = "0.3.7"
 tokio = { version = "0.2", features = ["process"] }