--- conflicted
+++ resolved
@@ -20,11 +20,7 @@
 [dependencies]
 ya-compile-time-utils = "0.2"
 ya-core-model = { version = "^0.9", features = ["gftp", "identity", "net"] }
-<<<<<<< HEAD
-ya-service-bus = { version = "0.6.3" }
-=======
 ya-service-bus = { workspace = true }
->>>>>>> 5d309bc6
 
 actix-rt = "2.7"
 anyhow = "1.0"
