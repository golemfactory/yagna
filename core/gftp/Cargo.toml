[package]
name = "gftp"
version = "0.4.0"
authors = ["Golem Factory <contact@golem.network>"]
edition = "2018"
homepage = "https://github.com/golemfactory/yagna"
repository = "https://github.com/golemfactory/yagna"
license = "LGPL-3.0"
description="Golem File Transfer Protocol"
keywords=["golem", "yagna"]

[features]
default=[]
bin=['env_logger', 'dotenv']

[[bin]]
name="gftp"
required-features=['bin']

[dependencies]
ya-compile-time-utils = "0.2"
<<<<<<< HEAD
ya-core-model = { version = "^0.8", features = ["gftp", "identity", "net"] }
=======
ya-core-model = { version = "^0.9", features = ["gftp", "identity", "net"] }
>>>>>>> 5d309bc6
ya-service-bus = { workspace = true }

actix-rt = "2.7"
anyhow = "1.0"
digest = "0.8.1"
dotenv = { version = "0.15.0", optional = true }
env_logger = { version = "0.7.1", optional = true }
futures = "0.3"
log = "0.4"
rand = "0.8"
serde = { version = "1.0", features = ["derive"] }
serde_json = "1.0"
sha3 = "0.8.2"
structopt = "0.3.9"
thiserror = "1.0.20"
tokio = { version = "1", features = ["io-std", "time"] }
url = { version = "2.1.1", features = ["serde"] }

[dev-dependencies]
dotenv = { version = "0.15.0" }
env_logger = { version = "0.7.1" }
sha3 = "0.8.2"
tempdir = "0.3.7"
tokio = { version = "1", features = ["process"] }

[build-dependencies]<|MERGE_RESOLUTION|>--- conflicted
+++ resolved
@@ -19,11 +19,7 @@
 
 [dependencies]
 ya-compile-time-utils = "0.2"
-<<<<<<< HEAD
-ya-core-model = { version = "^0.8", features = ["gftp", "identity", "net"] }
-=======
 ya-core-model = { version = "^0.9", features = ["gftp", "identity", "net"] }
->>>>>>> 5d309bc6
 ya-service-bus = { workspace = true }
 
 actix-rt = "2.7"
