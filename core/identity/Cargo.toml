[package]
name = "ya-identity"
version = "0.3.0"
description = "Yagna identity management"
authors = ["Golem Factory <contact@golem.network>"]
edition = "2018"

[dependencies]
ya-client-model = { version = "0.6", features = ["with-diesel"] }
ya-core-model = { version = "^0.9", features = ["identity", "appkey"] }
ya-persistence = "0.3"
ya-service-api = "0.1"
ya-service-api-interfaces = "0.2"
<<<<<<< HEAD
ya-service-bus = { version = "0.6.3" }
=======
ya-service-bus = { workspace = true }
>>>>>>> 5d309bc6

anyhow = "1.0"
appdirs = "0.2"
chrono = { version = "0.4", features = ["serde"] }
ctrlc = "3.2"
diesel = { version = "1.4", features = ["sqlite", "r2d2", "chrono"] }
diesel_migrations = "1.4"
ethsign = "0.8"
futures = "0.3"
log = "0.4"
promptly = "0.3.0"
r2d2 = "0.8.8"
rand = "0.8"
rpassword = "3.0.2"
serde_json = "1.0"
sha2 = "0.9.1"
structopt = "0.3"
thiserror = "1.0"
tokio = { version = "1", features = ["fs", "io-std", "signal", "io-util"] }
uuid = { version = "0.8", features = ["v4"] }
rustc-hex = "2.1.0"
yansi = "0.5.0"

[dev-dependencies]
ya-service-api-derive = "0.2"
ya-sb-router = "0.6.1"

actix-rt = "2.7"
actix-service = "2"
actix-web = "4"
awc = "3"
base64 = "0.12"
dotenv = "0.15"
env_logger = "0.7.1"

[lints]
workspace = true<|MERGE_RESOLUTION|>--- conflicted
+++ resolved
@@ -11,11 +11,7 @@
 ya-persistence = "0.3"
 ya-service-api = "0.1"
 ya-service-api-interfaces = "0.2"
-<<<<<<< HEAD
-ya-service-bus = { version = "0.6.3" }
-=======
 ya-service-bus = { workspace = true }
->>>>>>> 5d309bc6
 
 anyhow = "1.0"
 appdirs = "0.2"
