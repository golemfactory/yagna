use diesel::prelude::*;

use crate::dao::Error;
use ya_persistence::executor::{
    do_with_transaction, readonly_transaction, AsDao, ConnType, PoolType,
};

pub use crate::db::models::Identity;
use crate::db::schema as s;

type Result<T> = std::result::Result<T, super::Error>;

pub struct IdentityDao<'c> {
    pool: &'c PoolType,
}

impl<'c> AsDao<'c> for IdentityDao<'c> {
    fn as_dao(pool: &'c PoolType) -> Self {
        Self { pool }
    }
}

impl<'c> IdentityDao<'c> {
    #[inline]
    async fn with_transaction<
        R: Send + 'static,
        F: FnOnce(&ConnType) -> Result<R> + Send + 'static,
    >(
        &self,
        label: &'static str,
        f: F,
    ) -> Result<R> {
        do_with_transaction(self.pool, label, f).await
    }

    pub async fn create_identity(&self, new_identity: Identity) -> Result<()> {
<<<<<<< HEAD
        let _rows = self
            .with_transaction("identity_dao_create_identity", move |conn| {
                Ok(diesel::insert_into(s::identity::table)
=======
        #[derive(Queryable, Debug)]
        struct IdStatus {
            pub is_deleted: bool,
        }

        self.with_transaction("identity_dao_create_identity", move |conn| {
            let current: Option<IdStatus> = s::identity::table
                .filter(s::identity::identity_id.eq(new_identity.identity_id))
                .select((s::identity::is_deleted,))
                .get_result(conn)
                .optional()?;

            if let Some(current) = current {
                if !current.is_deleted {
                    return Err(Error::AlreadyExists);
                }
                let _rows = diesel::update(s::identity::table)
                    .filter(s::identity::identity_id.eq(new_identity.identity_id))
                    .filter(s::identity::is_deleted.eq(true))
                    .set((
                        s::identity::is_deleted.eq(false),
                        s::identity::key_file_json.eq(new_identity.key_file_json),
                    ))
                    .execute(conn)?;
            } else {
                let _ = diesel::insert_into(s::identity::table)
>>>>>>> 5d309bc6
                    .values(new_identity)
                    .execute(conn)?;
            }
            Ok(())
        })
        .await?;
        Ok(())
    }

    pub async fn update_keyfile(&self, identity_id: String, key_file_json: String) -> Result<()> {
        self.with_transaction("identity_dao_update_keyfile", move |conn| {
            Ok(
                diesel::update(s::identity::table.filter(s::identity::identity_id.eq(identity_id)))
                    .set(s::identity::key_file_json.eq(&key_file_json))
                    .execute(conn)?,
            )
        })
        .await?;
        Ok(())
    }

    pub async fn mark_deleted(&self, identity_id: String) -> Result<()> {
        use crate::db::schema::app_key as app_key_dsl;

        self.with_transaction("idenitiy::mark_deleted", move |conn| {
            diesel::update(
                s::identity::table.filter(s::identity::identity_id.eq(identity_id.as_str())),
            )
            .set((
                s::identity::is_deleted.eq(true),
                s::identity::key_file_json.eq(""),
            ))
            .execute(conn)?;
            diesel::delete(
                app_key_dsl::table.filter(app_key_dsl::identity_id.eq(identity_id.as_str())),
            )
            .execute(conn)?;
            Ok(())
        })
        .await?;
        Ok(())
    }

    pub async fn list_identities(&self) -> Result<Vec<Identity>> {
        use crate::db::schema::identity::dsl::*;
        readonly_transaction(self.pool, "identity_dao_list_identities", |conn| {
            Ok(identity
                .filter(is_deleted.eq(false))
                .load::<Identity>(conn)?)
        })
        .await
    }

    pub async fn init_preconfigured(&self, preconfigured_identity: Identity) -> Result<Identity> {
        use crate::db::schema::identity::dsl as id_dsl;
        self.with_transaction("identity_dao_init_preconfigured", move |conn| {
            if let Some(id) = id_dsl::identity
                .filter(id_dsl::identity_id.eq(preconfigured_identity.identity_id))
                .get_result::<Identity>(conn)
                .optional()?
            {
                Ok(id)
            } else {
                diesel::insert_into(s::identity::table)
                    .values(&preconfigured_identity)
                    .execute(conn)?;
                diesel::update(s::identity::table)
                    .set(id_dsl::is_default.eq(false))
                    .filter(id_dsl::identity_id.ne(preconfigured_identity.identity_id))
                    .execute(conn)?;

                Ok(preconfigured_identity)
            }
        })
        .await
    }

    pub async fn init_default_key<KeyGenerator: Send + 'static + FnOnce() -> Result<Identity>>(
        &self,
        generator: KeyGenerator,
    ) -> Result<Identity> {
        use crate::db::schema::identity::dsl::*;

        self.with_transaction("identity_dao_init_default_key", move |conn| {
            if let Some(id) = identity
                .filter(is_default.eq(true))
                .get_result::<Identity>(conn)
                .optional()?
            {
                return Ok(id);
            }
            let new_identity = generator()?;
            diesel::insert_into(s::identity::table)
                .values(&new_identity)
                .execute(conn)?;

            Ok(new_identity)
        })
        .await
    }
}<|MERGE_RESOLUTION|>--- conflicted
+++ resolved
@@ -34,11 +34,6 @@
     }
 
     pub async fn create_identity(&self, new_identity: Identity) -> Result<()> {
-<<<<<<< HEAD
-        let _rows = self
-            .with_transaction("identity_dao_create_identity", move |conn| {
-                Ok(diesel::insert_into(s::identity::table)
-=======
         #[derive(Queryable, Debug)]
         struct IdStatus {
             pub is_deleted: bool,
@@ -65,7 +60,6 @@
                     .execute(conn)?;
             } else {
                 let _ = diesel::insert_into(s::identity::table)
->>>>>>> 5d309bc6
                     .values(new_identity)
                     .execute(conn)?;
             }
