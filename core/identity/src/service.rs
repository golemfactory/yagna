--- conflicted
+++ resolved
@@ -3,38 +3,33 @@
 use std::sync::Arc;
 
 use crate::cli::Command;
-use futures::Future;
-use std::pin::Pin;
+
+
 use ya_persistence::executor::DbExecutor;
-use ya_service_api_interfaces::Service;
+use ya_service_api_interfaces::{Provider, Service};
 
 mod appkey;
 mod identity;
 
-<<<<<<< HEAD
 pub struct Identity;
-=======
-pub async fn activate(db: &DbExecutor) -> anyhow::Result<()> {
-    log::info!("activating identity service");
->>>>>>> 381794d4
 
 impl Service for Identity {
-    type Db = DbExecutor;
     type Cli = Command;
+}
 
-    fn gsb<'f>(db: &'f DbExecutor) -> Pin<Box<dyn Future<Output = anyhow::Result<()>> + 'f>> {
-        Box::pin(async move {
-            log::info!("activating identity service");
-            log::debug!("loading default identity");
+impl Identity {
+    pub async fn gsb<Context: Provider<Self, DbExecutor>>(context: &Context) -> anyhow::Result<()> {
+        log::info!("activating identity service");
+        log::debug!("loading default identity");
+        let db = context.component();
 
-            let service = Arc::new(Mutex::new(
-                identity::IdentityService::from_db(db.clone()).await?,
-            ));
-            identity::IdentityService::bind_service(service);
-            log::info!("identity service activated");
+        let service = Arc::new(Mutex::new(
+            identity::IdentityService::from_db(db.clone()).await?,
+        ));
+        identity::IdentityService::bind_service(service);
+        log::info!("identity service activated");
 
-            appkey::activate(db).await?;
-            Ok(())
-        })
+        appkey::activate(&db).await?;
+        Ok(())
     }
 }