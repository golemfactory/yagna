--- conflicted
+++ resolved
@@ -58,11 +58,8 @@
 ya-client = "0.3"
 ya-dummy-driver = "0.1"
 ya-gnt-driver = "0.1"
-<<<<<<< HEAD
 ya-zksync-driver = "0.1"
-=======
 ya-net = { version = "0.1", features = ["service"] }
 ya-sb-router = "0.1"
 
->>>>>>> 344757c7
 actix-rt = "1.0"