[package]
name = "ya-payment"
version = "0.1.0"
authors = ["Golem Factory <contact@golem.network>"]
edition = "2018"

[features]
default = []

[dependencies]
ya-client-model = { version = "0.1", features = ["with-diesel"] }
<<<<<<< HEAD
ya-core-model = { version = "^0.2", features = [
    "activity",
    "driver",
    "identity",
    "market",
    "payment",
] }
=======
ya-core-model = { version = "0.1.1", path="../model", features = [ "activity", "driver", "identity", "market", "payment" ] }
>>>>>>> 50eda9ec
ya-net = "0.1"
ya-metrics = "0.1.0"
ya-persistence = "0.2"
ya-service-api = "0.1"
ya-service-api-interfaces = "0.1"
ya-service-api-web = "0.1"
ya-service-bus = "0.2"

actix-web = "2.0"
anyhow = "1.0.26"
base64 = "0.12"
bigdecimal = "0.1.0"
chrono = { version = "0.4", features = ["serde"] }
diesel = { version = "1.4", features = [ "sqlite", "r2d2", "chrono", "bigdecimal" ] }
diesel_migrations = "1.4"
dotenv = "0.15.0"
env_logger = "0.7"
ethkey = "0.3.1"
ethsign = "0.7"
futures = "0.3"
hex = "0.4"
metrics="0.12"
lazy_static = "1.4"
libsqlite3-sys = { version = "0.9.1", features = ["bundled"] }
log = "0.4"
num-bigint = "0.2"
r2d2 = "0.8"
serde = { version = "1.0", features = ["derive"] }
serde_json = "1.0"
structopt = "0.3"
thiserror = "1.0"
tokio = { version = "0.2", features = ["fs"] }
uint = "0.7"
uuid = { version = "0.8", features = ["v4"] }
humantime="2.0.1"

[dev-dependencies]
ya-client = "0.3"
ya-dummy-driver = "0.1"
ya-gnt-driver = "0.1"
ya-net = { version = "0.1", features = ["service"] }
ya-sb-router = "0.1"

actix-rt = "1.0"<|MERGE_RESOLUTION|>--- conflicted
+++ resolved
@@ -9,7 +9,6 @@
 
 [dependencies]
 ya-client-model = { version = "0.1", features = ["with-diesel"] }
-<<<<<<< HEAD
 ya-core-model = { version = "^0.2", features = [
     "activity",
     "driver",
@@ -17,9 +16,6 @@
     "market",
     "payment",
 ] }
-=======
-ya-core-model = { version = "0.1.1", path="../model", features = [ "activity", "driver", "identity", "market", "payment" ] }
->>>>>>> 50eda9ec
 ya-net = "0.1"
 ya-metrics = "0.1.0"
 ya-persistence = "0.2"
