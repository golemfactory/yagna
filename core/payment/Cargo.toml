--- conflicted
+++ resolved
@@ -66,7 +66,6 @@
 uuid = { version = "0.8", features = ["v4"] }
 
 [dev-dependencies]
-<<<<<<< HEAD
 ya-client.workspace = true
 ya-dummy-driver.workspace = true
 ya-erc20-driver.workspace  = true
@@ -76,18 +75,7 @@
 ya-sb-router = { workspace = true }
 ya-framework-basic.workspace = true
 ya-framework-mocks.workspace = true
-=======
-ya-client = { workspace = true }
-ya-dummy-driver = "0.3"
-ya-erc20-driver = "0.4"
-ya-net = { version = "0.3", features = ["service"] }
-ya-identity = "0.3"
-ya-market = "0.4"
-ya-sb-router = { workspace = true }
-ya-framework-basic = { version = "0.1" }
-ya-framework-mocks = { version = "0.1" }
-ya-payment-driver = "0.3"
->>>>>>> d10c5360
+ya-payment-driver.workspace = true
 
 actix-rt = "2.7"
 rand = "0.8"
