--- conflicted
+++ resolved
@@ -23,11 +23,7 @@
 ya-service-api = "0.1"
 ya-service-api-interfaces = "0.2"
 ya-service-api-web = "0.2"
-<<<<<<< HEAD
-ya-service-bus = { version = "0.6.3" }
-=======
 ya-service-bus = {  workspace = true }
->>>>>>> aa749e8c
 
 actix-web = "4"
 anyhow = "1.0"
