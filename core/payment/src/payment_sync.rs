--- conflicted
+++ resolved
@@ -2,15 +2,10 @@
 
 use chrono::Utc;
 use tokio::sync::Notify;
-<<<<<<< HEAD
-use tokio_util::task::LocalPoolHandle;
 use ya_client_model::{
     payment::{Acceptance, InvoiceEventType},
     NodeId,
 };
-=======
-use ya_client_model::{payment::Acceptance, NodeId};
->>>>>>> 98c4d18e
 use ya_core_model::{
     driver::{driver_bus_id, SignPayment},
     identity::{self, IdentityInfo},
