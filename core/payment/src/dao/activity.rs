--- conflicted
+++ resolved
@@ -62,10 +62,6 @@
     amount: &BigDecimal,
     conn: &ConnType,
 ) -> DbResult<()> {
-<<<<<<< HEAD
-=======
-    assert!(amount > &BigDecimal::zero()); // TODO: Remove when payment service is production-ready.
->>>>>>> c82a389d
     let activity: WriteObj = dsl::pay_activity
         .find((activity_id, owner_id))
         .first(conn)?;
