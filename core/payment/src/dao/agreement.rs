--- conflicted
+++ resolved
@@ -5,11 +5,7 @@
 use crate::schema::pay_agreement::dsl;
 use crate::schema::pay_invoice::dsl as invoice_dsl;
 use bigdecimal::{BigDecimal, Zero};
-<<<<<<< HEAD
-use chrono::{DateTime, Utc};
-=======
-use chrono::NaiveDateTime;
->>>>>>> 9deaa40b
+use chrono::{DateTime, NaiveDateTime, Utc};
 use diesel::{ExpressionMethods, OptionalExtension, QueryDsl, RunQueryDsl};
 use std::collections::HashMap;
 use ya_client_model::market::Agreement;
@@ -271,34 +267,12 @@
         &self,
         platform: String,
         payee_addr: String,
-<<<<<<< HEAD
-        since: Option<DateTime<Utc>>,
-=======
         after_timestamp: NaiveDateTime,
->>>>>>> 9deaa40b
     ) -> DbResult<StatusNotes> {
         readonly_transaction(self.pool, move |conn| {
-            let last_days = chrono::Utc::now() - chrono::Duration::days(1);
-            let invoices: Vec<Invoice> =
-                crate::dao::invoice::get_for_payee(conn, &payee_addr, Some(last_days.naive_utc()))?;
-
-            let query = dsl::pay_agreement
+            let agreements: Vec<ReadObj> = dsl::pay_agreement
                 .filter(dsl::role.eq(Role::Provider))
                 .filter(dsl::payment_platform.eq(platform))
-<<<<<<< HEAD
-                .filter(dsl::payee_addr.eq(payee_addr));
-
-            let agreements: Vec<crate::models::agreement::ReadObj> = if let Some(last_days) = since
-            {
-                query
-                    .filter(dsl::created_ts.ge(last_days.naive_utc()))
-                    .get_results(conn)?
-            } else {
-                query.get_results(conn)?
-            };
-
-            Ok(make_summary2(agreements, invoices))
-=======
                 .filter(dsl::payee_addr.eq(payee_addr))
                 .filter(diesel::dsl::exists(
                     invoice_dsl::pay_invoice
@@ -310,7 +284,6 @@
                 .select(crate::schema::pay_agreement::all_columns)
                 .get_results(conn)?;
             Ok(make_summary(agreements))
->>>>>>> 9deaa40b
         })
         .await
     }
@@ -320,26 +293,12 @@
         &self,
         platform: String,
         payer_addr: String,
-<<<<<<< HEAD
-        since: Option<DateTime<Utc>>,
-=======
         after_timestamp: NaiveDateTime,
->>>>>>> 9deaa40b
     ) -> DbResult<StatusNotes> {
         readonly_transaction(self.pool, move |conn| {
-            let query = dsl::pay_agreement
+            let agreements: Vec<ReadObj> = dsl::pay_agreement
                 .filter(dsl::role.eq(Role::Requestor))
                 .filter(dsl::payment_platform.eq(platform))
-<<<<<<< HEAD
-                .filter(dsl::payer_addr.eq(payer_addr));
-            let agreements: Vec<ReadObj> = if let Some(since) = since {
-                query
-                    .filter(dsl::created_ts.ge(since.naive_utc()))
-                    .get_results(conn)?
-            } else {
-                query.get_results(conn)?
-            };
-=======
                 .filter(dsl::payer_addr.eq(payer_addr))
                 .filter(diesel::dsl::exists(
                     invoice_dsl::pay_invoice
@@ -350,7 +309,6 @@
                 ))
                 .select(crate::schema::pay_agreement::all_columns)
                 .get_results(conn)?;
->>>>>>> 9deaa40b
             Ok(make_summary(agreements))
         })
         .await
@@ -364,7 +322,7 @@
             requested: StatValue::new(agreement.total_amount_due),
             accepted: StatValue::new(agreement.total_amount_accepted),
             confirmed: StatValue::new(agreement.total_amount_paid),
-            overdue: None,
+            overdue: None
         })
         .sum()
 }
