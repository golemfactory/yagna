--- conflicted
+++ resolved
@@ -159,17 +159,10 @@
     ) -> DbResult<AllocationReleaseStatus> {
         let id = allocation_id.clone();
         do_with_transaction(self.pool, move |conn| {
-<<<<<<< HEAD
-            let mut query = diesel::update(dsl::pay_allocation)
-                .filter(dsl::released.eq(false))
-                .filter(dsl::id.eq(id))
-                .into_boxed();
-=======
             let allocation: Option<ReadObj> = dsl::pay_allocation
                 .find(id.clone())
                 .first(conn)
                 .optional()?;
->>>>>>> 73fbb820
 
             match allocation {
                 Some(allocation) => {
@@ -223,8 +216,6 @@
         })
         .await
     }
-<<<<<<< HEAD
-=======
 }
 
 pub enum AllocationStatus {
@@ -237,5 +228,4 @@
     Gone,
     NotFound,
     Released,
->>>>>>> 73fbb820
 }