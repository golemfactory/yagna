--- conflicted
+++ resolved
@@ -11,21 +11,16 @@
 use crate::timeout_lock::{MutexTimeoutExt, RwLockTimeoutExt};
 use actix_web::web::Data;
 use bigdecimal::{BigDecimal, Zero};
-<<<<<<< HEAD
+use futures::FutureExt;
+use futures::{FutureExt, TryFutureExt};
 use chrono::{DateTime, Utc};
 use futures::FutureExt;
 use metrics::counter;
 use std::collections::hash_map::Entry;
 use std::collections::HashMap;
-use std::str::FromStr;
-=======
-use futures::{FutureExt, TryFutureExt};
-use metrics::counter;
-use std::collections::hash_map::Entry;
-use std::collections::HashMap;
 use std::sync::atomic::{AtomicBool, Ordering};
 use std::sync::Arc;
->>>>>>> 757cc468
+use std::str::FromStr;
 use std::time::Duration;
 use tokio::sync::{Mutex, RwLock};
 use ya_client_model::payment::{
@@ -544,17 +539,12 @@
         Ok(())
     }
 
-<<<<<<< HEAD
     pub async fn schedule_payment(
         &self,
         caller: String,
         msg: SchedulePayment,
     ) -> Result<(), SchedulePaymentError> {
-        if self.in_shutdown {
-=======
-    pub async fn schedule_payment(&self, msg: SchedulePayment) -> Result<(), SchedulePaymentError> {
         if self.in_shutdown.load(Ordering::SeqCst) {
->>>>>>> 757cc468
             return Err(SchedulePaymentError::Shutdown);
         }
         let amount = msg.amount.clone();
@@ -564,7 +554,14 @@
                 &amount
             )));
         }
-<<<<<<< HEAD
+        let driver =
+            self.registry
+                .driver(&msg.payment_platform, &msg.payer_addr, AccountMode::SEND)?;
+        let driver = self
+            .registry
+            .timeout_read(REGISTRY_LOCK_TIMEOUT)
+            .await?
+            .driver(&msg.payment_platform, &msg.payer_addr, AccountMode::SEND)?;
 
         let allocation_status = self
             .db_executor
@@ -581,16 +578,12 @@
             None
         };
 
-        let driver =
-            self.registry
-                .driver(&msg.payment_platform, &msg.payer_addr, AccountMode::SEND)?;
-=======
-        let driver = self
+let driver = self
             .registry
             .timeout_read(REGISTRY_LOCK_TIMEOUT)
             .await?
             .driver(&msg.payment_platform, &msg.payer_addr, AccountMode::SEND)?;
->>>>>>> 757cc468
+       
         let order_id = driver_endpoint(&driver)
             .send(driver::SchedulePayment::new(
                 amount,
