use crate::api::allocations::{forced_release_allocation, release_allocation_after};
use crate::dao::{
    ActivityDao, AgreementDao, AllocationDao, AllocationStatus, OrderDao, PaymentDao, SyncNotifsDao,
};
use crate::error::processor::{
    AccountNotRegistered, GetStatusError, NotifyPaymentError, OrderValidationError,
    SchedulePaymentError, ValidateAllocationError, VerifyPaymentError,
};
use crate::models::order::ReadObj as DbOrder;
use crate::payment_sync::SYNC_NOTIFS_NOTIFY;
use crate::timeout_lock::{MutexTimeoutExt, RwLockTimeoutExt};
use actix_web::web::Data;
use bigdecimal::{BigDecimal, Zero};
use chrono::{DateTime, Utc};
use futures::{FutureExt, TryFutureExt};
use metrics::counter;
use std::collections::hash_map::Entry;
use std::collections::HashMap;
use std::sync::atomic::{AtomicBool, Ordering};
use std::sync::Arc;
use std::time::Duration;
use thiserror::Error;
use tokio::sync::{Mutex, RwLock};
use ya_client_model::payment::allocation::Deposit;
use ya_client_model::payment::{
    Account, ActivityPayment, AgreementPayment, DriverDetails, Network, Payment,
};
use ya_core_model::driver::{
    self, driver_bus_id, AccountMode, DriverReleaseDeposit, GasDetails, GetRpcEndpointsResult,
    PaymentConfirmation, PaymentDetails, ShutDown, ValidateAllocation, ValidateAllocationResult,
};
use ya_core_model::payment::local::{
    GenericError, GetAccountsError, GetDriversError, NotifyPayment, RegisterAccount,
    RegisterAccountError, RegisterDriver, RegisterDriverError, ReleaseDeposit, SchedulePayment,
    UnregisterAccount, UnregisterAccountError, UnregisterDriver, UnregisterDriverError,
};
use ya_core_model::payment::public::{SendPayment, SendSignedPayment, BUS_ID};
use ya_core_model::NodeId;
use ya_net::RemoteEndpoint;
use ya_persistence::executor::DbExecutor;
use ya_persistence::types::Role;
use ya_service_bus::typed::Endpoint;
use ya_service_bus::{typed as bus, Error, RpcEndpoint, RpcMessage};

fn driver_endpoint(driver: &str) -> Endpoint {
    bus::service(driver_bus_id(driver))
}

fn validate_orders(
    orders: &[DbOrder],
    platform: &str,
    payer_addr: &str,
    payee_addr: &str,
    amount: &BigDecimal,
) -> Result<(), OrderValidationError> {
    if orders.is_empty() {
        return Err(OrderValidationError::new(
            "orders not found in the database",
        ));
    }

    let mut total_amount = BigDecimal::zero();
    for order in orders.iter() {
        if order.amount.0 == BigDecimal::zero() {
            return OrderValidationError::zero_amount(order);
        }
        if order.payment_platform != platform {
            return OrderValidationError::platform(order, platform);
        }
        if order.payer_addr != payer_addr {
            return OrderValidationError::payer_addr(order, payer_addr);
        }
        if order.payee_addr != payee_addr {
            return OrderValidationError::payee_addr(order, payee_addr);
        }

        total_amount += &order.amount.0;
    }

    if &total_amount > amount {
        return OrderValidationError::amount(&total_amount, amount);
    }

    Ok(())
}

#[derive(Clone, Debug)]
struct AccountDetails {
    pub driver: String,
    pub network: String,
    pub token: String,
    pub mode: AccountMode,
}

#[derive(Clone, Default)]
struct DriverRegistry {
    accounts: HashMap<(String, String), AccountDetails>,
    // (platform, address) -> details
    drivers: HashMap<String, DriverDetails>,
    // driver_name -> details
    platforms: HashMap<String, HashMap<String, bool>>, // platform -> (driver_name -> recv_init_required)
}

impl DriverRegistry {
    pub fn register_driver(&mut self, msg: RegisterDriver) -> Result<(), RegisterDriverError> {
        let RegisterDriver {
            driver_name,
            details,
        } = msg;
        log::trace!(
            "register_driver: driver_name={} details={:?}",
            driver_name,
            details
        );

        if !details.networks.contains_key(&details.default_network) {
            return Err(RegisterDriverError::InvalidDefaultNetwork(
                details.default_network,
            ));
        }
        for (network_name, network) in details.networks.iter() {
            if !network.tokens.contains_key(&network.default_token) {
                return Err(RegisterDriverError::InvalidDefaultToken(
                    network.default_token.clone(),
                    network_name.to_string(),
                ));
            }
            for (token, platform) in network.tokens.iter() {
                self.platforms
                    .entry(platform.clone())
                    .or_default()
                    .insert(driver_name.clone(), details.recv_init_required);
            }
        }
        self.drivers.insert(driver_name, details);
        Ok(())
    }

    pub fn unregister_driver(&mut self, msg: UnregisterDriver) {
        let driver_name = msg.0;
        let details = self.drivers.remove(&driver_name);
        if let Some(details) = details {
            for (network_name, network) in details.networks.iter() {
                for (token, platform) in network.tokens.iter() {
                    self.platforms
                        .entry(platform.clone())
                        .or_default()
                        .remove(&driver_name);
                }
            }
        }
        self.accounts
            .retain(|_, details| details.driver != driver_name);
    }

    pub fn register_account(&mut self, msg: RegisterAccount) -> Result<(), RegisterAccountError> {
        let driver_details = match self.drivers.get(&msg.driver) {
            None => return Err(RegisterAccountError::DriverNotRegistered(msg.driver)),
            Some(details) => details,
        };
        let network = match driver_details.networks.get(&msg.network) {
            None => {
                return Err(RegisterAccountError::UnsupportedNetwork(
                    msg.network,
                    msg.driver,
                ));
            }
            Some(network) => network,
        };
        let platform = match network.tokens.get(&msg.token) {
            None => {
                return Err(RegisterAccountError::UnsupportedToken(
                    msg.token,
                    msg.network,
                    msg.driver,
                ));
            }
            Some(platform) => platform.clone(),
        };

        match self.accounts.entry((platform, msg.address.clone())) {
            Entry::Occupied(mut entry) => {
                let details = entry.get_mut();
                if details.driver != msg.driver {
                    return Err(RegisterAccountError::AlreadyRegistered(
                        msg.address,
                        details.driver.to_string(),
                    ));
                }
                details.mode |= msg.mode;
            }
            Entry::Vacant(entry) => {
                entry.insert(AccountDetails {
                    driver: msg.driver,
                    network: msg.network,
                    token: msg.token,
                    mode: msg.mode,
                });
            }
        };
        Ok(())
    }

    pub fn unregister_account(&mut self, msg: UnregisterAccount) {
        self.accounts.remove(&(msg.platform, msg.address));
    }

    pub fn get_accounts(&self) -> Vec<Account> {
        self.accounts
            .iter()
            .map(|((platform, address), details)| Account {
                platform: platform.clone(),
                address: address.clone(),
                driver: details.driver.clone(),
                network: details.network.clone(),
                token: details.token.clone(),
                send: details.mode.contains(AccountMode::SEND),
                receive: details.mode.contains(AccountMode::RECV),
            })
            .collect()
    }

    pub fn get_driver(&self, driver: &str) -> Result<&DriverDetails, RegisterAccountError> {
        match self.drivers.get(driver) {
            None => Err(RegisterAccountError::DriverNotRegistered(driver.into())),
            Some(details) => Ok(details),
        }
    }

    pub fn get_drivers(&self) -> HashMap<String, DriverDetails> {
        self.drivers.clone()
    }

    pub fn get_network(
        &self,
        driver: String,
        network: Option<String>,
    ) -> Result<(String, Network), RegisterAccountError> {
        let driver_details = self.get_driver(&driver)?;
        // If network is not specified, use default network
        let network_name = network.unwrap_or_else(|| driver_details.default_network.to_owned());
        match driver_details.networks.get(&network_name) {
            None => Err(RegisterAccountError::UnsupportedNetwork(
                network_name,
                driver,
            )),
            Some(network_details) => Ok((network_name, network_details.clone())),
        }
    }

    pub fn get_platform(
        &self,
        driver: String,
        network: Option<String>,
        token: Option<String>,
    ) -> Result<String, RegisterAccountError> {
        let (network_name, network_details) = self.get_network(driver.clone(), network)?;
        let token = token.unwrap_or_else(|| network_details.default_token.to_owned());
        match network_details.tokens.get(&token) {
            None => Err(RegisterAccountError::UnsupportedToken(
                token,
                network_name,
                driver,
            )),
            Some(platform) => Ok(platform.into()),
        }
    }

    pub fn driver(
        &self,
        platform: &str,
        address: &str,
        mode: AccountMode,
    ) -> Result<String, AccountNotRegistered> {
        if let Some(details) = self
            .accounts
            .get(&(platform.to_owned(), address.to_owned()))
        {
            if details.mode.contains(mode) {
                return Ok(details.driver.clone());
            }
        }

        // If it's recv-only mode or no-mode (i.e. checking status) we can use any driver that
        // supports the given platform and doesn't require init for receiving.
        if !mode.contains(AccountMode::SEND) {
            if let Some(drivers) = self.platforms.get(platform) {
                for (driver, recv_init_required) in drivers.iter() {
                    if !*recv_init_required {
                        return Ok(driver.clone());
                    }
                }
            }
        }

        Err(AccountNotRegistered::new(platform, address, mode))
    }

    pub fn iter_drivers(&self) -> impl Iterator<Item = &String> {
        self.drivers.keys()
    }
}

const DB_LOCK_TIMEOUT: Duration = Duration::from_secs(30);
const REGISTRY_LOCK_TIMEOUT: Duration = Duration::from_secs(30);

pub struct PaymentProcessor {
    db_executor: Arc<Mutex<DbExecutor>>,
    registry: RwLock<DriverRegistry>,
    in_shutdown: AtomicBool,
}

#[derive(Debug, PartialEq, Error)]
enum PaymentSendToGsbError {
    #[error("payment Send to Gsb failed")]
    Failed,
    #[error("payment Send to Gsb is not supported")]
    NotSupported,
    #[error("payment Send to Gsb has been rejected")]
    Rejected,
}

impl PaymentProcessor {
    pub fn new(db_executor: DbExecutor) -> Self {
        Self {
            db_executor: Arc::new(Mutex::new(db_executor)),
            registry: Default::default(),
            in_shutdown: AtomicBool::new(false),
        }
    }

    pub async fn register_driver(&self, msg: RegisterDriver) -> Result<(), RegisterDriverError> {
        self.registry
            .timeout_write(REGISTRY_LOCK_TIMEOUT)
            .await
            .map_err(|_| RegisterDriverError::InternalTimeout)?
            .register_driver(msg)
    }

    pub async fn unregister_driver(
        &self,
        msg: UnregisterDriver,
    ) -> Result<(), UnregisterDriverError> {
        self.registry
            .timeout_write(REGISTRY_LOCK_TIMEOUT)
            .await
            .map_err(|_| UnregisterDriverError::InternalTimeout)?
            .unregister_driver(msg);

        Ok(())
    }

    pub async fn register_account(&self, msg: RegisterAccount) -> Result<(), RegisterAccountError> {
        self.registry
            .timeout_write(REGISTRY_LOCK_TIMEOUT)
            .await
            .map_err(|_| RegisterAccountError::InternalTimeout)?
            .register_account(msg)
    }

    pub async fn unregister_account(
        &self,
        msg: UnregisterAccount,
    ) -> Result<(), UnregisterAccountError> {
        self.registry
            .timeout_write(REGISTRY_LOCK_TIMEOUT)
            .await
            .map_err(|_| UnregisterAccountError::InternalTimeout)?
            .unregister_account(msg);
        Ok(())
    }

    pub async fn get_accounts(&self) -> Result<Vec<Account>, GetAccountsError> {
        self.registry
            .timeout_read(REGISTRY_LOCK_TIMEOUT)
            .await
            .map(|registry| registry.get_accounts())
            .map_err(|_| GetAccountsError::InternalTimeout)
    }

    pub async fn get_drivers(&self) -> Result<HashMap<String, DriverDetails>, GetDriversError> {
        self.registry
            .timeout_read(REGISTRY_LOCK_TIMEOUT)
            .await
            .map(|registry| registry.get_drivers())
            .map_err(|_| GetDriversError::InternalTimeout)
    }

    pub async fn get_network(
        &self,
        driver: String,
        network: Option<String>,
    ) -> Result<(String, Network), RegisterAccountError> {
        self.registry
            .timeout_read(REGISTRY_LOCK_TIMEOUT)
            .await
            .map_err(|_| RegisterAccountError::InternalTimeout)?
            .get_network(driver, network)
    }

    pub async fn get_platform(
        &self,
        driver: String,
        network: Option<String>,
        token: Option<String>,
    ) -> Result<String, RegisterAccountError> {
        self.registry
            .timeout_read(REGISTRY_LOCK_TIMEOUT)
            .await
            .map_err(|_| RegisterAccountError::InternalTimeout)?
            .get_platform(driver, network, token)
    }

    pub async fn notify_payment(&self, msg: NotifyPayment) -> Result<(), NotifyPaymentError> {
        let driver = msg.driver;
        let payment_platform = msg.platform;
        let payer_addr = msg.sender;
        let payee_addr = msg.recipient;

        if msg.order_ids.is_empty() {
            return Err(OrderValidationError::new("order_ids is empty").into());
        }

        let payer_id: NodeId;
        let payee_id: NodeId;
        let payment_id: String;
        let mut payment: Payment;

        {
            let db_executor = self.db_executor.timeout_lock(DB_LOCK_TIMEOUT).await?;

            let orders = db_executor
                .as_dao::<OrderDao>()
                .get_many(msg.order_ids, driver.clone())
                .await?;
            validate_orders(
                &orders,
                &payment_platform,
                &payer_addr,
                &payee_addr,
                &msg.amount,
            )?;

            let mut activity_payments = vec![];
            let mut agreement_payments = vec![];
            for order in orders.iter() {
                let amount = order.amount.clone().into();
                match (order.activity_id.clone(), order.agreement_id.clone()) {
                    (Some(activity_id), None) => activity_payments.push(ActivityPayment {
                        activity_id,
                        amount,
                        allocation_id: Some(order.allocation_id.clone()),
                    }),
                    (None, Some(agreement_id)) => agreement_payments.push(AgreementPayment {
                        agreement_id,
                        amount,
                        allocation_id: Some(order.allocation_id.clone()),
                    }),
                    _ => return NotifyPaymentError::invalid_order(order),
                }
            }

            // FIXME: This is a hack. Payment orders realized by a single transaction are not guaranteed
            //        to have the same payer and payee IDs. Fixing this requires a major redesign of the
            //        data model. Payments can no longer by assigned to a single payer and payee.
            payer_id = orders.get(0).unwrap().payer_id;
            payee_id = orders.get(0).unwrap().payee_id;

            let payment_dao: PaymentDao = db_executor.as_dao();

            payment_id = payment_dao
                .create_new(
                    payer_id,
                    payee_id,
                    payer_addr,
                    payee_addr,
                    payment_platform.clone(),
                    msg.amount.clone(),
                    msg.confirmation.confirmation,
                    activity_payments,
                    agreement_payments,
                )
                .await?;

            let signed_payment = payment_dao
                .get(payment_id.clone(), payer_id)
                .await?
                .unwrap();
            payment = signed_payment.payload;
        }

        // Allocation IDs are requestor's private matter and should not be sent to provider
        for agreement_payment in payment.agreement_payments.iter_mut() {
            agreement_payment.allocation_id = None;
        }
        for activity_payment in payment.activity_payments.iter_mut() {
            activity_payment.allocation_id = None;
        }

        let signature_canonicalized = driver_endpoint(&driver)
            .send(driver::SignPaymentCanonicalized(payment.clone()))
            .await??;
        let signature = driver_endpoint(&driver)
            .send(driver::SignPayment(payment.clone()))
            .await??;

        counter!("payment.amount.sent", ya_metrics::utils::cryptocurrency_to_u64(&msg.amount), "platform" => payment_platform);
        // This is unconditional because at this point the invoice *has been paid*.
        // Whether the provider was correctly notified of this fact is another matter.
        counter!("payment.invoices.requestor.paid", 1);
        let msg = SendPayment::new(payment.clone(), signature);
        let msg_with_bytes = SendSignedPayment::new(payment, signature_canonicalized);

        let db_executor = Arc::clone(&self.db_executor);

        tokio::task::spawn_local(
            async move {
                let db_executor = db_executor.timeout_lock(DB_LOCK_TIMEOUT).await?;

                let payment_dao: PaymentDao = db_executor.as_dao();
                let sync_dao: SyncNotifsDao = db_executor.as_dao();

                let send_result =
                    Self::send_to_gsb(payer_id, payee_id, msg_with_bytes.clone()).await;

                let mark_sent = if send_result.is_ok() {
                    payment_dao
                        .add_signature(
                            payment_id.clone(),
                            msg_with_bytes.signature.clone(),
                            msg_with_bytes.signed_bytes.clone(),
                        )
                        .await
                        .is_ok()
                } else if send_result.is_err_and(|err| err == PaymentSendToGsbError::NotSupported) {
                    // if sending SendPaymentWithBytes is not supported then try sending SendPayment
                    match Self::send_to_gsb(payer_id, payee_id, msg).await {
                        Ok(_) => true,
                        Err(PaymentSendToGsbError::Rejected) => true,
                        Err(PaymentSendToGsbError::Failed) => false,
                        Err(PaymentSendToGsbError::NotSupported) => false,
                    }
                } else {
                    false
                };

                if mark_sent {
                    payment_dao.mark_sent(payment_id).await.ok();
                } else {
                    sync_dao.upsert(payee_id).await?;
                    SYNC_NOTIFS_NOTIFY.notify_one();
                    log::debug!("Failed to call SendPayment on [{payee_id}]");
                }

                anyhow::Ok(())
            }
            .inspect_err(|e| log::error!("Notify payment task failed: {e}")),
        );

        Ok(())
    }

<<<<<<< HEAD
    pub async fn schedule_payment(
        &self,
        caller: String,
        msg: SchedulePayment,
    ) -> Result<(), SchedulePaymentError> {
=======
    async fn send_to_gsb<T: RpcMessage + Unpin>(
        payer_id: NodeId,
        payee_id: NodeId,
        msg: T,
    ) -> Result<(), PaymentSendToGsbError> {
        ya_net::from(payer_id)
            .to(payee_id)
            .service(BUS_ID)
            .call(msg)
            .map(|res| match res {
                Ok(Ok(_)) => Ok(()),
                Err(Error::GsbBadRequest(_)) => Err(PaymentSendToGsbError::NotSupported),
                Err(err) => {
                    log::error!("Error sending payment message to provider: {:?}", err);
                    Err(PaymentSendToGsbError::Failed)
                }
                Ok(Err(err)) => {
                    log::error!("Provider rejected payment: {:?}", err);
                    Err(PaymentSendToGsbError::Rejected)
                }
            })
            .await
    }

    pub async fn schedule_payment(&self, msg: SchedulePayment) -> Result<(), SchedulePaymentError> {
>>>>>>> 1a9e61a2
        if self.in_shutdown.load(Ordering::SeqCst) {
            return Err(SchedulePaymentError::Shutdown);
        }
        let amount = msg.amount.clone();
        if amount <= BigDecimal::zero() {
            return Err(SchedulePaymentError::InvalidInput(format!(
                "Can not schedule payment with <=0 amount: {}",
                &amount
            )));
        }

        let allocation_status = self
            .db_executor
            .timeout_lock(DB_LOCK_TIMEOUT)
            .await?
            .as_dao::<AllocationDao>()
            .get(msg.allocation_id.clone(), msg.payer_id)
            .await?;
        let deposit_id = if let AllocationStatus::Active(allocation) = allocation_status {
            allocation.deposit
        } else {
            None
        };

        let driver = self
            .registry
            .timeout_read(REGISTRY_LOCK_TIMEOUT)
            .await?
            .driver(&msg.payment_platform, &msg.payer_addr, AccountMode::SEND)?;

        let order_id = driver_endpoint(&driver)
            .send(driver::SchedulePayment::new(
                amount,
                msg.payer_addr.clone(),
                msg.payee_addr.clone(),
                msg.payment_platform.clone(),
                deposit_id,
                msg.due_date,
            ))
            .await??;

        self.db_executor
            .timeout_lock(DB_LOCK_TIMEOUT)
            .await?
            .as_dao::<OrderDao>()
            .create(msg, order_id, driver)
            .await?;

        Ok(())
    }

    pub async fn verify_payment(
        &self,
        payment: Payment,
        signature: Vec<u8>,
        canonicalized: bool,
        signed_bytes: Option<Vec<u8>>,
    ) -> Result<(), VerifyPaymentError> {
        // TODO: Split this into smaller functions
        let platform = payment.payment_platform.clone();
        let driver = self
            .registry
            .timeout_read(REGISTRY_LOCK_TIMEOUT)
            .await?
            .driver(
                &payment.payment_platform,
                &payment.payee_addr,
                AccountMode::RECV,
            )?;

        if !driver_endpoint(&driver)
            .send(driver::VerifySignature::new(
                payment.clone(),
                signature.clone(),
                canonicalized,
            ))
            .await??
        {
            return Err(VerifyPaymentError::InvalidSignature);
        }

        let confirmation = match base64::decode(&payment.details) {
            Ok(confirmation) => PaymentConfirmation { confirmation },
            Err(e) => return Err(VerifyPaymentError::ConfirmationEncoding),
        };
        let details: PaymentDetails = driver_endpoint(&driver)
            .send(driver::VerifyPayment::new(
                confirmation.clone(),
                platform.clone(),
                payment.clone(),
            ))
            .await??;

        // Verify if amount declared in message matches actual amount transferred on blockchain
        if details.amount < payment.amount {
            return VerifyPaymentError::amount(&details.amount, &payment.amount);
        }

        // Verify if payment shares for agreements and activities sum up to the total amount
        let agreement_sum = payment.agreement_payments.iter().map(|p| &p.amount).sum();
        let activity_sum = payment.activity_payments.iter().map(|p| &p.amount).sum();
        if details.amount < (&agreement_sum + &activity_sum) {
            return VerifyPaymentError::shares(&details.amount, &agreement_sum, &activity_sum);
        }

        let payee_id = payment.payee_id;
        let payer_id = payment.payer_id;
        let payee_addr = &payment.payee_addr;
        let payer_addr = &payment.payer_addr;

        // Verify recipient address
        if &details.recipient != payee_addr {
            return VerifyPaymentError::recipient(payee_addr, &details.recipient);
        }
        if &details.sender != payer_addr {
            return VerifyPaymentError::sender(payer_addr, &details.sender);
        }

        {
            let db_executor = self.db_executor.timeout_lock(DB_LOCK_TIMEOUT).await?;

            // Verify agreement payments
            let agreement_dao: AgreementDao = db_executor.as_dao();
            for agreement_payment in payment.agreement_payments.iter() {
                let agreement_id = &agreement_payment.agreement_id;
                let agreement = agreement_dao.get(agreement_id.clone(), payee_id).await?;
                if agreement_payment.amount == BigDecimal::zero() {
                    return VerifyPaymentError::agreement_zero_amount(agreement_id);
                }
                match agreement {
                    None => return VerifyPaymentError::agreement_not_found(agreement_id),
                    Some(agreement) if &agreement.payee_addr != payee_addr => {
                        return VerifyPaymentError::agreement_payee(&agreement, payee_addr);
                    }
                    Some(agreement) if &agreement.payer_addr != payer_addr => {
                        return VerifyPaymentError::agreement_payer(&agreement, payer_addr);
                    }
                    Some(agreement) if agreement.payment_platform != payment.payment_platform => {
                        return VerifyPaymentError::agreement_platform(
                            &agreement,
                            &payment.payment_platform,
                        );
                    }
                    _ => (),
                }
            }

            // Verify activity payments
            let activity_dao: ActivityDao = db_executor.as_dao();
            for activity_payment in payment.activity_payments.iter() {
                let activity_id = &activity_payment.activity_id;
                if activity_payment.amount == BigDecimal::zero() {
                    return VerifyPaymentError::activity_zero_amount(activity_id);
                }
                let activity = activity_dao.get(activity_id.clone(), payee_id).await?;
                match activity {
                    None => return VerifyPaymentError::activity_not_found(activity_id),
                    Some(activity) if &activity.payee_addr != payee_addr => {
                        return VerifyPaymentError::activity_payee(&activity, payee_addr);
                    }
                    Some(activity) if &activity.payer_addr != payer_addr => {
                        return VerifyPaymentError::activity_payer(&activity, payer_addr);
                    }
                    _ => (),
                }
            }

            // Verify totals for all agreements and activities with the same confirmation
            let payment_dao: PaymentDao = db_executor.as_dao();
            let shared_payments = payment_dao
                .get_for_confirmation(confirmation.confirmation, Role::Provider)
                .await?;
            let other_payment_total = shared_payments
                .iter()
                .map(|payment| {
                    let agreement_total = payment
                        .agreement_payments
                        .iter()
                        .map(|ap| &ap.amount)
                        .sum::<BigDecimal>();

                    let activity_total = payment
                        .activity_payments
                        .iter()
                        .map(|ap| &ap.amount)
                        .sum::<BigDecimal>();

                    agreement_total + activity_total
                })
                .sum::<BigDecimal>();

            let all_payment_total = &other_payment_total + agreement_sum + activity_sum;
            if all_payment_total > details.amount {
                return VerifyPaymentError::overspending(&details.amount, &all_payment_total);
            }

            // Insert payment into database (this operation creates and updates all related entities)
            if signed_bytes.is_none() {
                payment_dao
                    .insert_received(payment, payee_id, None, None)
                    .await?;
            } else {
                payment_dao
                    .insert_received(payment, payee_id, Some(signature), signed_bytes)
                    .await?;
            }
        }

        Ok(())
    }

    pub async fn get_status(
        &self,
        platform: String,
        address: String,
    ) -> Result<BigDecimal, GetStatusError> {
        let driver = self
            .registry
            .timeout_read(REGISTRY_LOCK_TIMEOUT)
            .await?
            .driver(&platform, &address, AccountMode::empty())?;
        let amount = driver_endpoint(&driver)
            .send(driver::GetAccountBalance::new(address, platform))
            .await??;
        Ok(amount)
    }

    pub async fn get_rpc_endpoints_info(
        &self,
        platform: String,
        address: String,
        network: Option<String>,
        verify: bool,
        resolve: bool,
        no_wait: bool,
    ) -> Result<GetRpcEndpointsResult, GetStatusError> {
        let driver = self
            .registry
            .timeout_read(REGISTRY_LOCK_TIMEOUT)
            .await?
            .driver(&platform, &address, AccountMode::empty())?;
        let res = driver_endpoint(&driver)
            .send(driver::GetRpcEndpoints {
                network,
                verify,
                resolve,
                no_wait,
            })
            .await??;
        Ok(res)
    }

    pub async fn get_gas_balance(
        &self,
        platform: String,
        address: String,
    ) -> Result<Option<GasDetails>, GetStatusError> {
        let driver = self
            .registry
            .timeout_read(REGISTRY_LOCK_TIMEOUT)
            .await?
            .driver(&platform, &address, AccountMode::empty())?;
        let amount = driver_endpoint(&driver)
            .send(driver::GetAccountGasBalance::new(address, platform))
            .await??;

        Ok(amount)
    }

    pub async fn validate_allocation(
        &self,
        platform: String,
        address: String,
        amount: BigDecimal,
        timeout: Option<DateTime<Utc>>,
        deposit: Option<Deposit>,
        new_allocation: bool,
    ) -> Result<ValidateAllocationResult, ValidateAllocationError> {
        if self.in_shutdown.load(Ordering::SeqCst) {
            return Err(ValidateAllocationError::Shutdown);
        }
        let existing_allocations = self
            .db_executor
            .timeout_lock(DB_LOCK_TIMEOUT)
            .await?
            .as_dao::<AllocationDao>()
            .get_for_address(platform.clone(), address.clone())
            .await?;
        let driver = self
            .registry
            .timeout_read(REGISTRY_LOCK_TIMEOUT)
            .await?
            .driver(&platform, &address, AccountMode::empty())?;
        let msg = ValidateAllocation {
            address,
            platform,
            amount,
            timeout,
            deposit,
            existing_allocations,
            new_allocation,
        };
        let result = driver_endpoint(&driver).send(msg).await??;
        Ok(result)
    }

    /// This function releases allocations.
    /// When `bool` is `true` all existing allocations are released immediately.
    /// For `false` each allocation timestamp is respected.
    pub async fn release_allocations(&self, force: bool) {
        // keep this lock alive for the entirety of this function for now
        let db_executor = match self.db_executor.timeout_lock(DB_LOCK_TIMEOUT).await {
            Ok(db) => db,
            Err(_) => {
                log::error!("Timed out waiting for db lock");
                return;
            }
        };

        let db = Data::new(db_executor.clone());
        let existing_allocations = db
            .clone()
            .as_dao::<AllocationDao>()
            .get_filtered(None, None, None, None, None)
            .await;

        log::info!("Checking for allocations to be released...");

        match existing_allocations {
            Ok(allocations) => {
                if !allocations.is_empty() {
                    for allocation in allocations {
                        if force {
                            forced_release_allocation(db.clone(), allocation.allocation_id, None)
                                .await
                        } else {
                            release_allocation_after(
                                db.clone(),
                                allocation.allocation_id,
                                allocation.timeout,
                                None,
                            )
                            .await
                        }
                    }
                } else {
                    log::info!("No allocations to be released.")
                }
            }
            Err(e) => {
                log::error!("Allocations release failed. Restart yagna to retry allocations release. Db error occurred: {}.", e);
            }
        }
    }

    pub async fn release_deposit(&self, msg: ReleaseDeposit) -> Result<(), GenericError> {
        let driver = self
            .registry
            .timeout_read(REGISTRY_LOCK_TIMEOUT)
            .await
            .map_err(GenericError::new)?
            .driver(&msg.platform, &msg.from, AccountMode::SEND)
            .map_err(GenericError::new)?;

        driver_endpoint(&driver)
            .send(DriverReleaseDeposit {
                platform: msg.platform,
                from: msg.from,
                deposit_contract: msg.deposit_contract,
                deposit_id: msg.deposit_id,
            })
            .await
            .map_err(GenericError::new)?
            .map_err(GenericError::new)?;

        Ok(())
    }

    pub async fn shut_down(
        &self,
        timeout: Duration,
    ) -> impl futures::Future<Output = ()> + 'static {
        self.in_shutdown.store(true, Ordering::SeqCst);

        let driver_shutdown_futures: Vec<_> = {
            let registry = self
                .registry
                .timeout_read(REGISTRY_LOCK_TIMEOUT)
                .await
                .expect("Can't initiate payment shutdown: registry lock timed out");

            registry
                .iter_drivers()
                .map(|driver| shut_down_driver(driver, timeout))
                .collect()
        };
        futures::future::join_all(driver_shutdown_futures).map(|_| ())
    }
}

fn shut_down_driver(
    driver: &str,
    timeout: Duration,
) -> impl futures::Future<Output = ()> + 'static {
    let driver = driver.to_string();
    let endpoint = driver_endpoint(&driver);
    let shutdown_msg = ShutDown::new(timeout);
    async move {
        log::info!("Shutting down driver '{}'... timeout={:?}", driver, timeout);
        match endpoint.call(shutdown_msg).await {
            Ok(Ok(_)) => log::info!("Driver '{}' shut down successfully.", driver),
            err => log::error!("Error shutting down driver '{}': {:?}", driver, err),
        }
    }
}<|MERGE_RESOLUTION|>--- conflicted
+++ resolved
@@ -14,12 +14,12 @@
 use chrono::{DateTime, Utc};
 use futures::{FutureExt, TryFutureExt};
 use metrics::counter;
+use thiserror::Error;
 use std::collections::hash_map::Entry;
 use std::collections::HashMap;
 use std::sync::atomic::{AtomicBool, Ordering};
 use std::sync::Arc;
 use std::time::Duration;
-use thiserror::Error;
 use tokio::sync::{Mutex, RwLock};
 use ya_client_model::payment::allocation::Deposit;
 use ya_client_model::payment::{
@@ -40,7 +40,7 @@
 use ya_persistence::executor::DbExecutor;
 use ya_persistence::types::Role;
 use ya_service_bus::typed::Endpoint;
-use ya_service_bus::{typed as bus, Error, RpcEndpoint, RpcMessage};
+use ya_service_bus::{typed as bus, RpcEndpoint, RpcMessage};
 
 fn driver_endpoint(driver: &str) -> Endpoint {
     bus::service(driver_bus_id(driver))
@@ -560,13 +560,6 @@
         Ok(())
     }
 
-<<<<<<< HEAD
-    pub async fn schedule_payment(
-        &self,
-        caller: String,
-        msg: SchedulePayment,
-    ) -> Result<(), SchedulePaymentError> {
-=======
     async fn send_to_gsb<T: RpcMessage + Unpin>(
         payer_id: NodeId,
         payee_id: NodeId,
@@ -578,7 +571,7 @@
             .call(msg)
             .map(|res| match res {
                 Ok(Ok(_)) => Ok(()),
-                Err(Error::GsbBadRequest(_)) => Err(PaymentSendToGsbError::NotSupported),
+                Err(ya_service_bus::Error::GsbBadRequest(_)) => Err(PaymentSendToGsbError::NotSupported),
                 Err(err) => {
                     log::error!("Error sending payment message to provider: {:?}", err);
                     Err(PaymentSendToGsbError::Failed)
@@ -592,7 +585,6 @@
     }
 
     pub async fn schedule_payment(&self, msg: SchedulePayment) -> Result<(), SchedulePaymentError> {
->>>>>>> 1a9e61a2
         if self.in_shutdown.load(Ordering::SeqCst) {
             return Err(SchedulePaymentError::Shutdown);
         }
