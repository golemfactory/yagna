--- conflicted
+++ resolved
@@ -658,54 +658,6 @@
                 let send_result =
                     Self::send_to_gsb(payer_id, payee_id, msg_with_bytes.clone()).await;
 
-<<<<<<< HEAD
-                let sent_ok = send_result.is_ok();
-                let call_add_signature = sent_ok;
-
-                // Mutablility increases code readability - otherwise we'd have to take the lock
-                // and create payment_dao in every branch of the if-else below because we have to
-                // ensure that it is taken after the remote call performed only in some of the
-                // branches.
-                let mut mark_sent = if sent_ok {
-                    // We don't know yet if we should mark this notification as sent, we
-                    // postpone the decision until add_signature is called.
-                    // We don't want to call it here because that would require taking the lock
-                    // that we'd like to reuse after the if-else block, but taking it
-                    // before the if-else is a bad idea because the else branch performs an RPC
-                    // call.
-                    false
-                } else if send_result.is_err_and(|err| err == PaymentSendToGsbError::NotSupported) {
-                    // if sending SendPaymentWithBytes is not supported then try sending SendPayment
-                    match Self::send_to_gsb(payer_id, payee_id, msg).await {
-                        Ok(_) => true,
-                        Err(PaymentSendToGsbError::Rejected) => true,
-                        Err(PaymentSendToGsbError::Failed) => false,
-                        Err(PaymentSendToGsbError::NotSupported) => false,
-                    }
-                } else {
-                    false
-                };
-
-                let db_executor = db_executor
-                    .timeout_lock(DB_LOCK_TIMEOUT, "notify payment 2")
-                    .await?;
-
-                let payment_dao: PaymentDao = db_executor.as_dao();
-
-                if call_add_signature {
-                    mark_sent = payment_dao
-                        .add_signature(
-                            payment_id.clone(),
-                            msg_with_bytes.signature.clone(),
-                            msg_with_bytes.signed_bytes.clone(),
-                        )
-                        .await
-                        .is_ok();
-                }
-
-                if mark_sent {
-                    payment_dao.mark_sent(payment_id).await.ok();
-=======
                 let mark_sent = match send_result {
                     Ok(_) => true,
                     // If sending SendPaymentWithBytes is not supported then use SendPayment as fallback.
@@ -720,7 +672,9 @@
                     Err(_) => false,
                 };
 
-                let db_executor = db_executor.timeout_lock(DB_LOCK_TIMEOUT).await?;
+                let db_executor = db_executor
+                    .timeout_lock(DB_LOCK_TIMEOUT, "notify payment 2")
+                    .await?;
 
                 let payment_dao: PaymentDao = db_executor.as_dao();
                 let sync_dao: SyncNotifsDao = db_executor.as_dao();
@@ -735,7 +689,6 @@
                             msg_with_bytes.signed_bytes.clone(),
                         )
                         .await?;
->>>>>>> 13b56ffd
                 } else {
                     let sync_dao: SyncNotifsDao = db_executor.as_dao();
                     sync_dao.upsert(payee_id).await?;
