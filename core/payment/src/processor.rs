--- conflicted
+++ resolved
@@ -8,12 +8,7 @@
 };
 use crate::models::order::ReadObj as DbOrder;
 use crate::payment_sync::SYNC_NOTIFS_NOTIFY;
-<<<<<<< HEAD
 use crate::timeout_lock::{RwLockTimeoutExt, TimedMutex};
-use crate::utils::remove_allocation_ids_from_payment;
-=======
-use crate::timeout_lock::{MutexTimeoutExt, RwLockTimeoutExt};
->>>>>>> 3d584097
 
 use actix_web::web::Data;
 use bigdecimal::{BigDecimal, Zero};
@@ -26,12 +21,7 @@
 use std::sync::Arc;
 use std::time::Duration;
 use thiserror::Error;
-<<<<<<< HEAD
 use tokio::sync::RwLock;
-=======
-use tokio::sync::{Mutex, RwLock};
->>>>>>> 3d584097
-
 use ya_client_model::payment::allocation::Deposit;
 use ya_client_model::payment::{
     Account, ActivityPayment, AgreementPayment, DriverDetails, Network, Payment,
@@ -450,16 +440,11 @@
         let payee_id: NodeId;
         let payment_id: String;
 
-<<<<<<< HEAD
-        {
+        let payment: Payment = {
             let db_executor = self
                 .db_executor
                 .timeout_lock(DB_LOCK_TIMEOUT, "notify payment 1")
                 .await?;
-=======
-        let payment: Payment = {
-            let db_executor = self.db_executor.timeout_lock(DB_LOCK_TIMEOUT).await?;
->>>>>>> 3d584097
 
             let orders = db_executor
                 .as_dao::<OrderDao>()
