use std::time::Duration;
// External crates
use actix_web::web::{delete, get, post, put, Data, Json, Path, Query};
use actix_web::{HttpResponse, Scope};
use chrono::{DateTime, Utc};
use serde_json::value::Value::Null;
use ya_client_model::NodeId;

// Workspace uses
use ya_agreement_utils::{ClauseOperator, ConstraintKey, Constraints};
use ya_client_model::payment::*;
use ya_core_model::payment::local::{
    ValidateAllocation, ValidateAllocationError, BUS_ID as LOCAL_SERVICE,
};
use ya_core_model::payment::RpcMessageError;
use ya_persistence::executor::DbExecutor;
use ya_service_api_web::middleware::Identity;
use ya_service_bus::{typed as bus, RpcEndpoint};

// Local uses
use crate::dao::*;
use crate::error::{DbError, Error};
use crate::utils::response;
use crate::DEFAULT_PAYMENT_PLATFORM;

pub fn register_endpoints(scope: Scope) -> Scope {
    scope
        .route("/allocations", post().to(create_allocation))
        .route("/allocations", get().to(get_allocations))
        .route("/allocations/{allocation_id}", get().to(get_allocation))
        .route("/allocations/{allocation_id}", put().to(amend_allocation))
        .route(
            "/allocations/{allocation_id}",
            delete().to(release_allocation),
        )
        .route("/demandDecorations", get().to(get_demand_decorations))
}

async fn create_allocation(
    db: Data<DbExecutor>,
    body: Json<NewAllocation>,
    id: Identity,
) -> HttpResponse {
    // TODO: Handle deposits & timeouts
    let allocation = body.into_inner();
    let node_id = id.identity;
    let payment_platform = allocation
        .payment_platform
        .clone()
        .unwrap_or(DEFAULT_PAYMENT_PLATFORM.to_string());
    let address = allocation.address.clone().unwrap_or(node_id.to_string());

    let validate_msg = ValidateAllocation {
        platform: payment_platform.clone(),
        address: address.clone(),
        amount: allocation.total_amount.clone(),
    };
    match async move { Ok(bus::service(LOCAL_SERVICE).send(validate_msg).await??) }.await {
        Ok(true) => {}
        Ok(false) => return response::bad_request(&"Insufficient funds to make allocation. Release all existing allocations to unlock the funds via `yagna payment release-allocations`"),
        Err(Error::Rpc(RpcMessageError::ValidateAllocation(
                           ValidateAllocationError::AccountNotRegistered,
                       ))) => return response::bad_request(&"Account not registered"),
        Err(e) => return response::server_error(&e),
    }

    match async move {
        let dao = db.as_dao::<AllocationDao>();
        let allocation_id = dao
            .create(allocation, node_id, payment_platform, address)
            .await?;

        match dao.get(allocation_id, node_id).await? {
            None => Ok(None),
            Some(allocation) => {
                let allocation_id = allocation.allocation_id.clone();
                let allocation_timeout = allocation.timeout.clone();

                release_allocation_after(
                    db.clone(),
                    allocation_id,
                    allocation_timeout,
                    Some(node_id),
                )
                .await;

                Ok(Some(allocation))
            }
        }
    }
    .await
    {
        Ok(Some(allocation)) => response::created(allocation),
        Ok(None) => response::server_error(&"Database error"),
        Err(DbError::Query(e)) => response::bad_request(&e),
        Err(e) => response::server_error(&e),
    }
}

async fn get_allocations(
    db: Data<DbExecutor>,
    query: Query<params::FilterParams>,
    id: Identity,
) -> HttpResponse {
    let node_id = id.identity;
    let after_timestamp = query.after_timestamp.map(|d| d.naive_utc());
    let max_items = query.max_items;
    let dao: AllocationDao = db.as_dao();
    match dao.get_for_owner(node_id, after_timestamp, max_items).await {
        Ok(allocations) => response::ok(allocations),
        Err(e) => response::server_error(&e),
    }
}

async fn get_allocation(
    db: Data<DbExecutor>,
    path: Path<params::AllocationId>,
    id: Identity,
) -> HttpResponse {
    let allocation_id = path.allocation_id.clone();
    let node_id = id.identity;
    let dao: AllocationDao = db.as_dao();
    match dao.get(allocation_id, node_id).await {
        Ok(Some(allocation)) => response::ok(allocation),
        Ok(None) => response::not_found(),
        Err(e) => response::server_error(&e),
    }
}

async fn amend_allocation(
    db: Data<DbExecutor>,
    path: Path<params::AllocationId>,
    body: Json<Allocation>,
) -> HttpResponse {
    response::not_implemented() // TODO
}

async fn release_allocation(
    db: Data<DbExecutor>,
    path: Path<params::AllocationId>,
    id: Identity,
) -> HttpResponse {
    let allocation_id = path.allocation_id.clone();
    let node_id = Some(id.identity);
    let dao = db.as_dao::<AllocationDao>();

    match dao.release(allocation_id, node_id).await {
        Ok(true) => response::ok(Null),
        Ok(false) => response::not_found(),
        Err(e) => response::server_error(&e),
    }
}

async fn get_demand_decorations(
    db: Data<DbExecutor>,
    path: Query<params::AllocationIds>,
    id: Identity,
) -> HttpResponse {
    let allocation_ids = path.allocation_ids.clone();
    let node_id = id.identity;
    let dao: AllocationDao = db.as_dao();
    let allocations = match dao.get_many(allocation_ids, node_id).await {
        Ok(allocations) => allocations,
        Err(e) => return response::server_error(&e),
    };
    if allocations.len() != path.allocation_ids.len() {
        return response::not_found();
    }

    let properties: Vec<MarketProperty> = allocations
        .into_iter()
        .map(|allocation| MarketProperty {
            key: format!(
                "golem.com.payment.platform.{}.address",
                allocation.payment_platform
            ),
            value: allocation.address,
        })
        .collect();
    let constraints = properties
        .iter()
        .map(|property| ConstraintKey::new(property.key.as_str()).equal_to(ConstraintKey::new("*")))
        .collect();
    let constraints = vec![Constraints::new_clause(ClauseOperator::Or, constraints).to_string()];
    response::ok(MarketDecoration {
        properties,
        constraints,
    })
}

pub async fn release_allocation_after(
    db: Data<DbExecutor>,
    allocation_id: String,
    allocation_timeout: Option<DateTime<Utc>>,
    node_id: Option<NodeId>,
) {
    tokio::task::spawn(async move {
        if let Some(timeout) = allocation_timeout {
            let timestamp = timeout.timestamp() - Utc::now().timestamp();
            let mut deadline = 0u64;

            if timestamp.is_positive() {
                deadline = timestamp as u64;
            }

            tokio::time::delay_for(Duration::from_secs(deadline)).await;
        }

        match db
            .as_dao::<AllocationDao>()
            .release(allocation_id.clone(), node_id)
            .await
        {
            Ok(true) => {
                log::info!("Allocation {} released.", allocation_id);
            }
            Ok(false) => (),
            Err(e) => {
                log::warn!(
<<<<<<< HEAD
                    "Allocation {} release failed. Db error occurred: {}",
=======
                    "Releasing allocation {} failed. Db error occurred: {}",
>>>>>>> 327eb501
                    allocation_id,
                    e
                );
            }
        }
    });
}<|MERGE_RESOLUTION|>--- conflicted
+++ resolved
@@ -217,11 +217,7 @@
             Ok(false) => (),
             Err(e) => {
                 log::warn!(
-<<<<<<< HEAD
-                    "Allocation {} release failed. Db error occurred: {}",
-=======
                     "Releasing allocation {} failed. Db error occurred: {}",
->>>>>>> 327eb501
                     allocation_id,
                     e
                 );
