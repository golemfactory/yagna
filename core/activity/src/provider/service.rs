use futures::prelude::*;
use std::convert::From;

use crate::common::{
    authorize_activity_initiator, authorize_agreement_initiator, generate_id, get_agreement,
    get_persisted_state, get_persisted_usage, RpcMessageResult,
};
use crate::dao::*;
use crate::error::Error;
use ya_core_model::activity;
use ya_model::activity::State;
use ya_persistence::executor::DbExecutor;
use ya_persistence::models::ActivityEventType;
use ya_service_bus::{timeout::*, typed::ServiceBinder};

pub fn bind_gsb(db: &DbExecutor) {
    // public for remote requestors interactions
    ServiceBinder::new(activity::BUS_ID, db, ())
        .bind(create_activity_gsb)
        .bind(destroy_activity_gsb)
        .bind(get_activity_state_gsb)
        .bind(get_activity_usage_gsb);

    local::bind_gsb(db);
}

/// Creates new Activity based on given Agreement.
async fn create_activity_gsb(
    db: DbExecutor,
    caller: String,
    msg: activity::Create,
) -> RpcMessageResult<activity::Create> {
    authorize_agreement_initiator(caller, &msg.agreement_id).await?;

    let activity_id = generate_id();
    let provider_id = get_agreement(&msg.agreement_id)
        .await?
        .offer
        .provider_id
        .ok_or(Error::BadRequest("Invalid agreement".to_owned()))?;

    db.as_dao::<ActivityDao>()
        .create_if_not_exists(&activity_id, &msg.agreement_id)
        .await
        .map_err(Error::from)?;

    log::debug!("activity inserted: {}", activity_id);

    db.as_dao::<EventDao>()
        .create(
            &activity_id,
            &provider_id,
            ActivityEventType::CreateActivity,
        )
        .await
        .map_err(Error::from)?;

    let state = db
        .as_dao::<ActivityStateDao>()
        .get_state_wait(&activity_id, None)
        .timeout(msg.timeout)
        .map_err(Error::from)
        .await?
        .map_err(Error::from)?;
    log::debug!("activity state: {:?}", state);

    Ok(activity_id)
}

/// Destroys given Activity.
async fn destroy_activity_gsb(
    db: DbExecutor,
    caller: String,
    msg: activity::Destroy,
) -> RpcMessageResult<activity::Destroy> {
    authorize_activity_initiator(&db, caller, &msg.activity_id).await?;
    let provider_id = get_agreement(&msg.agreement_id)
        .await?
        .offer
        .provider_id
        .ok_or(Error::BadRequest("Invalid agreement".to_owned()))?;

    db.as_dao::<EventDao>()
        .create(
            &msg.activity_id,
            &provider_id,
            ActivityEventType::DestroyActivity,
        )
        .await
        .map_err(Error::from)?;

    log::debug!(
        "waiting {:?}ms for activity status change to Terminate",
        msg.timeout
    );
    Ok(db
        .as_dao::<ActivityStateDao>()
        .get_state_wait(&msg.activity_id, Some(State::Terminated.into()))
        .timeout(msg.timeout)
        .map_err(Error::from)
        .await
        .map(|_| ())?)
}

async fn get_activity_state_gsb(
    db: DbExecutor,
    caller: String,
    msg: activity::GetState,
) -> RpcMessageResult<activity::GetState> {
    authorize_activity_initiator(&db, caller, &msg.activity_id).await?;

    Ok(get_persisted_state(&db, &msg.activity_id).await?)
}

async fn get_activity_usage_gsb(
    db: DbExecutor,
    caller: String,
    msg: activity::GetUsage,
) -> RpcMessageResult<activity::GetUsage> {
    authorize_activity_initiator(&db, caller, &msg.activity_id).await?;

    Ok(get_persisted_usage(&db, &msg.activity_id).await?)
}

/// Local Activity services for ExeUnit reporting.
mod local {
    use super::*;
    use crate::common::{set_persisted_state, set_persisted_usage};

    pub fn bind_gsb(db: &DbExecutor) {
        ServiceBinder::new(activity::local::BUS_ID, db, ())
            .bind(set_activity_state_gsb)
            .bind(set_activity_usage_gsb);
    }

    /// Pass activity state (which may include error details).
    /// Called by ExeUnits.
    ///
    /// Security consideration: we assume activity_id as a cryptographically strong, so every1
    /// who knows it is authorized to call this endpoint
    async fn set_activity_state_gsb(
        db: DbExecutor,
        _caller: String,
        msg: activity::local::SetState,
    ) -> RpcMessageResult<activity::local::SetState> {
<<<<<<< HEAD
        crate::provider::set_activity_state(&db, &msg.activity_id, msg.state)
            .map_err(Into::into)
            .await
=======
        set_persisted_state(&db, &msg.activity_id, msg.state).await?;
        Ok(())
>>>>>>> 0b967aad
    }

    /// Pass current activity usage (which may include error details).
    /// Called by ExeUnits.
    ///
    /// Security consideration: we assume activity_id as a cryptographically strong, so every1
    /// who knows it is authorized to call this endpoint
    async fn set_activity_usage_gsb(
        db: DbExecutor,
        _caller: String,
        msg: activity::local::SetUsage,
    ) -> RpcMessageResult<activity::local::SetUsage> {
<<<<<<< HEAD
        db.as_dao::<ActivityUsageDao>()
            .set(&msg.activity_id, &msg.usage.current_usage)
            .await
            .map_err(|e| Error::from(e).into())
=======
        set_persisted_usage(&db, &msg.activity_id, msg.usage).await?;
        Ok(())
>>>>>>> 0b967aad
    }
}<|MERGE_RESOLUTION|>--- conflicted
+++ resolved
@@ -143,14 +143,8 @@
         _caller: String,
         msg: activity::local::SetState,
     ) -> RpcMessageResult<activity::local::SetState> {
-<<<<<<< HEAD
-        crate::provider::set_activity_state(&db, &msg.activity_id, msg.state)
-            .map_err(Into::into)
-            .await
-=======
         set_persisted_state(&db, &msg.activity_id, msg.state).await?;
         Ok(())
->>>>>>> 0b967aad
     }
 
     /// Pass current activity usage (which may include error details).
@@ -163,14 +157,7 @@
         _caller: String,
         msg: activity::local::SetUsage,
     ) -> RpcMessageResult<activity::local::SetUsage> {
-<<<<<<< HEAD
-        db.as_dao::<ActivityUsageDao>()
-            .set(&msg.activity_id, &msg.usage.current_usage)
-            .await
-            .map_err(|e| Error::from(e).into())
-=======
         set_persisted_usage(&db, &msg.activity_id, msg.usage).await?;
         Ok(())
->>>>>>> 0b967aad
     }
 }