use actix_rt::Arbiter;
use chrono::Utc;
use futures::future::LocalBoxFuture;
use futures::prelude::*;
use metrics::{counter, gauge};
use std::convert::From;
use std::time::Duration;

use ya_client_model::activity::{ActivityState, ActivityUsage, State, StatePair};
<<<<<<< HEAD
use ya_client_model::NodeId;
use ya_core_model::activity;
use ya_core_model::activity::local::Credentials;
use ya_core_model::Role;
=======
use ya_client_model::market::agreement::State as AgreementState;
use ya_client_model::NodeId;
use ya_core_model::activity;
use ya_core_model::activity::local::Credentials;
>>>>>>> 360dbc2a
use ya_persistence::executor::DbExecutor;
use ya_service_bus::{timeout::*, typed::ServiceBinder};

use crate::common::{
    authorize_activity_initiator, authorize_agreement_initiator, generate_id,
    get_activity_agreement, get_agreement, get_persisted_state, get_persisted_usage,
    set_persisted_state, RpcMessageResult,
};
use crate::dao::*;
use crate::db::models::ActivityEventType;
use crate::error::Error;
<<<<<<< HEAD
=======
use ya_core_model::activity::RpcMessageError;
>>>>>>> 360dbc2a

const INACTIVITY_LIMIT_SECONDS_ENV_VAR: &str = "INACTIVITY_LIMIT_SECONDS";
const UNRESPONSIVE_LIMIT_SECONDS_ENV_VAR: &str = "UNRESPONSIVE_LIMIT_SECONDS";
const DEFAULT_INACTIVITY_LIMIT_SECONDS: f64 = 10.;
const DEFAULT_UNRESPONSIVE_LIMIT_SECONDS: f64 = 5.;
const MIN_INACTIVITY_LIMIT_SECONDS: f64 = 2.;
const MIN_UNRESPONSIVE_LIMIT_SECONDS: f64 = 2.;

#[inline]
fn inactivity_limit_seconds() -> f64 {
    seconds_limit(
        INACTIVITY_LIMIT_SECONDS_ENV_VAR,
        DEFAULT_INACTIVITY_LIMIT_SECONDS,
        MIN_INACTIVITY_LIMIT_SECONDS,
    )
}

#[inline]
fn unresponsive_limit_seconds() -> f64 {
    seconds_limit(
        UNRESPONSIVE_LIMIT_SECONDS_ENV_VAR,
        DEFAULT_UNRESPONSIVE_LIMIT_SECONDS,
        MIN_UNRESPONSIVE_LIMIT_SECONDS,
    )
}

fn seconds_limit(env_var: &str, default_val: f64, min_val: f64) -> f64 {
    let limit = std::env::var(env_var)
        .and_then(|v| v.parse().map_err(|_| std::env::VarError::NotPresent))
        .unwrap_or(default_val);
    limit.max(min_val)
}

pub fn bind_gsb(db: &DbExecutor) {
    // public for remote requestors interactions
    ServiceBinder::new(activity::BUS_ID, db, ())
        .bind(create_activity_gsb)
        .bind(destroy_activity_gsb)
        .bind(get_activity_state_gsb)
        .bind(get_activity_usage_gsb);

    // Initialize counters to 0 value. Otherwise they won't appear on metrics endpoint
    // until first change to value will be made.
    counter!("activity.provider.created", 0);
    counter!("activity.provider.create.agreement.not-approved", 0);
    counter!("activity.provider.destroyed", 0);
    counter!("activity.provider.destroyed.by_requestor", 0);
    counter!("activity.provider.destroyed.unresponsive", 0);

    local::bind_gsb(db);
}

/// Creates new Activity based on given Agreement.
async fn create_activity_gsb(
    db: DbExecutor,
    caller: String,
    msg: activity::Create,
) -> RpcMessageResult<activity::Create> {
    authorize_agreement_initiator(caller, &msg.agreement_id, Role::Provider).await?;

    let activity_id = generate_id();
<<<<<<< HEAD
    let agreement = get_agreement(&msg.agreement_id, Role::Provider).await?;
    let app_session_id = agreement.app_session_id.clone();
=======
    let agreement = get_agreement(&msg.agreement_id).await?;
    if agreement.state != AgreementState::Approved {
        // to track inconsistencies between this and remote market service
        counter!("activity.provider.create.agreement.not-approved", 1);

        let msg = format!(
            "Agreement {} is not Approved. Current state: {:?}",
            msg.agreement_id, agreement.state
        );

        log::warn!("{}", msg);
        // below err would also pop up in requestor's corresponding create_activity
        return Err(RpcMessageError::BadRequest(msg));
    }

>>>>>>> 360dbc2a
    let provider_id = agreement.provider_id().clone();

    db.as_dao::<ActivityDao>()
        .create_if_not_exists(&activity_id, &msg.agreement_id)
        .await
        .map_err(Error::from)?;

    log::debug!("activity inserted: {}", activity_id);

    db.as_dao::<EventDao>()
        .create(
            &activity_id,
            &provider_id,
            ActivityEventType::CreateActivity,
            msg.requestor_pub_key,
            &agreement.app_session_id,
        )
        .await
        .map_err(Error::from)?;

    counter!("activity.provider.created", 1);

    let credentials = activity_credentials(
        db.clone(),
        &activity_id,
        provider_id.clone(),
        app_session_id.clone(),
        msg.timeout,
    )
    .await
    .map_err(|e| {
        Arbiter::spawn(enqueue_destroy_evt(
            db.clone(),
            &activity_id,
            provider_id,
            app_session_id,
        ));
        Error::from(e)
    })?;

    Ok(if credentials.is_none() {
        activity::CreateResponseCompat::ActivityId(activity_id)
    } else {
        activity::CreateResponse {
            activity_id,
            credentials,
        }
        .into()
    })
}

async fn activity_credentials(
    db: DbExecutor,
    activity_id: &String,
    provider_id: NodeId,
    app_session_id: Option<String>,
    timeout: Option<f32>,
) -> Result<Option<Credentials>, Error> {
    let activity_state = db
        .as_dao::<ActivityStateDao>()
        .get_state_wait(
            &activity_id,
            vec![State::Initialized.into(), State::Terminated.into()],
        )
        .timeout(timeout)
        .await??;

    if !activity_state.state.alive() {
        let reason = activity_state
            .reason
            .unwrap_or_else(|| "<unspecified>".into());
        let error = activity_state
            .error_message
            .unwrap_or_else(|| "<none>".into());
        let msg = format!(
            "Activity {} was abruptly terminated. Reason: {}, message: {}",
            activity_id, reason, error
        );
        return Err(Error::Service(msg));
    }

    Arbiter::spawn(monitor_activity(
        db.clone(),
        activity_id.clone(),
        provider_id,
        app_session_id,
    ));

    let credentials = db
        .as_dao::<ActivityCredentialsDao>()
        .get(&activity_id)
        .await?
        .map(|c| serde_json::from_str(&c.credentials).map_err(|e| Error::Service(e.to_string())))
        .transpose()?;

    Ok(credentials)
}

/// Destroys given Activity.
async fn destroy_activity_gsb(
    db: DbExecutor,
    caller: String,
    msg: activity::Destroy,
) -> RpcMessageResult<activity::Destroy> {
    authorize_activity_initiator(&db, caller, &msg.activity_id, Role::Provider).await?;

    if !get_persisted_state(&db, &msg.activity_id).await?.alive() {
        return Ok(());
    }

    let agreement = get_agreement(&msg.agreement_id, Role::Provider).await?;
    db.as_dao::<EventDao>()
        .create(
            &msg.activity_id,
            agreement.provider_id(),
            ActivityEventType::DestroyActivity,
            None,
            &agreement.app_session_id,
        )
        .await
        .map_err(Error::from)?;

    log::debug!(
        "waiting {:?}ms for activity status change to Terminate",
        msg.timeout
    );
    let result = db
        .as_dao::<ActivityStateDao>()
        .get_state_wait(&msg.activity_id, vec![State::Terminated.into()])
        .timeout(msg.timeout)
        .map_err(Error::from)
        .await
        .map(|_| ())?;

    counter!("activity.provider.destroyed.by_requestor", 1);
    Ok(result)
}

async fn get_activity_state_gsb(
    db: DbExecutor,
    caller: String,
    msg: activity::GetState,
) -> RpcMessageResult<activity::GetState> {
    authorize_activity_initiator(&db, caller, &msg.activity_id, Role::Provider).await?;

    Ok(get_persisted_state(&db, &msg.activity_id).await?)
}

async fn get_activity_usage_gsb(
    db: DbExecutor,
    caller: String,
    msg: activity::GetUsage,
) -> RpcMessageResult<activity::GetUsage> {
    authorize_activity_initiator(&db, caller, &msg.activity_id, Role::Provider).await?;

    Ok(get_persisted_usage(&db, &msg.activity_id).await?)
}

async fn get_activity_progress(
    db: &DbExecutor,
    activity_id: &str,
) -> Result<(ActivityState, ActivityUsage), Error> {
    let state = db.as_dao::<ActivityStateDao>().get(&activity_id).await?;
    let usage = db.as_dao::<ActivityUsageDao>().get(&activity_id).await?;
    Ok((state, usage))
}

fn enqueue_destroy_evt(
    db: DbExecutor,
    activity_id: impl ToString,
    provider_id: NodeId,
    app_session_id: Option<String>,
) -> LocalBoxFuture<'static, ()> {
    let activity_id = activity_id.to_string();

    log::debug!("Enqueueing a Destroy event for activity {}", activity_id);

    async move {
        if let Err(err) = db
            .as_dao::<EventDao>()
            .create(
                &activity_id,
                &provider_id,
                ActivityEventType::DestroyActivity,
                None,
                &app_session_id,
            )
            .await
        {
            log::error!(
                "Unable to enqueue a Destroy event for activity {}: {:?}",
                activity_id,
                err
            );
        }
    }
    .boxed_local()
}

async fn monitor_activity(
    db: DbExecutor,
    activity_id: impl ToString,
    provider_id: NodeId,
    app_session_id: Option<String>,
) {
    let activity_id = activity_id.to_string();
    let limit_s = inactivity_limit_seconds();
    let unresp_s = unresponsive_limit_seconds();
    let delay = Duration::from_secs_f64(1.);
    let mut prev_state: Option<ActivityState> = None;

    log::debug!("Starting activity monitor: {}", activity_id);

    loop {
        if let Ok((state, usage)) = get_activity_progress(&db, &activity_id).await {
            if !state.state.alive() {
                break;
            }

            let dt = (Utc::now().timestamp() - usage.timestamp) as f64;
            if dt > limit_s {
                log::warn!("activity {} inactive for {}s, destroying", activity_id, dt);
                enqueue_destroy_evt(db, &activity_id, provider_id, app_session_id.clone()).await;

                counter!("activity.provider.destroyed.unresponsive", 1);
                break;
            } else if state.state.0 != State::Unresponsive && dt >= unresp_s {
                log::warn!("activity {} unresponsive after {}s", activity_id, dt);
                let new_state = ActivityState::from(StatePair(State::Unresponsive, state.state.1));
                prev_state = Some(state);
                if let Err(e) = set_persisted_state(&db, &activity_id, new_state).await {
                    log::error!("cannot update activity {} state: {}", activity_id, e);
                }
            } else if state.state.0 == State::Unresponsive && dt < unresp_s {
                log::warn!("activity {} is now responsive", activity_id);
                let state = match prev_state.take() {
                    Some(state) => state,
                    _ => panic!("unknown pre-unresponsive state of activity {}", activity_id),
                };
                if let Err(e) = set_persisted_state(&db, &activity_id, state).await {
                    log::error!("cannot update activity {} state: {}", activity_id, e);
                }
            }
        };

        tokio::time::delay_for(delay).await;
    }

    // If we got here, we can be sure, that activity was already destroyed.
    // Counting activities in all other places can result with duplicated
    // DestroyActivity events.
    counter!("activity.provider.destroyed", 1);
    log::debug!("Stopping activity monitor: {}", activity_id);
}

/// Local Activity services for ExeUnit reporting.
mod local {
    use super::*;
    use crate::common::{set_persisted_state, set_persisted_usage};
    use ya_core_model::activity::local::StatsResult;

    pub fn bind_gsb(db: &DbExecutor) {
        ServiceBinder::new(activity::local::BUS_ID, db, ())
            .bind(set_activity_state_gsb)
            .bind(set_activity_usage_gsb)
            .bind(get_agreement_id_gsb)
            .bind(activity_status);
    }

    async fn activity_status(
        db: DbExecutor,
        _caller: String,
        _msg: activity::local::Stats,
    ) -> RpcMessageResult<activity::local::Stats> {
        let total = db
            .as_dao::<ActivityStateDao>()
            .stats()
            .await
            .map_err(Error::from)?;
        let last_1h = db
            .as_dao::<ActivityStateDao>()
            .stats_1h()
            .await
            .map_err(Error::from)?;

        Ok(StatsResult {
            total,
            last_1h,
            last_activity_ts: None,
        })
    }

    /// Pass activity state (which may include error details).
    /// Called by ExeUnits.
    ///
    /// Security consideration: we assume activity_id as a cryptographically strong, so every1
    /// who knows it is authorized to call this endpoint
    async fn set_activity_state_gsb(
        db: DbExecutor,
        _caller: String,
        msg: activity::local::SetState,
    ) -> RpcMessageResult<activity::local::SetState> {
        if let Some(credentials) = msg.credentials {
            db.as_dao::<ActivityCredentialsDao>()
                .set(&msg.activity_id, credentials)
                .await
                .map_err(Error::from)?;
        }
        set_persisted_state(&db, &msg.activity_id, msg.state).await?;
        Ok(())
    }

    /// Pass current activity usage (which may include error details).
    /// Called by ExeUnits.
    ///
    /// Security consideration: we assume activity_id as a cryptographically strong, so every1
    /// who knows it is authorized to call this endpoint
    async fn set_activity_usage_gsb(
        db: DbExecutor,
        _caller: String,
        msg: activity::local::SetUsage,
    ) -> RpcMessageResult<activity::local::SetUsage> {
        if let Some(usage_vec) = &msg.usage.current_usage {
            let activity_id = msg.activity_id.clone();
            for (idx, value) in usage_vec.iter().enumerate() {
                gauge!(format!("activity.provider.usage.{}", idx), *value as i64, "activity_id" => activity_id.clone());
            }
        }

        set_persisted_usage(&db, &msg.activity_id, msg.usage).await?;
        Ok(())
    }

    /// Get agreement ID for a given activity ID
    /// Called e.g. by payment module
    async fn get_agreement_id_gsb(
        db: DbExecutor,
        _caller: String,
        msg: activity::local::GetAgreementId,
    ) -> RpcMessageResult<activity::local::GetAgreementId> {
        let agreement = get_activity_agreement(&db, &msg.activity_id, msg.role).await?;
        Ok(agreement.agreement_id)
    }
}<|MERGE_RESOLUTION|>--- conflicted
+++ resolved
@@ -7,17 +7,12 @@
 use std::time::Duration;
 
 use ya_client_model::activity::{ActivityState, ActivityUsage, State, StatePair};
-<<<<<<< HEAD
-use ya_client_model::NodeId;
-use ya_core_model::activity;
-use ya_core_model::activity::local::Credentials;
-use ya_core_model::Role;
-=======
 use ya_client_model::market::agreement::State as AgreementState;
 use ya_client_model::NodeId;
 use ya_core_model::activity;
 use ya_core_model::activity::local::Credentials;
->>>>>>> 360dbc2a
+use ya_core_model::activity::RpcMessageError;
+use ya_core_model::Role;
 use ya_persistence::executor::DbExecutor;
 use ya_service_bus::{timeout::*, typed::ServiceBinder};
 
@@ -29,10 +24,6 @@
 use crate::dao::*;
 use crate::db::models::ActivityEventType;
 use crate::error::Error;
-<<<<<<< HEAD
-=======
-use ya_core_model::activity::RpcMessageError;
->>>>>>> 360dbc2a
 
 const INACTIVITY_LIMIT_SECONDS_ENV_VAR: &str = "INACTIVITY_LIMIT_SECONDS";
 const UNRESPONSIVE_LIMIT_SECONDS_ENV_VAR: &str = "UNRESPONSIVE_LIMIT_SECONDS";
@@ -94,11 +85,8 @@
     authorize_agreement_initiator(caller, &msg.agreement_id, Role::Provider).await?;
 
     let activity_id = generate_id();
-<<<<<<< HEAD
     let agreement = get_agreement(&msg.agreement_id, Role::Provider).await?;
     let app_session_id = agreement.app_session_id.clone();
-=======
-    let agreement = get_agreement(&msg.agreement_id).await?;
     if agreement.state != AgreementState::Approved {
         // to track inconsistencies between this and remote market service
         counter!("activity.provider.create.agreement.not-approved", 1);
@@ -113,7 +101,6 @@
         return Err(RpcMessageError::BadRequest(msg));
     }
 
->>>>>>> 360dbc2a
     let provider_id = agreement.provider_id().clone();
 
     db.as_dao::<ActivityDao>()
@@ -133,8 +120,6 @@
         )
         .await
         .map_err(Error::from)?;
-
-    counter!("activity.provider.created", 1);
 
     let credentials = activity_credentials(
         db.clone(),
@@ -153,6 +138,8 @@
         ));
         Error::from(e)
     })?;
+
+    counter!("activity.provider.created", 1);
 
     Ok(if credentials.is_none() {
         activity::CreateResponseCompat::ActivityId(activity_id)
