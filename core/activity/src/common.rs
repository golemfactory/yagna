--- conflicted
+++ resolved
@@ -143,15 +143,8 @@
 }
 
 #[inline(always)]
-<<<<<<< HEAD
-pub(crate) fn authorize_caller(caller: impl ToString, authorized: &str) -> Result<(), Error> {
-    let caller = caller.to_string();
-    let authorized = authorized.to_string();
-    log::debug!("caller {} vs {} authorized", caller, authorized);
-=======
 pub(crate) fn authorize_caller(caller: NodeId, authorized: NodeId) -> Result<(), Error> {
     let msg = format!("caller: {} is not authorized: {}", caller, authorized);
->>>>>>> 0b967aad
     match caller == authorized {
         true => Ok(()),
         false => {
