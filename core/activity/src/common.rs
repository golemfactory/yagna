use serde::Deserialize;
use uuid::Uuid;

use ya_core_model::{ethaddr::NodeId, market};
use ya_model::{
    activity::{ActivityState, ActivityUsage},
    market::Agreement,
};
use ya_persistence::executor::DbExecutor;
use ya_service_bus::{typed as bus, RpcEndpoint, RpcMessage};

use crate::dao::{ActivityDao, ActivityStateDao, ActivityUsageDao};
use crate::error::Error;

pub type RpcMessageResult<T> = Result<<T as RpcMessage>::Item, <T as RpcMessage>::Error>;
pub const DEFAULT_REQUEST_TIMEOUT: f32 = 12.0;

#[derive(Deserialize)]
pub struct PathActivity {
    pub activity_id: String,
}

#[derive(Deserialize)]
pub struct QueryTimeout {
    #[serde(rename = "timeout", default = "default_query_timeout")]
    pub timeout: Option<f32>,
}

#[derive(Deserialize, Debug)]
pub struct QueryTimeoutMaxCount {
    /// number of milliseconds to wait
    #[serde(rename = "timeout", default = "default_query_timeout")]
    pub timeout: Option<f32>,
    /// maximum count of events to return
    #[serde(rename = "maxCount")]
    pub max_count: Option<u32>,
}

#[inline(always)]
pub(crate) fn default_query_timeout() -> Option<f32> {
    Some(DEFAULT_REQUEST_TIMEOUT)
}

#[inline(always)]
pub(crate) fn generate_id() -> String {
    // TODO: replace with a cryptographically secure generator
    Uuid::new_v4().to_simple().to_string()
}

pub(crate) async fn get_persisted_state(
    db: &DbExecutor,
    activity_id: &str,
) -> Result<ActivityState, Error> {
    Ok(db.as_dao::<ActivityStateDao>().get(activity_id).await?)
}

pub(crate) async fn set_persisted_state(
    db: &DbExecutor,
    activity_id: &str,
    activity_state: ActivityState,
) -> Result<ActivityState, Error> {
    Ok(db
        .as_dao::<ActivityStateDao>()
        .set(activity_id, activity_state)
        .await?)
}

pub(crate) async fn get_persisted_usage(
    db: &DbExecutor,
    activity_id: &str,
) -> Result<ActivityUsage, Error> {
    Ok(db.as_dao::<ActivityUsageDao>().get(&activity_id).await?)
}

pub(crate) async fn set_persisted_usage(
    db: &DbExecutor,
    activity_id: &str,
    activity_usage: ActivityUsage,
) -> Result<ActivityUsage, Error> {
    Ok(db
        .as_dao::<ActivityUsageDao>()
        .set(activity_id, activity_usage)
        .await?)
}

pub(crate) async fn get_agreement(agreement_id: impl ToString) -> Result<Agreement, Error> {
    Ok(bus::service(market::BUS_ID)
        .send(market::GetAgreement {
            agreement_id: agreement_id.to_string(),
        })
        .await??)
}

pub(crate) async fn get_agreement_id(db: &DbExecutor, activity_id: &str) -> Result<String, Error> {
    Ok(db
        .as_dao::<ActivityDao>()
        .get_agreement_id(activity_id)
        .await?)
}

pub(crate) async fn get_activity_agreement(
    db: &DbExecutor,
    activity_id: &str,
) -> Result<Agreement, Error> {
    get_agreement(get_agreement_id(db, activity_id).await?).await
}

pub(crate) async fn authorize_activity_initiator(
    db: &DbExecutor,
    caller: impl ToString,
    activity_id: &str,
) -> Result<(), Error> {
    authorize_agreement_initiator(caller, &get_agreement_id(db, activity_id).await?).await
}

pub(crate) async fn authorize_activity_executor(
    db: &DbExecutor,
    caller: impl ToString,
    activity_id: &str,
) -> Result<(), Error> {
    authorize_agreement_executor(caller, &get_agreement_id(db, activity_id).await?).await
}

pub(crate) async fn authorize_agreement_initiator(
    caller: impl ToString,
    agreement_id: &str,
) -> Result<(), Error> {
    let agreement = get_agreement(agreement_id).await?;
<<<<<<< HEAD
    let initiator_id = agreement.demand.requestor_id()?;
=======
    let initiator_id = agreement.requestor_id()?.parse()?;
>>>>>>> 128285a7

    authorize_caller(caller.to_string().parse()?, initiator_id)
}

pub(crate) async fn authorize_agreement_executor(
    caller: impl ToString,
    agreement_id: &str,
) -> Result<(), Error> {
    let agreement = get_agreement(agreement_id).await?;
<<<<<<< HEAD
    let executor_id = agreement.offer.provider_id()?;
=======
    let executor_id = agreement.provider_id()?.parse()?;
>>>>>>> 128285a7

    authorize_caller(caller.to_string().parse()?, executor_id)
}

#[inline(always)]
<<<<<<< HEAD
pub(crate) fn authorize_caller(caller: impl ToString, authorized: &str) -> Result<(), Error> {
    match caller.to_string() == authorized.to_string() {
=======
pub(crate) fn authorize_caller(caller: NodeId, authorized: NodeId) -> Result<(), Error> {
    let msg = format!("caller: {} is not authorized: {}", caller, authorized);
    match caller == authorized {
>>>>>>> 128285a7
        true => Ok(()),
        false => {
            log::debug!("{}", msg);
            Err(Error::Forbidden(msg))
        }
    }
}<|MERGE_RESOLUTION|>--- conflicted
+++ resolved
@@ -126,11 +126,7 @@
     agreement_id: &str,
 ) -> Result<(), Error> {
     let agreement = get_agreement(agreement_id).await?;
-<<<<<<< HEAD
-    let initiator_id = agreement.demand.requestor_id()?;
-=======
     let initiator_id = agreement.requestor_id()?.parse()?;
->>>>>>> 128285a7
 
     authorize_caller(caller.to_string().parse()?, initiator_id)
 }
@@ -140,24 +136,15 @@
     agreement_id: &str,
 ) -> Result<(), Error> {
     let agreement = get_agreement(agreement_id).await?;
-<<<<<<< HEAD
-    let executor_id = agreement.offer.provider_id()?;
-=======
     let executor_id = agreement.provider_id()?.parse()?;
->>>>>>> 128285a7
 
     authorize_caller(caller.to_string().parse()?, executor_id)
 }
 
 #[inline(always)]
-<<<<<<< HEAD
-pub(crate) fn authorize_caller(caller: impl ToString, authorized: &str) -> Result<(), Error> {
-    match caller.to_string() == authorized.to_string() {
-=======
 pub(crate) fn authorize_caller(caller: NodeId, authorized: NodeId) -> Result<(), Error> {
     let msg = format!("caller: {} is not authorized: {}", caller, authorized);
     match caller == authorized {
->>>>>>> 128285a7
         true => Ok(()),
         false => {
             log::debug!("{}", msg);
