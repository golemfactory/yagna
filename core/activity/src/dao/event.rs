use chrono::Utc;
use diesel::prelude::*;
use diesel::sql_types::{Integer, Text, Timestamp};
use std::cmp::min;
use std::time::Duration;
use tokio::time::delay_for;

use ya_persistence::executor::{do_with_transaction, AsDao, PoolType};
use ya_persistence::models::ActivityEventType;
use ya_persistence::schema;

use crate::dao::Result;
use ya_model::activity::ProviderEvent;

pub const MAX_EVENTS: u32 = 100;

#[derive(Queryable, Debug)]
pub struct Event {
    pub id: i32,
    pub event_type: ActivityEventType,
    pub activity_natural_id: String,
    pub agreement_natural_id: String,
}

impl From<Event> for ProviderEvent {
    fn from(value: Event) -> Self {
        match value.event_type {
            ActivityEventType::CreateActivity => ProviderEvent::CreateActivity {
                activity_id: value.activity_natural_id,
                agreement_id: value.agreement_natural_id,
            },
            ActivityEventType::DestroyActivity => ProviderEvent::DestroyActivity {
                activity_id: value.activity_natural_id,
                agreement_id: value.agreement_natural_id,
            },
        }
    }
}

pub struct EventDao<'c> {
    pool: &'c PoolType,
}

impl<'a> AsDao<'a> for EventDao<'a> {
    fn as_dao(pool: &'a PoolType) -> Self {
        EventDao { pool }
    }
}

impl<'c> EventDao<'c> {
    pub async fn create(
        &self,
        activity_id: &str,
        identity_id: &str,
        event_type: ActivityEventType,
    ) -> Result<i32> {
        use schema::activity::dsl;
        use schema::activity_event::dsl as dsl_event;

        let now = Utc::now().naive_utc();
        log::trace!("creating event_type: {:?}", event_type);

        let activity_id = activity_id.to_owned();
        let identity_id = identity_id.to_owned();

        do_with_transaction(self.pool, move |conn| {
            diesel::insert_into(dsl_event::activity_event)
                .values(
                    dsl::activity
                        .select((
                            dsl::id,
                            identity_id.clone().into_sql::<Text>(),
                            now.into_sql::<Timestamp>(),
                            event_type.into_sql::<Integer>(),
                        ))
                        .filter(dsl::natural_id.eq(activity_id))
                        .limit(1),
                )
                .into_columns((
                    dsl_event::activity_id,
                    dsl_event::identity_id,
                    dsl_event::event_date,
                    dsl_event::event_type_id,
                ))
                .execute(conn)?;

            let event_id = diesel::select(super::last_insert_rowid).first(conn)?;
            log::trace!("event inserted: {}", event_id);

            Ok(event_id)
        })
        .await
    }

    pub async fn get_events(
        &self,
        identity_id: &str,
<<<<<<< HEAD
        max_events: Option<u32>,
    ) -> Result<Option<Vec<Event>>> {
=======
        max_count: Option<u32>,
    ) -> Result<Option<Vec<ProviderEvent>>> {
>>>>>>> 0b967aad
        use schema::activity::dsl;
        use schema::activity_event::dsl as dsl_event;

        let limit = match max_events {
            Some(val) => min(MAX_EVENTS, val),
            None => MAX_EVENTS,
        };

        log::trace!("get_events: starting db query");
        let identity_id = identity_id.to_owned();

        do_with_transaction(self.pool, move |conn| {
            let results: Option<Vec<Event>> = dsl_event::activity_event
                .inner_join(schema::activity::table)
                .filter(dsl_event::identity_id.eq(identity_id))
                .select((
                    dsl_event::id,
                    dsl_event::event_type_id,
                    dsl::natural_id,
                    dsl::agreement_id,
                ))
                .order(dsl_event::event_date.asc())
                .limit(limit as i64)
                .load::<Event>(conn)
                .optional()?;

            if let Some(r) = &results {
                let ids = r.iter().map(|event| event.id).collect::<Vec<_>>();
                if !ids.is_empty() {
                    diesel::delete(dsl_event::activity_event.filter(dsl_event::id.eq_any(ids)))
                        .execute(conn)?;
                }
            }

            Ok(results.map(|r| r.into_iter().map(ProviderEvent::from).collect()))
        })
        .await
    }

    pub async fn get_events_wait(
        &self,
        identity_id: impl ToString,
<<<<<<< HEAD
        max_events: Option<u32>,
    ) -> Result<Vec<Event>> {
=======
        max_count: Option<u32>,
    ) -> Result<Vec<ProviderEvent>> {
>>>>>>> 0b967aad
        let duration = Duration::from_millis(750);
        let identity_id = identity_id.to_string();

        loop {
            let result = self.get_events(&identity_id, max_events).await?;
            if let Some(events) = result {
                if events.len() > 0 {
                    return Ok(events);
                }
            }

            delay_for(duration).await;
        }
    }
}<|MERGE_RESOLUTION|>--- conflicted
+++ resolved
@@ -95,13 +95,8 @@
     pub async fn get_events(
         &self,
         identity_id: &str,
-<<<<<<< HEAD
         max_events: Option<u32>,
-    ) -> Result<Option<Vec<Event>>> {
-=======
-        max_count: Option<u32>,
     ) -> Result<Option<Vec<ProviderEvent>>> {
->>>>>>> 0b967aad
         use schema::activity::dsl;
         use schema::activity_event::dsl as dsl_event;
 
@@ -144,13 +139,8 @@
     pub async fn get_events_wait(
         &self,
         identity_id: impl ToString,
-<<<<<<< HEAD
         max_events: Option<u32>,
-    ) -> Result<Vec<Event>> {
-=======
-        max_count: Option<u32>,
     ) -> Result<Vec<ProviderEvent>> {
->>>>>>> 0b967aad
         let duration = Duration::from_millis(750);
         let identity_id = identity_id.to_string();
 
