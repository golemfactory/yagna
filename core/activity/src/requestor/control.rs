use actix_web::{web, Responder};
use serde::Deserialize;

<<<<<<< HEAD
use ya_core_model::{activity, ethaddr::NodeId};
use ya_model::activity::{activity_state::StatePair, ExeScriptCommand, ExeScriptRequest, State};
=======
use ya_core_model::activity;
use ya_model::activity::{ActivityState, ExeScriptCommand, ExeScriptRequest, State};
>>>>>>> 128285a7
use ya_net::TryRemoteEndpoint;
use ya_persistence::executor::DbExecutor;
use ya_service_api_web::middleware::Identity;
use ya_service_bus::{timeout::IntoTimeoutFuture, RpcEndpoint};

use crate::common::{
    authorize_activity_initiator, authorize_agreement_initiator, generate_id,
    get_activity_agreement, get_agreement, set_persisted_state, PathActivity, QueryTimeout,
};
use crate::dao::ActivityDao;
use crate::error::Error;

pub fn extend_web_scope(scope: actix_web::Scope) -> actix_web::Scope {
    scope
        .service(create_activity)
        .service(destroy_activity)
        .service(exec)
        .service(get_batch_results)
}

/// Creates new Activity based on given Agreement.
#[actix_web::post("/activity")]
async fn create_activity(
    db: web::Data<DbExecutor>,
    query: web::Query<QueryTimeout>,
    body: web::Json<String>,
    id: Identity,
) -> impl Responder {
    let agreement_id = body.into_inner();
    authorize_agreement_initiator(id.identity, &agreement_id).await?;

    let agreement = get_agreement(&agreement_id).await?;
    log::trace!("agreement: {:#?}", agreement);

    let msg = activity::Create {
<<<<<<< HEAD
        provider_id: NodeId::from_str(agreement.provider_id()?)?,
=======
        provider_id: agreement.provider_id()?.parse()?,
>>>>>>> 128285a7
        agreement_id: agreement_id.clone(),
        timeout: query.timeout.clone(),
    };

    let activity_id = agreement
        .provider_id()?
        .try_service(activity::BUS_ID)?
        .send(msg)
        .timeout(query.timeout)
        .await???;

    log::debug!("activity created: {}, inserting", activity_id);
    db.as_dao::<ActivityDao>()
        .create_if_not_exists(&activity_id, &agreement_id)
        .await?;

    Ok::<_, Error>(web::Json(activity_id))
}

/// Destroys given Activity.
#[actix_web::delete("/activity/{activity_id}")]
async fn destroy_activity(
    db: web::Data<DbExecutor>,
    path: web::Path<PathActivity>,
    query: web::Query<QueryTimeout>,
    id: Identity,
) -> impl Responder {
    authorize_activity_initiator(&db, id.identity, &path.activity_id).await?;

    let agreement = get_activity_agreement(&db, &path.activity_id).await?;
    let msg = activity::Destroy {
        activity_id: path.activity_id.to_string(),
        agreement_id: agreement.agreement_id.clone(),
        timeout: query.timeout.clone(),
    };

    agreement
        .provider_id()?
        .try_service(activity::BUS_ID)?
        .send(msg)
        .timeout(query.timeout)
        .await???;

    set_persisted_state(
        &db,
        &path.activity_id,
        ActivityState {
            state: State::Terminated.into(),
            reason: None,
            error_message: None,
        },
    )
    .await
    .map(|_| web::Json(()))
}

/// Executes an ExeScript batch within a given Activity.
#[actix_web::post("/activity/{activity_id}/exec")]
async fn exec(
    db: web::Data<DbExecutor>,
    path: web::Path<PathActivity>,
    query: web::Query<QueryTimeout>,
    body: web::Json<ExeScriptRequest>,
    id: Identity,
) -> impl Responder {
    authorize_activity_initiator(&db, id.identity, &path.activity_id).await?;

    let commands: Vec<ExeScriptCommand> =
        serde_json::from_str(&body.text).map_err(|e| Error::BadRequest(format!("{:?}", e)))?;
    let agreement = get_activity_agreement(&db, &path.activity_id).await?;
    let batch_id = generate_id();
    let msg = activity::Exec {
        activity_id: path.activity_id.clone(),
        batch_id: batch_id.clone(),
        exe_script: commands,
        timeout: query.timeout.clone(),
    };

    agreement
        .provider_id()?
        .try_service(&activity::exeunit::bus_id(&path.activity_id))?
        .send(msg)
        .timeout(query.timeout)
        .await???;

    Ok::<_, Error>(web::Json(batch_id))
}

/// Queries for ExeScript batch results.
#[actix_web::get("/activity/{activity_id}/exec/{batch_id}")]
async fn get_batch_results(
    db: web::Data<DbExecutor>,
    path: web::Path<PathActivityBatch>,
    query: web::Query<QueryTimeout>,
    id: Identity,
) -> impl Responder {
    authorize_activity_initiator(&db, id.identity, &path.activity_id).await?;

    let agreement = get_activity_agreement(&db, &path.activity_id).await?;
    let msg = activity::GetExecBatchResults {
        activity_id: path.activity_id.to_string(),
        batch_id: path.batch_id.to_string(),
        timeout: query.timeout.clone(),
    };

    let results = agreement
        .provider_id()?
        .try_service(&activity::exeunit::bus_id(&path.activity_id))?
        .send(msg)
        .timeout(query.timeout)
        .await???;

    Ok::<_, Error>(web::Json(results))
}

#[derive(Deserialize)]
struct PathActivityBatch {
    activity_id: String,
    batch_id: String,
}<|MERGE_RESOLUTION|>--- conflicted
+++ resolved
@@ -1,13 +1,8 @@
 use actix_web::{web, Responder};
 use serde::Deserialize;
 
-<<<<<<< HEAD
-use ya_core_model::{activity, ethaddr::NodeId};
-use ya_model::activity::{activity_state::StatePair, ExeScriptCommand, ExeScriptRequest, State};
-=======
 use ya_core_model::activity;
 use ya_model::activity::{ActivityState, ExeScriptCommand, ExeScriptRequest, State};
->>>>>>> 128285a7
 use ya_net::TryRemoteEndpoint;
 use ya_persistence::executor::DbExecutor;
 use ya_service_api_web::middleware::Identity;
@@ -43,11 +38,7 @@
     log::trace!("agreement: {:#?}", agreement);
 
     let msg = activity::Create {
-<<<<<<< HEAD
-        provider_id: NodeId::from_str(agreement.provider_id()?)?,
-=======
         provider_id: agreement.provider_id()?.parse()?,
->>>>>>> 128285a7
         agreement_id: agreement_id.clone(),
         timeout: query.timeout.clone(),
     };
