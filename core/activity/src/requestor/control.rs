--- conflicted
+++ resolved
@@ -16,10 +16,7 @@
 };
 use crate::dao::{ActivityDao, ActivityStateDao};
 use crate::error::Error;
-<<<<<<< HEAD
 use crate::requestor::{provider_activity_service_id, remote_exeunit_service_id};
-=======
->>>>>>> ff059e74
 
 pub fn extend_web_scope(scope: actix_web::Scope) -> actix_web::Scope {
     scope
@@ -50,18 +47,12 @@
         timeout: query.timeout.clone(),
     };
 
-<<<<<<< HEAD
-    let uri = provider_activity_service_id(&agreement)?;
-
-    let activity_id = gsb_send!(id.identity, msg, &uri, query.timeout)?;
-=======
     let activity_id = agreement
         .provider_id()?
         .try_service(activity::BUS_ID)?
         .send(msg)
         .timeout(query.timeout)
         .await???;
->>>>>>> ff059e74
 
     log::debug!("activity created: {}, inserting", activity_id);
     db.as_dao::<ActivityDao>()
@@ -89,10 +80,6 @@
         timeout: query.timeout.clone(),
     };
 
-<<<<<<< HEAD
-    let uri = provider_activity_service_id(&agreement)?;
-    let _ = gsb_send!(id.identity, msg, &uri, query.timeout)?;
-=======
     agreement
         .provider_id()?
         .try_service(activity::BUS_ID)?
@@ -100,7 +87,6 @@
         .timeout(query.timeout)
         .await???;
 
->>>>>>> ff059e74
     db.as_dao::<ActivityStateDao>()
         .set(
             &path.activity_id,
@@ -136,17 +122,12 @@
         timeout: query.timeout.clone(),
     };
 
-<<<<<<< HEAD
-    let uri = remote_exeunit_service_id(&agreement, &path.activity_id)?;
-    gsb_send!(id.identity, msg, &uri, query.timeout)?;
-=======
     agreement
         .provider_id()?
         .try_service(activity::BUS_ID)?
         .send(msg)
         .timeout(query.timeout)
         .await???;
->>>>>>> ff059e74
 
     Ok::<_, Error>(web::Json(batch_id))
 }
@@ -168,17 +149,12 @@
         timeout: query.timeout.clone(),
     };
 
-<<<<<<< HEAD
-    let uri = remote_exeunit_service_id(&agreement, &path.activity_id)?;
-    let results = gsb_send!(id.identity, msg, &uri, query.timeout)?;
-=======
     let results = agreement
         .provider_id()?
         .try_service(activity::BUS_ID)?
         .send(msg)
         .timeout(query.timeout)
         .await???;
->>>>>>> ff059e74
 
     Ok::<_, Error>(web::Json(results))
 }
