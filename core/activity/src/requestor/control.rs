use actix_web::web;
use futures::prelude::*;
use serde::Deserialize;
use ya_core_model::activity::{CreateActivity, DestroyActivity, Exec, GetExecBatchResults};
use ya_core_model::ethaddr::NodeId;
use ya_core_model::market;
use ya_model::activity::{ExeScriptCommand, ExeScriptCommandResult, ExeScriptRequest, State};
use ya_persistence::executor::DbExecutor;
use ya_service_api_web::middleware::Identity;
use ya_service_bus::typed as bus;
use ya_service_bus::RpcEndpoint;

use crate::common::{
    generate_id, get_activity_agreement, is_activity_initiator, is_agreement_initiator,
    PathActivity, QueryTimeout, QueryTimeoutMaxCount,
};
use crate::dao::{ActivityDao, ActivityStateDao};
use crate::error::Error;
use crate::requestor::provider_activity_service_id;
use std::str::FromStr;
use ya_model::activity::activity_state::StatePair;

pub fn extend_web_scope(scope: actix_web::Scope) -> actix_web::Scope {
    scope
        .route(
            "/activity",
            web::post().to(impl_restful_handler!(create_activity, query, body, id)),
        )
        .route(
            "/activity/{activity_id}",
            web::delete().to(impl_restful_handler!(destroy_activity, path, query, id)),
        )
        .route(
            "/activity/{activity_id}/exec",
            web::post().to(impl_restful_handler!(exec, path, query, body, id)),
        )
        .route(
            "/activity/{activity_id}/exec/{batch_id}",
            web::get().to(impl_restful_handler!(get_batch_results, path, query, id)),
        )
}

/// Creates new Activity based on given Agreement.
async fn create_activity(
    db: web::Data<DbExecutor>,
    query: web::Query<QueryTimeout>,
    body: web::Json<String>,
    id: Identity,
) -> Result<String, Error> {
    let agreement_id = body.into_inner();

    if !is_agreement_initiator(id.identity.to_string(), agreement_id.clone()).await? {
        return Err(Error::Forbidden.into());
    }

    let caller = Some(format!("/net/{}", id.name));
    log::debug!("caller from context: {:?}", caller);
    let agreement = bus::service(market::BUS_ID)
        .send(market::GetAgreement {
            agreement_id: agreement_id.clone(),
        })
        .await??;
    log::debug!("agreement: {:#?}", agreement);

    let msg = CreateActivity {
        // TODO: fix this
        provider_id: NodeId::from_str(agreement.offer.provider_id.as_ref().unwrap()).unwrap(),
        agreement_id: agreement_id.clone(),
        timeout: query.timeout.clone(),
    };

    let uri = provider_activity_service_id(&agreement)?;
    log::debug!("creating activity at: {}", uri);
    let activity_id = gsb_send!(caller, msg, &uri, query.timeout)?;
    log::debug!("creating activity: {}", activity_id);

    db.as_dao::<ActivityDao>()
        .create(&activity_id, &agreement_id)
        .await
        .map_err(Error::from)?;

    Ok(activity_id)
}

/// Destroys given Activity.
async fn destroy_activity(
    db: web::Data<DbExecutor>,
    path: web::Path<PathActivity>,
    query: web::Query<QueryTimeout>,
    id: Identity,
) -> Result<(), Error> {
    if !is_activity_initiator(&db, id.identity.to_string(), &path.activity_id).await? {
        return Err(Error::Forbidden.into());
    }

    let agreement = get_activity_agreement(&db, &path.activity_id, query.timeout.clone()).await?;
    let msg = DestroyActivity {
        activity_id: path.activity_id.to_string(),
        agreement_id: agreement.agreement_id.clone(),
        timeout: query.timeout.clone(),
    };

    let uri = provider_activity_service_id(&agreement)?;
    let _ = gsb_send!(None, msg, &uri, query.timeout)?;
<<<<<<< HEAD
    ActivityStateDao::new(&conn)
        .set(
            &path.activity_id,
            StatePair(State::Terminated, None),
            None,
            None,
        )
=======
    db.as_dao::<ActivityStateDao>()
        .set(&path.activity_id, State::Terminated, None, None)
        .await
>>>>>>> bd6646fa
        .map_err(Error::from)?;

    Ok(())
}

/// Executes an ExeScript batch within a given Activity.
async fn exec(
    db: web::Data<DbExecutor>,
    path: web::Path<PathActivity>,
    query: web::Query<QueryTimeout>,
    body: web::Json<ExeScriptRequest>,
    id: Identity,
) -> Result<String, Error> {
    if !is_activity_initiator(&db, id.identity.to_string(), &path.activity_id).await? {
        return Err(Error::Forbidden.into());
    }

    let commands: Vec<ExeScriptCommand> =
        serde_json::from_str(&body.text).map_err(|e| Error::BadRequest(format!("{:?}", e)))?;
    let agreement = get_activity_agreement(&db, &path.activity_id, query.timeout.clone()).await?;
    let batch_id = generate_id();
    let msg = Exec {
        activity_id: path.activity_id.clone(),
        batch_id: batch_id.clone(),
        exe_script: commands,
        timeout: query.timeout.clone(),
    };

    let uri = provider_activity_service_id(&agreement)?;
    gsb_send!(None, msg, &uri, query.timeout)?;
    Ok(batch_id)
}

/// Queries for ExeScript batch results.
async fn get_batch_results(
    db: web::Data<DbExecutor>,
    path: web::Path<PathActivityBatch>,
    query: web::Query<QueryTimeoutMaxCount>,
    id: Identity,
) -> Result<Vec<ExeScriptCommandResult>, Error> {
    if !is_activity_initiator(&db, id.identity.to_string(), &path.activity_id).await? {
        return Err(Error::Forbidden.into());
    }

    let agreement = get_activity_agreement(&db, &path.activity_id, query.timeout.clone()).await?;
    let msg = GetExecBatchResults {
        activity_id: path.activity_id.to_string(),
        batch_id: path.batch_id.to_string(),
        timeout: query.timeout.clone(),
    };

    let uri = provider_activity_service_id(&agreement)?;
    gsb_send!(None, msg, &uri, query.timeout)
}

#[derive(Deserialize)]
struct PathActivityBatch {
    activity_id: String,
    batch_id: String,
}<|MERGE_RESOLUTION|>--- conflicted
+++ resolved
@@ -4,6 +4,7 @@
 use ya_core_model::activity::{CreateActivity, DestroyActivity, Exec, GetExecBatchResults};
 use ya_core_model::ethaddr::NodeId;
 use ya_core_model::market;
+use ya_model::activity::activity_state::StatePair;
 use ya_model::activity::{ExeScriptCommand, ExeScriptCommandResult, ExeScriptRequest, State};
 use ya_persistence::executor::DbExecutor;
 use ya_service_api_web::middleware::Identity;
@@ -18,7 +19,6 @@
 use crate::error::Error;
 use crate::requestor::provider_activity_service_id;
 use std::str::FromStr;
-use ya_model::activity::activity_state::StatePair;
 
 pub fn extend_web_scope(scope: actix_web::Scope) -> actix_web::Scope {
     scope
@@ -102,19 +102,14 @@
 
     let uri = provider_activity_service_id(&agreement)?;
     let _ = gsb_send!(None, msg, &uri, query.timeout)?;
-<<<<<<< HEAD
-    ActivityStateDao::new(&conn)
+    db.as_dao::<ActivityStateDao>()
         .set(
             &path.activity_id,
             StatePair(State::Terminated, None),
             None,
             None,
         )
-=======
-    db.as_dao::<ActivityStateDao>()
-        .set(&path.activity_id, State::Terminated, None, None)
         .await
->>>>>>> bd6646fa
         .map_err(Error::from)?;
 
     Ok(())
