--- conflicted
+++ resolved
@@ -1,10 +1,6 @@
 use actix_web::{web, Responder};
-<<<<<<< HEAD
-use ya_core_model::activity::{GetActivityState, GetActivityUsage, GetRunningCommand};
-=======
 
 use ya_core_model::activity;
->>>>>>> ff059e74
 use ya_model::activity::activity_state::StatePair;
 use ya_model::activity::{ActivityState, ActivityUsage};
 use ya_net::TryRemoteEndpoint;
@@ -48,17 +44,12 @@
     }
 
     // Retrieve and persist activity state
-<<<<<<< HEAD
-    let uri = provider_activity_service_id(&agreement)?;
-    let activity_state = gsb_send!(id.identity, msg, &uri, query.timeout)?;
-=======
     let activity_state = agreement
         .provider_id()?
         .try_service(activity::BUS_ID)?
         .send(msg)
         .timeout(query.timeout)
         .await???;
->>>>>>> ff059e74
 
     db.as_dao::<ActivityStateDao>()
         .set(
@@ -98,10 +89,6 @@
     };
 
     // Retrieve and persist activity usage
-<<<<<<< HEAD
-    let uri = provider_activity_service_id(&agreement)?;
-    let activity_usage = gsb_send!(id.identity, msg, &uri, query.timeout)?;
-=======
     let activity_usage = agreement
         .provider_id()?
         .try_service(activity::BUS_ID)?
@@ -109,7 +96,6 @@
         .timeout(query.timeout)
         .await???;
 
->>>>>>> ff059e74
     db.as_dao::<ActivityUsageDao>()
         .set(&path.activity_id, &activity_usage.current_usage)
         .await?;
@@ -133,17 +119,12 @@
         timeout: query.timeout.clone(),
     };
 
-<<<<<<< HEAD
-    let uri = provider_activity_service_id(&agreement)?;
-    let cmd = gsb_send!(id.identity, msg, &uri, query.timeout)?;
-=======
     let cmd = agreement
         .provider_id()?
         .try_service(activity::BUS_ID)?
         .send(msg)
         .timeout(query.timeout)
         .await???;
->>>>>>> ff059e74
 
     Ok::<_, Error>(web::Json(cmd))
 }
