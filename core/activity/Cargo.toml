[package]
name = "ya-activity"
version = "0.4.0"
authors = ["Golem Factory <contact@golem.network>"]
edition = "2018"

[dependencies]
ya-core-model = { version = "0.9", features = ["activity", "market"] }
ya-client-model = { version = "0.6", features = ["sgx"] }
ya-net = "0.3"
ya-persistence = "0.3"
ya-service-api = "0.1"
ya-service-api-interfaces = "0.2"
ya-service-api-web = "0.2"
<<<<<<< HEAD
# ya-service-bus = "0.6.3"
ya-service-bus = { version = "0.6.3" }
ya-gsb-http-proxy = { path = "../../exe-unit/components/gsb-http-proxy" }
=======
ya-service-bus = { workspace = true }
>>>>>>> aa749e8c

actix-web = "4"
actix-http = "3"
anyhow = "1.0"
chrono = "0.4"
diesel = { version = "1.4", features = ["chrono", "sqlite", "r2d2"] }
diesel_migrations = "1.4"
env_logger = "0.7"
futures = "0.3"
hex = "0.4"
metrics = "0.12"
lazy_static = "1.4"
libsqlite3-sys = { workspace = true }
log = "0.4"
mime = "0.3.16"
r2d2 = "0.8"
serde = { version = "1.0", features = ["derive"] }
serde_json = "1.0"
shlex = "0.1"
thiserror = "1.0"
tokio = { version = "1", features = ["time"] }
tokio-stream = "0.1.6"
uuid = { version = "0.8", features = ["serde", "v4"] }
structopt = "0.3.7"
async-stream = "0.3.5"

[dev-dependencies]
ya-sb-router = "0.6.1"

actix-rt = "2.7"<|MERGE_RESOLUTION|>--- conflicted
+++ resolved
@@ -12,13 +12,8 @@
 ya-service-api = "0.1"
 ya-service-api-interfaces = "0.2"
 ya-service-api-web = "0.2"
-<<<<<<< HEAD
-# ya-service-bus = "0.6.3"
-ya-service-bus = { version = "0.6.3" }
+ya-service-bus = { workspace = true }
 ya-gsb-http-proxy = { path = "../../exe-unit/components/gsb-http-proxy" }
-=======
-ya-service-bus = { workspace = true }
->>>>>>> aa749e8c
 
 actix-web = "4"
 actix-http = "3"
