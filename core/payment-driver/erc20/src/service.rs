--- conflicted
+++ resolved
@@ -187,11 +187,7 @@
             }
 
             log::debug!("Starting payment engine: {:#?}", config);
-<<<<<<< HEAD
-            let signer = IdentitySigner::default();
-=======
             let signer = IdentitySigner;
->>>>>>> dfc159e3
 
             let (sender, recv) = tokio::sync::mpsc::channel(16);
 
