--- conflicted
+++ resolved
@@ -7,16 +7,10 @@
 
 // Local uses
 use crate::{
-<<<<<<< HEAD
-    MAINNET_NETWORK, MAINNET_PLATFORM, MAINNET_TOKEN, MUMBAI_NETWORK, MUMBAI_PLATFORM,
-    MUMBAI_TOKEN, POLYGON_MAINNET_NETWORK, POLYGON_MAINNET_PLATFORM, POLYGON_MAINNET_TOKEN,
-    RINKEBY_NETWORK, RINKEBY_PLATFORM, RINKEBY_TOKEN,
-=======
     GOERLI_NETWORK, GOERLI_PLATFORM, GOERLI_TOKEN, MAINNET_NETWORK, MAINNET_PLATFORM,
     MAINNET_TOKEN, MUMBAI_NETWORK, MUMBAI_PLATFORM, MUMBAI_TOKEN, POLYGON_MAINNET_NETWORK,
     POLYGON_MAINNET_PLATFORM, POLYGON_MAINNET_TOKEN, RINKEBY_NETWORK, RINKEBY_PLATFORM,
     RINKEBY_TOKEN,
->>>>>>> d115bf6f
 };
 
 lazy_static::lazy_static! {
@@ -25,15 +19,12 @@
             default_token: RINKEBY_TOKEN.to_string(),
             tokens: hashmap! {
                 RINKEBY_TOKEN.to_string() => RINKEBY_PLATFORM.to_string()
-<<<<<<< HEAD
-=======
             }
         },
         GOERLI_NETWORK.to_string() => Network {
             default_token: GOERLI_TOKEN.to_string(),
             tokens: hashmap! {
                 GOERLI_TOKEN.to_string() => GOERLI_PLATFORM.to_string()
->>>>>>> d115bf6f
             }
         },
         MAINNET_NETWORK.to_string() => Network {
@@ -56,10 +47,7 @@
         }
     };
     pub static ref RINKEBY_DB_NETWORK: DbNetwork = DbNetwork::from_str(RINKEBY_NETWORK).unwrap();
-<<<<<<< HEAD
-=======
     pub static ref GOERLI_DB_NETWORK: DbNetwork = DbNetwork::from_str(GOERLI_NETWORK).unwrap();
->>>>>>> d115bf6f
     pub static ref MAINNET_DB_NETWORK: DbNetwork = DbNetwork::from_str(MAINNET_NETWORK).unwrap();
     pub static ref MUMBAI_DB_NETWORK: DbNetwork = DbNetwork::from_str(MUMBAI_NETWORK).unwrap();
     pub static ref POLYGON_MAINNET_DB_NETWORK: DbNetwork = DbNetwork::from_str(POLYGON_MAINNET_NETWORK).unwrap();
@@ -68,10 +56,7 @@
 pub fn platform_to_network_token(platform: String) -> Result<(DbNetwork, String), GenericError> {
     match platform.as_str() {
         RINKEBY_PLATFORM => Ok((*RINKEBY_DB_NETWORK, RINKEBY_TOKEN.to_owned())),
-<<<<<<< HEAD
-=======
         GOERLI_PLATFORM => Ok((*GOERLI_DB_NETWORK, GOERLI_TOKEN.to_owned())),
->>>>>>> d115bf6f
         MAINNET_PLATFORM => Ok((*MAINNET_DB_NETWORK, MAINNET_TOKEN.to_owned())),
         MUMBAI_PLATFORM => Ok((*MUMBAI_DB_NETWORK, MUMBAI_TOKEN.to_owned())),
         POLYGON_MAINNET_PLATFORM => Ok((
