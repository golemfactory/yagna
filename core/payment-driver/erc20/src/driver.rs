--- conflicted
+++ resolved
@@ -139,11 +139,7 @@
                 amount,
                 payment_id: payment_id.clone(),
                 deadline,
-<<<<<<< HEAD
                 deposit_id,
-=======
-                deposit_id: None,
->>>>>>> 757cc468
             })
             .await
             .map_err(|err| GenericError::new(format!("Error when inserting transfer {err:?}")))?;
