--- conflicted
+++ resolved
@@ -639,17 +639,8 @@
                 }
                 let time_now = Instant::now();
                 loop {
-<<<<<<< HEAD
                     tokio::time::sleep(std::time::Duration::from_secs(5)).await;
 
-=======
-                    iteration += 1;
-                    if iteration == 0 {
-                        tokio::time::sleep(std::time::Duration::from_secs(6)).await;
-                    } else {
-                        tokio::time::sleep(std::time::Duration::from_secs(5)).await;
-                    }
->>>>>>> 1a9e61a2
                     if time_now.elapsed().as_secs() > 120 {
                         log::error!(
                             "Faucet donation not received after {} seconds",
@@ -708,17 +699,8 @@
                 }
                 let time_now = Instant::now();
                 loop {
-<<<<<<< HEAD
                     tokio::time::sleep(std::time::Duration::from_secs(5)).await;
 
-=======
-                    iteration += 1;
-                    if iteration == 0 {
-                        tokio::time::sleep(std::time::Duration::from_secs(6)).await;
-                    } else {
-                        tokio::time::sleep(std::time::Duration::from_secs(5)).await;
-                    }
->>>>>>> 1a9e61a2
                     if time_now.elapsed().as_secs() > 120 {
                         log::error!(
                             "Mint transaction not finished after {} seconds",
