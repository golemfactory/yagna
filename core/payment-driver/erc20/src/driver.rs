--- conflicted
+++ resolved
@@ -176,7 +176,7 @@
         self.is_account_active(&msg.sender)?;
         let res = cli::transfer(&self.dao, msg).await;
         if res.is_ok() {
-            self.notify.notify();
+            self.notify.notify_waiters();
         }
         res
     }
@@ -234,13 +234,8 @@
             //self.confirm_payments().await; // Run it at least once
             Utc::now() < deadline && self.dao.has_unconfirmed_txs().await? // Stop if deadline passes or there are no more transactions to confirm
         } {
-<<<<<<< HEAD
-            tokio::time::delay_for(std::time::Duration::from_secs(1)).await;
+            tokio::time::sleep(std::time::Duration::from_secs(1)).await;
         }*/
-=======
-            tokio::time::sleep(std::time::Duration::from_secs(1)).await;
-        }
->>>>>>> 7d3a8927
         Ok(())
     }
 }
@@ -290,13 +285,13 @@
                 val = driver.notify.notified() => {
                     log::debug!("Received notification {:?}", val);
                 }
-                val = tokio::time::delay_for(*TX_SENDOUT_INTERVAL) => {
+                val = tokio::time::sleep(*TX_SENDOUT_INTERVAL) => {
                     log::debug!("Start payment driver cron loop {:?}", val);
                 }
             }
             self.send_out_payments().await;
             loop {
-                tokio::time::delay_for(*TX_CONFIRMATION_INTERVAL).await;
+                tokio::time::sleep(*TX_CONFIRMATION_INTERVAL).await;
                 let res = self.confirm_payments().await.unwrap_or_else(|err| {
                     log::error!("Error when trying to confirm payments {}", err);
                     false
