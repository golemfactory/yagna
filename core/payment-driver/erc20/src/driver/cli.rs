/*
    Driver helper for handling messages from CLI.

    Please limit the logic in this file, use local mods to handle the calls.
*/
// Extrnal crates
use chrono::Utc;

// Workspace uses
use ya_payment_driver::{
    bus,
    db::models::Network,
    model::{AccountMode, Fund, GenericError, Init, PaymentDetails, Transfer},
};
use ya_utils_futures::timeout::IntoTimeoutFuture;

// Local uses
use crate::{
    dao::Erc20Dao,
    driver::Erc20Driver,
    erc20::{utils, wallet},
    network, DRIVER_NAME,
};

pub async fn init(driver: &Erc20Driver, msg: Init) -> Result<(), GenericError> {
    log::debug!("init: {:?}", msg);
    let mode = msg.mode();
    let address = msg.address();

    // Ensure account is unlock before initialising send mode
    if mode.contains(AccountMode::SEND) {
        driver.is_account_active(&address)?
    }

    wallet::init_wallet(&msg)
        .timeout(Some(30))
        .await
        .map_err(GenericError::new)??;

    let network = network::network_like_to_network(msg.network());
    let token = network::get_network_token(network, msg.token());
    bus::register_account(driver, &msg.address(), &network.to_string(), &token, mode).await?;

    log::info!(
        "Initialised payment account. mode={:?}, address={}, driver={}, network={}, token={}",
        mode,
        &msg.address(),
        DRIVER_NAME,
        network,
        token
    );
    Ok(())
}

pub async fn fund(dao: &Erc20Dao, msg: Fund) -> Result<String, GenericError> {
    log::debug!("fund: {:?}", msg);
    let address = msg.address();
    let network = network::network_like_to_network(msg.network());
    let result = match network {
        Network::Rinkeby | Network::Goerli => {
            let address = utils::str_to_addr(&address)?;
            log::info!(
                "Handling fund request. network={}, address={}",
                &network,
                &address
            );
            wallet::fund(dao, address, network)
                .timeout(Some(60)) // Regular scenario =~ 30s
                .await
                .map_err(GenericError::new)??;
            format!("Received funds from the faucet. address=0x{:x}", &address)
        }
<<<<<<< HEAD
        Network::Yatestnet => format!(
            r#"Your Yatestnet address is {}.

TODO - add faucet
"#,
            address
        ),
        Network::Goerli => format!(
            r#"Your Goerli Polygon address is {}.

Goerli GLM/MATIC faucet is not supported. Please use erc20/rinkeby (`--driver erc20 --network rinkeby`) instead.

To be able to use Goerli Polygon network, please send some GLM tokens and MATIC for gas to this address.
"#,
            address
        ),
=======
>>>>>>> e42ede5b
        Network::Mumbai => format!(
            r#"Your Mumbai Polygon address is {}.

Mumbai GLM/MATIC faucet is not supported. Please use erc20/rinkeby (`--driver erc20 --network rinkeby`) instead.

To be able to use Mumbai Polygon network, please send some GLM tokens and MATIC for gas to this address.
"#,
            address
        ),
        Network::Polygon => format!(
            r#"Your mainnet Polygon address is {}.

To fund your wallet and be able to pay for your activities on Golem head to
the https://chat.golem.network, join the #funding channel and type /terms
and follow instructions to request GLMs.

Mind that to be eligible you have to run your app at least once on testnet -
- we will verify if that is true so we can avoid people requesting "free GLMs".

You will also need some MATIC for gas. You can acquire them by visiting
  https://macncheese.finance/matic-polygon-mainnet-faucet.php
"#,
            address
        ),
        Network::Mainnet => format!(
            r#"Using this driver is not recommended. Consider using the Polygon driver instead.

Your mainnet ethereum address is {}.
To be able to use mainnet Ethereum driver please send some GLM tokens and ETH for gas to this address.
"#,
            address
        ),
    };

    log::debug!("fund completed");
    Ok(result)
}

pub async fn transfer(dao: &Erc20Dao, msg: Transfer) -> Result<String, GenericError> {
    log::debug!("transfer: {:?}", msg);
    let network = network::network_like_to_network(msg.network);
    let token = network::get_network_token(network, None);
    let sender = msg.sender;
    let sender_h160 = utils::str_to_addr(&sender)?;
    let recipient = msg.to;
    let amount = msg.amount;
    let gas_limit = msg.gas_limit;
    let gas_price = msg.gas_price;
    let max_gas_price = msg.max_gas_price;
    let gasless = msg.gasless;
    let glm_balance = wallet::account_balance(sender_h160, network).await?;

    if amount > glm_balance {
        return Err(GenericError::new(format!(
            "Not enough {} balance for transfer. balance={}, tx_amount={}, address={}, network={}",
            token, glm_balance, amount, sender, network
        )));
    }

    let details = PaymentDetails {
        recipient,
        sender,
        amount,
        date: Some(Utc::now()),
    };

    if gasless {
        let tx_id = wallet::make_gasless_transfer(&details, network).await?;

        let endpoint = match network {
            Network::Polygon => "https://polygonscan.com/tx/",
            Network::Mainnet => "https://etherscan.io/tx/",
            Network::Rinkeby => "https://rinkeby.etherscan.io/tx/",
            Network::Goerli => "https://goerli.etherscan.io/tx/",
            Network::Mumbai => "https://mumbai.polygonscan.com/tx/",
            Network::Yatestnet => "https://yatestnet.org:4000/tx/",
        };

        let message = format!("Follow your transaction: {}0x{:x}", endpoint, tx_id);
        Ok(message)
    } else {
        let nonce = wallet::get_next_nonce(dao, sender_h160, network).await?;

        let db_tx = wallet::make_transfer(
            &details,
            nonce,
            network,
            gas_price,
            max_gas_price,
            gas_limit,
        )
        .await?;

        // Check if there is enough ETH for gas
        let human_gas_cost = wallet::has_enough_eth_for_gas(&db_tx, network).await?;

        // Everything ok, put the transaction in the queue
        let tx_id = dao.insert_raw_transaction(db_tx).await;

        let message = format!(
            "Scheduled {} transfer. details={:?}, max_gas_cost={} ETH, network={}",
            &token, &details, &human_gas_cost, &network
        );
        log::info!("{}", message);
        log::debug!("tx_id={}", tx_id);
        Ok(message)
    }
}<|MERGE_RESOLUTION|>--- conflicted
+++ resolved
@@ -70,7 +70,6 @@
                 .map_err(GenericError::new)??;
             format!("Received funds from the faucet. address=0x{:x}", &address)
         }
-<<<<<<< HEAD
         Network::Yatestnet => format!(
             r#"Your Yatestnet address is {}.
 
@@ -87,8 +86,6 @@
 "#,
             address
         ),
-=======
->>>>>>> e42ede5b
         Network::Mumbai => format!(
             r#"Your Mumbai Polygon address is {}.
 
