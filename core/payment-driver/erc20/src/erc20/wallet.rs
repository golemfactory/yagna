--- conflicted
+++ resolved
@@ -250,13 +250,10 @@
             match serde_json::from_str::<YagnaRawTransaction>(&tx.encoded) {
                 Ok(raw_tx) => raw_tx,
                 Err(err) => {
-<<<<<<< HEAD
-=======
                     log::error!(
                         "send_transactions - YagnaRawTransaction serialization failed: {:?}",
                         err
                     );
->>>>>>> 9deaa40b
                     //handle problem when deserializing transaction
                     dao.transaction_confirmed_and_failed(
                         &tx.tx_id,
@@ -350,17 +347,12 @@
                             e.to_string().as_str(),
                         )
                         .await;
-<<<<<<< HEAD
-                    continue;
-=======
                         continue;
                     }
->>>>>>> 9deaa40b
                 }
                 if e.to_string().contains("already known") {
                     log::error!("Already known: {:?}. Send transaction with higher gas to get from this error loop. (resent won't fix anything)", e);
                     dao.retry_send_transaction(&tx.tx_id, true).await;
-                    continue;
                 }
 
                 dao.transaction_failed_send(&tx.tx_id, tx.resent_times, e.to_string().as_str())
