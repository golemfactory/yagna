#![allow(clippy::too_many_arguments)]

use futures::prelude::*;
use std::collections::HashMap;
use std::pin::pin;
use std::sync::Arc;

use bigdecimal::BigDecimal;
use chrono::{DateTime, Utc};
use ethabi::Token;
use lazy_static::lazy_static;
use tokio::sync::RwLock;
use uuid::Uuid;
use web3::{
    contract::{tokens::Tokenize, Contract, Options},
    error::Error,
    transports::Http,
    types::{Bytes, Transaction, TransactionId, TransactionReceipt, H160, H256, U256, U64},
    Web3,
};

use ya_client_model::NodeId;
use ya_payment_driver::db::models::{Network, TransactionEntity, TransactionStatus, TxType};
use ya_payment_driver::utils::big_dec_to_u256;
use ya_payment_driver::{bus, model::GenericError};

use crate::erc20::eth_utils::keccak256_hash;
use crate::erc20::transaction::YagnaRawTransaction;
use crate::erc20::{config, eth_utils};

#[derive(Clone, Debug, thiserror::Error)]
pub enum ClientError {
    #[error("{0}")]
    Web3(#[from] Error),
    #[error("{0}")]
    Other(#[from] GenericError),
}

impl ClientError {
    pub fn new(value: impl std::fmt::Display) -> Self {
        Self::Other(GenericError::new(value))
    }
}

impl From<web3::contract::Error> for ClientError {
    fn from(e: web3::contract::Error) -> Self {
        Self::Other(GenericError::new(e))
    }
}

impl From<ClientError> for GenericError {
    fn from(e: ClientError) -> Self {
        match e {
            ClientError::Other(e) => e,
            ClientError::Web3(e) => GenericError::new(e),
        }
    }
}

pub enum PolygonPriority {
    PolygonPrioritySlow,
    PolygonPriorityFast,
    PolygonPriorityExpress,
}

pub enum PolygonGasPriceMethod {
    PolygonGasPriceStatic,
    PolygonGasPriceDynamic,
}

pub const POLYGON_PREFERRED_GAS_PRICES_SLOW: [f64; 6] = [0.0, 10.01, 15.01, 20.01, 25.01, 30.01];
pub const POLYGON_PREFERRED_GAS_PRICES_FAST: [f64; 3] = [0.0, 30.01, 40.01];
pub const POLYGON_PREFERRED_GAS_PRICES_EXPRESS: [f64; 3] = [0.0, 60.01, 100.01];

lazy_static! {
    pub static ref GLM_FAUCET_GAS: U256 = U256::from(90_000);
    pub static ref GLM_TRANSFER_GAS: U256 = U256::from(55_000);
    pub static ref GLM_POLYGON_GAS_LIMIT: U256 = U256::from(100_000);
    static ref WEB3_CLIENT_MAP: Arc<RwLock<HashMap<String, Web3<Http>>>> = Default::default();
}
const CREATE_FAUCET_FUNCTION: &str = "create";
const BALANCE_ERC20_FUNCTION: &str = "balanceOf";
const TRANSFER_ERC20_FUNCTION: &str = "transfer";
const GET_DOMAIN_SEPARATOR_FUNCTION: &str = "getDomainSeperator";
const GET_NONCE_FUNCTION: &str = "getNonce";

pub fn get_polygon_starting_price() -> f64 {
    match get_polygon_priority() {
        PolygonPriority::PolygonPrioritySlow => POLYGON_PREFERRED_GAS_PRICES_SLOW[1],
        PolygonPriority::PolygonPriorityFast => POLYGON_PREFERRED_GAS_PRICES_FAST[1],
        PolygonPriority::PolygonPriorityExpress => POLYGON_PREFERRED_GAS_PRICES_EXPRESS[1],
    }
}

pub fn get_polygon_maximum_price() -> f64 {
    match get_polygon_gas_price_method() {
        PolygonGasPriceMethod::PolygonGasPriceStatic => match get_polygon_priority() {
            PolygonPriority::PolygonPrioritySlow => {
                POLYGON_PREFERRED_GAS_PRICES_SLOW[POLYGON_PREFERRED_GAS_PRICES_SLOW.len() - 1]
            }
            PolygonPriority::PolygonPriorityFast => {
                POLYGON_PREFERRED_GAS_PRICES_FAST[POLYGON_PREFERRED_GAS_PRICES_FAST.len() - 1]
            }
            PolygonPriority::PolygonPriorityExpress => {
                POLYGON_PREFERRED_GAS_PRICES_EXPRESS[POLYGON_PREFERRED_GAS_PRICES_EXPRESS.len() - 1]
            }
        },
        PolygonGasPriceMethod::PolygonGasPriceDynamic => get_polygon_max_gas_price_dynamic(),
    }
}

pub fn get_polygon_max_gas_price_dynamic() -> f64 {
    std::env::var("POLYGON_MAX_GAS_PRICE_DYNAMIC")
        .ok()
        .and_then(|v| v.parse().ok())
        .unwrap_or(1000.0f64)
}

pub fn get_polygon_gas_price_method() -> PolygonGasPriceMethod {
    match std::env::var("POLYGON_GAS_PRICE_METHOD")
        .ok()
        .map(|v| v.to_lowercase())
        .as_ref()
        .map(AsRef::as_ref) // Option<&str>
    {
        Some("static") => PolygonGasPriceMethod::PolygonGasPriceStatic,
        Some("dynamic") => PolygonGasPriceMethod::PolygonGasPriceDynamic,
        _ => PolygonGasPriceMethod::PolygonGasPriceDynamic,
    }
}

pub fn get_polygon_priority() -> PolygonPriority {
    match std::env::var("POLYGON_PRIORITY")
        .unwrap_or_else(|_| "default".to_string())
        .to_lowercase()
        .as_str()
    {
        "slow" => PolygonPriority::PolygonPrioritySlow,
        "fast" => PolygonPriority::PolygonPriorityFast,
        "express" => PolygonPriority::PolygonPriorityExpress,
        _ => PolygonPriority::PolygonPrioritySlow,
    }
}

pub async fn get_glm_balance(address: H160, network: Network) -> Result<U256, GenericError> {
    with_clients(network, |client| {
        get_glm_balance_with(client, address, network)
    })
    .await
}

async fn get_glm_balance_with(
    client: Web3<Http>,
    address: H160,
    network: Network,
) -> Result<U256, ClientError> {
    let env = get_env(network);
    let glm_contract = prepare_erc20_contract(&client, &env)?;
    glm_contract
        .query(
            BALANCE_ERC20_FUNCTION,
            (address,),
            None,
            Options::default(),
            None,
        )
        .await
        .map_err(Into::into)
}

pub async fn get_balance(address: H160, network: Network) -> Result<U256, GenericError> {
    with_clients(network, |client| get_balance_with(address, client)).await
}

async fn get_balance_with(address: H160, client: Web3<Http>) -> Result<U256, ClientError> {
    client
        .eth()
        .balance(address, None)
        .await
        .map_err(Into::into)
}

pub async fn get_next_nonce_pending(address: H160, network: Network) -> Result<U256, GenericError> {
    with_clients(network, |client| {
        get_next_nonce_pending_with(client, address)
    })
    .await
}

async fn get_next_nonce_pending_with(
    client: Web3<Http>,
    address: H160,
) -> Result<U256, ClientError> {
    client
        .eth()
        .transaction_count(address, Some(web3::types::BlockNumber::Pending))
        .await
        .map_err(Into::into)
}

pub async fn with_clients<T, F, R>(network: Network, mut f: F) -> Result<T, GenericError>
where
    F: FnMut(Web3<Http>) -> R,
    R: Future<Output = Result<T, ClientError>>,
{
    lazy_static! {
        static ref RESOLVER: super::rpc_resolv::RpcResolver = super::rpc_resolv::RpcResolver::new();
    };

    let mut clients = pin!(RESOLVER
        .clients_for(network)
        .await
        .map_err(GenericError::new)?);
    let mut last_err: Option<ClientError> = None;

    while let Some(client) = clients.next().await {
        match f(client).await {
            Ok(result) => return Ok(result),
            Err(ClientError::Web3(e)) => match e {
                Error::Internal | Error::Recovery(_) | Error::Rpc(_) | Error::Decoder(_) => {
                    return Err(GenericError::new(e))
                }
                _ => continue,
            },
            Err(e) => last_err.replace(e),
        };
    }

    match last_err {
        Some(e) => Err(e.into()),
        _ => Err(GenericError::new("Web3 clients failed.")),
    }
}

pub async fn block_number(network: Network) -> Result<U64, GenericError> {
    with_clients(network, block_number_with).await
}

async fn block_number_with(client: Web3<Http>) -> Result<U64, ClientError> {
    client.eth().block_number().await.map_err(Into::into)
}

pub async fn sign_faucet_tx(
    address: H160,
    network: Network,
    nonce: U256,
) -> Result<TransactionEntity, GenericError> {
    with_clients(network, |client| {
        sign_faucet_tx_with(client, address, network, nonce)
    })
    .await
}

async fn sign_faucet_tx_with(
    client: Web3<Http>,
    address: H160,
    network: Network,
    nonce: U256,
) -> Result<TransactionEntity, ClientError> {
    let env = get_env(network);
    let contract = prepare_glm_faucet_contract(&client, &env)?;
    let contract = match contract {
        Some(c) => c,
        None => {
            return Err(ClientError::new(
                "Failed to get faucet fn, are you on the right network?",
            ))
        }
    };

    let data = eth_utils::contract_encode(&contract, CREATE_FAUCET_FUNCTION, ()).unwrap();
    let gas_price = client.eth().gas_price().await.map_err(GenericError::new)?;
    let tx = YagnaRawTransaction {
        nonce,
        to: Some(contract.address()),
        value: U256::from(0),
        gas_price,
        gas: *GLM_FAUCET_GAS,
        data,
    };
    //let chain_id = network as u64;
    //let node_id = NodeId::from(address.as_ref());
    //let signature = bus::sign(node_id, eth_utils::get_tx_hash(&tx, chain_id)).await?;

    Ok(create_dao_entity(
        nonce,
        address,
        gas_price.to_string(),
        Some(gas_price.to_string()),
        GLM_FAUCET_GAS.as_u32() as i32,
        serde_json::to_string(&tx).map_err(GenericError::new)?,
        network,
        Utc::now(),
        TxType::Faucet,
        None,
    ))
}

pub async fn sign_raw_transfer_transaction(
    address: H160,
    network: Network,
    tx: &YagnaRawTransaction,
) -> Result<Vec<u8>, GenericError> {
    let chain_id = network as u64;
    let node_id = NodeId::from(address.as_ref());
    let signature = bus::sign(node_id, eth_utils::get_tx_hash(tx, chain_id)).await?;
    Ok(signature)
}

pub async fn sign_hash_of_data(address: H160, hash: Vec<u8>) -> Result<Vec<u8>, GenericError> {
    let node_id = NodeId::from(address.as_ref());

    let signature = bus::sign(node_id, hash).await?;
    Ok(signature)
}

pub async fn prepare_raw_transaction(
    _address: H160,
    recipient: H160,
    amount: U256,
    network: Network,
    nonce: U256,
    gas_price_override: Option<U256>,
    gas_limit_override: Option<u32>,
) -> Result<YagnaRawTransaction, GenericError> {
    with_clients(network, |client| {
        prepare_raw_transaction_with(
            client,
            _address,
            recipient,
            amount,
            network,
            nonce,
            gas_price_override,
            gas_limit_override,
        )
    })
    .await
}

async fn prepare_raw_transaction_with(
    client: Web3<Http>,
    _address: H160,
    recipient: H160,
    amount: U256,
    network: Network,
    nonce: U256,
    gas_price_override: Option<U256>,
    gas_limit_override: Option<u32>,
) -> Result<YagnaRawTransaction, ClientError> {
    let env = get_env(network);
    let contract = prepare_erc20_contract(&client, &env)?;
    let data = eth_utils::contract_encode(&contract, TRANSFER_ERC20_FUNCTION, (recipient, amount))
        .map_err(GenericError::new)?;

    //get gas price from network in not provided
    let gas_price = match gas_price_override {
        Some(gas_price_new) => gas_price_new,
        None => {
            let small_gas_bump = U256::from(1000);
            let mut gas_price_from_network =
                client.eth().gas_price().await.map_err(GenericError::new)?;

            //add small amount of gas to be first in queue
            if gas_price_from_network / 1000 > small_gas_bump {
                gas_price_from_network += small_gas_bump;
            }
            gas_price_from_network
        }
    };

    let gas_limit = match network {
        Network::Polygon => gas_limit_override.map_or(*GLM_POLYGON_GAS_LIMIT, U256::from),
        Network::Mumbai => gas_limit_override.map_or(*GLM_POLYGON_GAS_LIMIT, U256::from),
        _ => gas_limit_override.map_or(*GLM_TRANSFER_GAS, U256::from),
    };

    let tx = YagnaRawTransaction {
        nonce,
        to: Some(contract.address()),
        value: U256::from(0),
        gas_price,
        gas: gas_limit,
        data,
    };

    Ok(tx)
}

pub async fn send_tx(signed_tx: Vec<u8>, network: Network) -> Result<H256, GenericError> {
    with_clients(network, |client| send_tx_with(client, signed_tx.clone())).await
}

async fn send_tx_with(client: Web3<Http>, signed_tx: Vec<u8>) -> Result<H256, ClientError> {
    client
        .eth()
        .send_raw_transaction(Bytes::from(signed_tx))
        .await
        .map_err(Into::into)
}

pub struct TransactionChainStatus {
    pub exists_on_chain: bool,
    pub pending: bool,
    pub confirmed: bool,
    pub succeeded: bool,
    pub gas_used: Option<U256>,
    pub gas_price: Option<U256>,
}

pub async fn get_tx_on_chain_status(
    tx_hash: H256,
    current_block: Option<u64>,
    network: Network,
) -> Result<TransactionChainStatus, GenericError> {
    let mut res = TransactionChainStatus {
        exists_on_chain: false,
        pending: false,
        confirmed: false,
        succeeded: false,
        gas_price: None,
        gas_used: None,
    };
    let env = get_env(network);
    let tx = get_tx_receipt(tx_hash, network).await?;
    if let Some(tx) = tx {
        res.exists_on_chain = true;
        res.gas_used = tx.gas_used;
        const TRANSACTION_STATUS_SUCCESS: u64 = 1;
        if tx.status == Some(ethereum_types::U64::from(TRANSACTION_STATUS_SUCCESS)) {
            res.succeeded = true;
        }
        if let Some(tx_bn) = tx.block_number {
            // TODO: Store tx.block_number in DB and check only once after required_confirmations.
            log::trace!(
                "is_tx_confirmed? tb + rq - 1 <= cb. tb={}, rq={}, cb={}",
                tx_bn,
                env.required_confirmations,
                current_block.unwrap_or(0)
            );
            // tx.block_number is the first confirmation, so we need to - 1
            if let Some(current_block) = current_block {
                if tx_bn.as_u64() + env.required_confirmations - 1 <= current_block {
                    res.confirmed = true;
                }
            }
            let transaction = get_tx_from_network(tx_hash, network).await?;
            if let Some(t) = transaction {
                res.gas_price = t.gas_price;
            }
        } else {
        }
    } else {
        let transaction = get_tx_from_network(tx_hash, network).await?;
        if let Some(_transaction) = transaction {
            res.exists_on_chain = true;
            res.pending = true;
        }
    }
    Ok(res)
}

//unused but tested that it is working for transfers
pub async fn decode_encoded_transaction_data(
    network: Network,
    encoded: &str,
) -> Result<(ethereum_types::Address, ethereum_types::U256), GenericError> {
    with_clients(network, |client| {
        decode_encoded_transaction_data_with(client, network, encoded)
    })
    .await
}

async fn decode_encoded_transaction_data_with(
    client: Web3<Http>,
    network: Network,
    encoded: &str,
) -> Result<(ethereum_types::Address, ethereum_types::U256), ClientError> {
    let env = get_env(network);
    let contract = prepare_erc20_contract(&client, &env)?;
    let raw_tx: YagnaRawTransaction = serde_json::from_str(encoded).map_err(GenericError::new)?;

    let tokens = eth_utils::contract_decode(&contract, TRANSFER_ERC20_FUNCTION, raw_tx.data)
        .map_err(GenericError::new)?;
    let mut address: Option<H160> = None;
    let mut amount: Option<U256> = None;
    for token in tokens {
        match token {
            Token::Address(val) => address = Some(val),
            Token::Uint(am) => amount = Some(am),
            _ => {}
        };
    }
    if let Some(add) = address {
        if let Some(am) = amount {
            return Ok((add, am));
        }
    }
    Err(GenericError::new("Failed to parse tokens").into())
}

pub async fn get_tx_from_network(
    tx_hash: H256,
    network: Network,
) -> Result<Option<Transaction>, GenericError> {
    with_clients(network, |client| get_tx_from_network_with(client, tx_hash)).await
}

async fn get_tx_from_network_with(
    client: Web3<Http>,
    tx_hash: H256,
) -> Result<Option<Transaction>, ClientError> {
    client
        .eth()
        .transaction(TransactionId::from(tx_hash))
        .await
        .map_err(Into::into)
}

pub async fn get_tx_receipt(
    tx_hash: H256,
    network: Network,
) -> Result<Option<TransactionReceipt>, GenericError> {
    with_clients(network, |client| get_tx_receipt_with(client, tx_hash)).await
}

async fn get_tx_receipt_with(
    client: Web3<Http>,
    tx_hash: H256,
) -> Result<Option<TransactionReceipt>, ClientError> {
    client
        .eth()
        .transaction_receipt(tx_hash)
        .await
        .map_err(Into::into)
}

<<<<<<< HEAD
fn get_rpc_addr_from_env(network: Network) -> Vec<String> {
    match network {
        Network::Mainnet => {
            collect_rpc_addr_from("MAINNET_GETH_ADDR", "https://geth.golem.network:55555")
        }
        Network::Yatestnet => {
            collect_rpc_addr_from("YATESTNET_GETH_ADDR", "https://yatestnet.org/web3/yagna")
        }
        Network::Rinkeby => collect_rpc_addr_from(
            "RINKEBY_GETH_ADDR",
            "http://geth.testnet.golem.network:55555",
        ),
        Network::Goerli => {
            collect_rpc_addr_from("GOERLI_GETH_ADDR", "https://rpc.ankr.com/eth_goerli")
        }
        Network::Polygon => collect_rpc_addr_from(
            "POLYGON_GETH_ADDR",
            "https://bor.golem.network,https://polygon-rpc.com",
        ),
        Network::Mumbai => collect_rpc_addr_from(
            "MUMBAI_GETH_ADDR",
            "https://matic-mumbai.chainstacklabs.com",
        ),
    }
}

fn collect_rpc_addr_from(env: &str, default: &str) -> Vec<String> {
    std::env::var(env)
        .ok()
        .unwrap_or_else(|| default.to_string())
        .split(',')
        .map(|path| path.to_string())
        .collect()
}

async fn get_clients(network: Network) -> Result<Vec<Web3<Http>>, GenericError> {
    let geth_addrs = get_rpc_addr_from_env(network);
    let mut clients: Vec<Web3<Http>> = Default::default();

    for geth_addr in geth_addrs {
        {
            let client_map = WEB3_CLIENT_MAP.read().await;
            if let Some(client) = client_map.get(&geth_addr).cloned() {
                clients.push(client);
                continue;
            }
        }

        let transport = match web3::transports::Http::new(&geth_addr) {
            Ok(t) => t,
            Err(_) => continue,
        };

        let client = Web3::new(transport);

        let mut client_map = WEB3_CLIENT_MAP.write().await;
        client_map.insert(geth_addr, client.clone());

        clients.push(client);
    }

    Ok(clients)
}

=======
>>>>>>> cfadc688
fn get_env(network: Network) -> config::EnvConfiguration {
    match network {
        Network::Mainnet => *config::MAINNET_CONFIG,
        Network::Rinkeby => *config::RINKEBY_CONFIG,
        Network::Goerli => *config::GOERLI_CONFIG,
        Network::Mumbai => *config::MUMBAI_CONFIG,
        Network::Yatestnet => *config::YATESTNET_CONFIG,
        Network::Polygon => *config::POLYGON_MAINNET_CONFIG,
    }
}

fn prepare_contract(
    ethereum_client: &Web3<Http>,
    address: H160,
    json_abi: &[u8],
) -> Result<Contract<Http>, GenericError> {
    let contract =
        Contract::from_json(ethereum_client.eth(), address, json_abi).map_err(GenericError::new)?;

    Ok(contract)
}

fn prepare_erc20_contract(
    ethereum_client: &Web3<Http>,
    env: &config::EnvConfiguration,
) -> Result<Contract<Http>, GenericError> {
    prepare_contract(
        ethereum_client,
        env.glm_contract_address,
        include_bytes!("../contracts/ierc20.json"),
    )
}

fn prepare_glm_faucet_contract(
    ethereum_client: &Web3<Http>,
    env: &config::EnvConfiguration,
) -> Result<Option<Contract<Http>>, GenericError> {
    if let Some(glm_faucet_address) = env.glm_faucet_address {
        Ok(Some(prepare_contract(
            ethereum_client,
            glm_faucet_address,
            include_bytes!("../contracts/faucet.json"),
        )?))
    } else {
        Ok(None)
    }
}

fn prepare_eip712_contract(
    ethereum_client: &Web3<Http>,
    env: &config::EnvConfiguration,
) -> Result<Contract<Http>, GenericError> {
    prepare_contract(
        ethereum_client,
        env.glm_contract_address,
        include_bytes!("../contracts/eip712.json"),
    )
}

fn prepare_meta_transaction_contract(
    ethereum_client: &Web3<Http>,
    env: &config::EnvConfiguration,
) -> Result<Contract<Http>, GenericError> {
    prepare_contract(
        ethereum_client,
        env.glm_contract_address,
        include_bytes!("../contracts/meta_transaction.json"),
    )
}

pub fn create_dao_entity(
    nonce: U256,
    sender: H160,
    starting_gas_price: String,
    max_gas_price: Option<String>,
    gas_limit: i32,
    encoded_raw_tx: String,
    network: Network,
    timestamp: DateTime<Utc>,
    tx_type: TxType,
    amount: Option<BigDecimal>,
) -> TransactionEntity {
    let current_naive_time = timestamp.naive_utc();
    TransactionEntity {
        tx_id: Uuid::new_v4().to_string(),
        sender: format!("0x{:x}", sender),
        nonce: nonce.as_u32() as i32,
        time_created: current_naive_time,
        time_last_action: current_naive_time,
        time_sent: None,
        time_confirmed: None,
        max_gas_price,
        final_gas_used: None,
        amount_base: Some("0".to_string()),
        amount_erc20: amount.as_ref().map(|a| big_dec_to_u256(a).to_string()),
        gas_limit: Some(gas_limit),
        starting_gas_price: Some(starting_gas_price),
        current_gas_price: None,
        encoded: encoded_raw_tx,
        status: TransactionStatus::Created as i32,
        tx_type: tx_type as i32,
        signature: None,
        tmp_onchain_txs: None,
        final_tx: None,
        network,
        last_error_msg: None,
        resent_times: 0,
    }
}

pub fn get_max_gas_costs(db_tx: &TransactionEntity) -> Result<U256, GenericError> {
    let raw_tx: YagnaRawTransaction =
        serde_json::from_str(&db_tx.encoded).map_err(GenericError::new)?;
    Ok(raw_tx.gas_price * raw_tx.gas)
}

pub fn get_gas_price_from_db_tx(db_tx: &TransactionEntity) -> Result<U256, GenericError> {
    let raw_tx: YagnaRawTransaction =
        serde_json::from_str(&db_tx.encoded).map_err(GenericError::new)?;
    Ok(raw_tx.gas_price)
}

pub async fn get_nonce_from_contract(
    address: H160,
    network: Network,
) -> Result<U256, GenericError> {
    let env = get_env(network);

    with_clients(network, |client| async move {
        let meta_tx_contract = prepare_meta_transaction_contract(&client, &env)?;
        let nonce: U256 = meta_tx_contract
            .query(
                GET_NONCE_FUNCTION,
                (address,),
                None,
                Options::default(),
                None,
            )
            .await
            .map_err(GenericError::new)?;

        Ok(nonce)
    })
    .await
}

pub async fn encode_transfer_abi(
    recipient: H160,
    amount: U256,
    network: Network,
) -> Result<Vec<u8>, GenericError> {
    let env = get_env(network);
    with_clients(network, |client| async move {
        let erc20_contract = prepare_erc20_contract(&client, &env)?;
        let function_abi = eth_utils::contract_encode(
            &erc20_contract,
            TRANSFER_ERC20_FUNCTION,
            (recipient, amount),
        )
        .map_err(GenericError::new)?;

        Ok(function_abi)
    })
    .await
}

/// Creates EIP712 message for calling `function_abi` using contract's 'executeMetaTransaction' function
/// Message can be later signed, and send to the contract in order to make an indirect call.
pub async fn encode_meta_transaction_to_eip712(
    sender: H160,
    recipient: H160,
    amount: U256,
    nonce: U256,
    function_abi: &[u8],
    network: Network,
) -> Result<Vec<u8>, GenericError> {
    info!("Creating meta tx for sender {sender:02X?}, recipient {recipient:02X?}, amount {amount:?}, nonce {nonce:?}, network {network:?}");

    const META_TRANSACTION_SIGNATURE: &str =
        "MetaTransaction(uint256 nonce,address from,bytes functionSignature)";
    const MAGIC: [u8; 2] = [0x19, 0x1];

    let env = get_env(network);

    with_clients(network, |client| async move {
        let eip712_contract = prepare_eip712_contract(&client, &env)?;
        let domain_separator: Vec<u8> = eip712_contract
            .query(
                GET_DOMAIN_SEPARATOR_FUNCTION,
                (),
                None,
                Options::default(),
                None,
            )
            .await
            .map_err(|e| GenericError::new(format!("Unable to query contract, reason: {e}")))?;

        let mut eip712_message = Vec::from(MAGIC);

        let abi_hash = H256::from_slice(&keccak256_hash(function_abi));
        let encoded_data = ethabi::encode(&(nonce, sender, abi_hash).into_tokens());

        let type_hash = keccak256_hash(META_TRANSACTION_SIGNATURE.as_bytes());
        let hash_struct = keccak256_hash(&[type_hash, encoded_data].concat());

        eip712_message.extend_from_slice(&domain_separator);
        eip712_message.extend_from_slice(&hash_struct);

        debug!("full eip712 message: {eip712_message:02X?}");

        Ok(eip712_message)
    })
    .await
}

#[cfg(test)]
mod tests {
    use std::str::FromStr;

    use ethereum_types::U256;

    use super::*;

    #[tokio::test]
    async fn test_create_gasless_message() {
        let sender = H160::from_str("0xfeaed3f817169c012d040f05c6c52bce5740fc37").unwrap();
        let recipient = H160::from_str("0xd4EA255B238E214A9A0E5656eC36Fe27CD14adAC").unwrap();
        let amount: U256 = U256::from_dec_str("12300000000000").unwrap();
        let nonce = U256::from(27u32);
        let network = Network::Polygon;

        let transfer_abi = encode_transfer_abi(recipient, amount, network)
            .await
            .unwrap();
        let encoded_meta_transfer = encode_meta_transaction_to_eip712(
            sender,
            recipient,
            amount,
            nonce,
            &transfer_abi,
            network,
        )
        .await
        .unwrap();

        assert_eq!(hex::encode(transfer_abi), "a9059cbb000000000000000000000000d4ea255b238e214a9a0e5656ec36fe27cd14adac00000000000000000000000000000000000000000000000000000b2fd1217800");
        assert_eq!(hex::encode(encoded_meta_transfer), "1901804e8c6f5926bd56018ff8fa95b472e09d8b3612bf1b892f2d5e5f4365a5e95e7bc74d293cbaa554151b05ad958d04d7c19f2552a6315fe4a99f6aef60a887fd");
    }
}<|MERGE_RESOLUTION|>--- conflicted
+++ resolved
@@ -535,7 +535,6 @@
         .map_err(Into::into)
 }
 
-<<<<<<< HEAD
 fn get_rpc_addr_from_env(network: Network) -> Vec<String> {
     match network {
         Network::Mainnet => {
@@ -600,8 +599,6 @@
     Ok(clients)
 }
 
-=======
->>>>>>> cfadc688
 fn get_env(network: Network) -> config::EnvConfiguration {
     match network {
         Network::Mainnet => *config::MAINNET_CONFIG,
