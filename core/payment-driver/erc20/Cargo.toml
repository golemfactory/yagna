[package]
name = "ya-erc20-driver"
version = "0.4.0"
authors = ["Golem Factory <contact@golem.network>"]
edition = "2021"

[features]
default = []

[dependencies]
actix = { version = "0.13", default-features = false }
anyhow = "1.0"
awc = { version = "3", features = ["openssl"] }
bigdecimal = { version = "0.2" }
ethsign = "0.8"
chrono = { version = "0.4", features = ["serde"] }
derive_more = { workspace = true }
ethabi = "18.0"
ethereum-types = "0.14.1"
ethereum-tx-sign = "3.1"
futures = "0.3"
hex = { workspace = true }
lazy_static = "1.4"
log = "0.4"
maplit = "1.0"
num-bigint = { version = "0.3", features = ["serde"] }
num-traits = "0.2"
rlp = "0.5"
serde = "1.0"
serde_json = "^1.0"
sha3 = "0.8"
thiserror = "1.0"
tiny-keccak = { version = "2.0", features = ["keccak"] }
tokio = { version = "1", features = ["full"] }
tokio-util = { version = "0.7.8", features = ["rt"] }
uuid = { version = "0.8", features = ["v4"] }
web3 = { version = "0.19.0", default-features = false, features = [
    "http-tls",
    "signing",
    "ws-tls-tokio",
] }
rust_decimal = "1"

## yagna dependencies
ya-payment-driver = "0.3"
<<<<<<< HEAD
ya-core-model = { version = "0.9" }
ya-client-model = "0.7"
=======
ya-core-model = { workspace = true }
ya-client-model.workspace = true
>>>>>>> 13b56ffd
ya-service-api-interfaces = "0.2"
ya-utils-futures.workspace = true
ya-utils-networking = "0.2"
erc20_payment_lib = { workspace = true }

[dev-dependencies]
actix-rt = "2.7"
dotenv = "0.15.0"
env_logger = "0.7.1"
structopt = "0.3"

[lints]
workspace = true<|MERGE_RESOLUTION|>--- conflicted
+++ resolved
@@ -43,13 +43,8 @@
 
 ## yagna dependencies
 ya-payment-driver = "0.3"
-<<<<<<< HEAD
-ya-core-model = { version = "0.9" }
-ya-client-model = "0.7"
-=======
 ya-core-model = { workspace = true }
 ya-client-model.workspace = true
->>>>>>> 13b56ffd
 ya-service-api-interfaces = "0.2"
 ya-utils-futures.workspace = true
 ya-utils-networking = "0.2"
