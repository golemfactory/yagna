[package]
name = "ya-gnt-driver"
version = "0.2.0"
authors = ["Golem Factory <contact@golem.network>"]
edition = "2018"

[dependencies]
ya-client-model = { version = "0.3", features = ["with-diesel"] }
ya-core-model = { version = "^0.3", features = ["driver", "identity", "payment"] }
ya-persistence = "0.2"
ya-service-api-interfaces = "0.1"
ya-service-bus = "0.4"
ya-utils-networking = "0.1"

actix = { version = "0.9", default-features = false }
actix-connect="1.0"
actix-http="1.0"
actix-rt = "1.0"
anyhow = "1.0"
awc = "2.0"
bigdecimal = "0.2"
bitflags = "1.2"
chrono = { version = "0.4", features = ["serde"] }
diesel = { version = "1.4", features = ["sqlite", "r2d2", "chrono"] }
diesel_migrations = "1.4"
ethereum-tx-sign = "3.0"
ethereum-types = "0.9"
ethabi = "12.0"
futures3 = { version = "0.3", features = ["compat"], package = "futures" }
hex = "0.4"
lazy_static = "1.4"
log = "0.4.8"
num-bigint = "0.3"
num-derive = "0.3"
num-traits = "0.2"
maplit = "1.0"
r2d2 = "0.8"
rlp = "0.4"
secp256k1 = "0.19"
serde = { version = "1.0", features = ["derive"] }
serde_json = "1.0"
sha3 = "0.8"
thiserror = "1.0"
tiny-keccak = { version = "2.0", features = ["keccak"] }
tokio = { version = "0.2", features = ["macros"] }
<<<<<<< HEAD
uint = "0.7"
ureq = { version = "0.11", features = ["charset"] }
=======
trust-dns-resolver="0.19"
>>>>>>> 884c0e17
uuid = { version = "0.8", features = ["v4"] }
web3 = "0.13"

[dev-dependencies]
dotenv = "0.15"
env_logger = "0.7"
libsqlite3-sys = { version = "0.9", features = ["bundled"] }<|MERGE_RESOLUTION|>--- conflicted
+++ resolved
@@ -43,12 +43,6 @@
 thiserror = "1.0"
 tiny-keccak = { version = "2.0", features = ["keccak"] }
 tokio = { version = "0.2", features = ["macros"] }
-<<<<<<< HEAD
-uint = "0.7"
-ureq = { version = "0.11", features = ["charset"] }
-=======
-trust-dns-resolver="0.19"
->>>>>>> 884c0e17
 uuid = { version = "0.8", features = ["v4"] }
 web3 = "0.13"
 
