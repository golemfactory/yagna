--- conflicted
+++ resolved
@@ -17,11 +17,7 @@
 ya-payment-driver = "0.3"
 ya-persistence = "0.3"
 ya-service-api-interfaces = "0.2"
-<<<<<<< HEAD
-ya-service-bus = { version = "0.6.3" }
-=======
 ya-service-bus = { workspace = true }
->>>>>>> aa749e8c
 
 anyhow = "1.0"
 bigdecimal = "0.2"
