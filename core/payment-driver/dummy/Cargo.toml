--- conflicted
+++ resolved
@@ -14,15 +14,9 @@
     "payment",
 ] }
 ya-client-model.workspace = true
-<<<<<<< HEAD
 ya-payment-driver.workspace = true
 ya-persistence.workspace = true
 ya-service-api-interfaces.workspace = true
-=======
-ya-payment-driver = "0.3"
-ya-persistence = "0.3"
-ya-service-api-interfaces = "0.2"
->>>>>>> d10c5360
 ya-service-bus = { workspace = true }
 
 anyhow = "1.0"
