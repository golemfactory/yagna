[package]
name = "ya-dummy-driver"
version = "0.3.0"
authors = ["Golem Factory <contact@golem.network>"]
edition = "2018"

[features]
default = []

[dependencies]
ya-core-model = { workspace = true, features = [
    "driver",
    "identity",
    "payment",
] }
<<<<<<< HEAD
ya-client-model = { version = "0.7" }
=======
ya-client-model.workspace = true
>>>>>>> 13b56ffd
ya-payment-driver = "0.3"
ya-persistence = "0.3"
ya-service-api-interfaces = "0.2"
ya-service-bus = { workspace = true }

anyhow = "1.0"
bigdecimal = "0.2"
chrono = { version = "0.4", features = ["serde"] }
futures3 = { version = "0.3", features = ["compat"], package = "futures" }
log = "0.4"
maplit = "1.0"
serde_json = "1.0"
tokio = { version = "1", features = ["full"] }
uuid = { version = "0.8", features = ["v4"] }<|MERGE_RESOLUTION|>--- conflicted
+++ resolved
@@ -13,11 +13,7 @@
     "identity",
     "payment",
 ] }
-<<<<<<< HEAD
-ya-client-model = { version = "0.7" }
-=======
 ya-client-model.workspace = true
->>>>>>> 13b56ffd
 ya-payment-driver = "0.3"
 ya-persistence = "0.3"
 ya-service-api-interfaces = "0.2"
