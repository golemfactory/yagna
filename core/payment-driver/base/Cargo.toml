--- conflicted
+++ resolved
@@ -36,10 +36,6 @@
     "payment",
 ] }
 ya-persistence = "0.3"
-<<<<<<< HEAD
-ya-service-bus = { version = "0.6.3" }
-=======
 ya-service-bus = { workspace = true }
->>>>>>> aa749e8c
 
 [dev-dependencies]