--- conflicted
+++ resolved
@@ -36,10 +36,6 @@
     "payment",
 ] }
 ya-persistence = "0.3"
-<<<<<<< HEAD
-ya-service-bus = { version = "0.6.3" }
-=======
 ya-service-bus = { workspace = true }
->>>>>>> 5d309bc6
 
 [dev-dependencies]