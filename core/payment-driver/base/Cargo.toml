--- conflicted
+++ resolved
@@ -32,13 +32,8 @@
 tokio = { version = "1", features = ["macros"] }
 
 ## yagna dependencies
-<<<<<<< HEAD
-ya-client-model = "0.7"
-ya-core-model = { version = "^0.9", features = [
-=======
 ya-client-model.workspace = true
 ya-core-model = { workspace = true, features = [
->>>>>>> 13b56ffd
     "driver",
     "identity",
     "payment",
