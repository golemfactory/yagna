/*
    Raw database models.
*/

// External crates
use chrono::NaiveDateTime;
use diesel::backend::Backend;
use diesel::deserialize;
use diesel::serialize::Output;
use diesel::sql_types::Integer;
use diesel::types::{FromSql, ToSql};
use num_traits::FromPrimitive;
use std::convert::TryFrom;
use std::fmt::{Display, Formatter, Result as FmtResult};
use std::str::FromStr;

// Local uses
use crate::dao::{DbError, DbResult};
use crate::db::schema::*;

pub const PAYMENT_STATUS_NOT_YET: i32 = 1;
pub const PAYMENT_STATUS_OK: i32 = 2;
pub const PAYMENT_STATUS_NOT_ENOUGH_FUNDS: i32 = 3;
pub const PAYMENT_STATUS_NOT_ENOUGH_GAS: i32 = 4;
pub const PAYMENT_STATUS_FAILED: i32 = 5;

#[derive(Clone, Copy)]
pub enum TxType {
    Faucet = 0,
    Transfer = 1,
}

#[derive(FromPrimitive)]
pub enum TransactionStatus {
    Unused = 0, //previous failure
    Created = 1,
    Sent = 2,
    Pending = 3,
    Confirmed = 4,
    Resend = 5,
    ResendAndBumpGas = 6,
    ErrorSent = 10,
    ErrorOnChain = 11,
    ErrorNonceTooLow = 12,
}

impl TryFrom<i32> for TransactionStatus {
    type Error = DbError;

    fn try_from(status: i32) -> DbResult<Self> {
        TransactionStatus::from_i32(status)
            .ok_or_else(|| DbError::InvalidData(format!("Unknown tx status. {}", status)))
    }
}

#[derive(Clone, Queryable, Debug, Identifiable, Insertable, PartialEq, Eq)]
#[primary_key(tx_id)]
#[table_name = "transaction"]
pub struct TransactionEntity {
    pub tx_id: String,
    pub sender: String,
    pub nonce: i32,
    pub status: i32,
    pub tx_type: i32,
    pub tmp_onchain_txs: Option<String>,
    pub final_tx: Option<String>,
    pub network: Network,
    pub starting_gas_price: Option<String>,
    pub current_gas_price: Option<String>,
    pub max_gas_price: Option<String>,
    pub final_gas_used: Option<i32>,
    pub amount_base: Option<String>,
    pub amount_erc20: Option<String>,
    pub gas_limit: Option<i32>,
    pub time_created: NaiveDateTime,
    pub time_last_action: NaiveDateTime,
    pub time_sent: Option<NaiveDateTime>,
    pub time_confirmed: Option<NaiveDateTime>,
    pub last_error_msg: Option<String>,
    pub resent_times: i32,
    pub signature: Option<String>,
    pub encoded: String,
}

#[derive(Queryable, Clone, Debug, Identifiable, Insertable, PartialEq, Eq)]
#[primary_key(order_id)]
#[table_name = "payment"]
pub struct PaymentEntity {
    pub order_id: String,
    pub amount: String,
    pub gas: String,
    pub sender: String,
    pub recipient: String,
    pub payment_due_date: NaiveDateTime,
    pub status: i32,
    pub tx_id: Option<String>,
    pub network: Network,
}

#[derive(AsExpression, FromSqlRow, PartialEq, Eq, Debug, Clone, Copy, FromPrimitive, Default)]
#[sql_type = "Integer"]
pub enum Network {
<<<<<<< HEAD
    Mainnet = 1,        //Main Ethereum chain
    Rinkeby = 4,        //Rinkeby is Ethereum testnet
    Goerli = 5,         //Goerli is another Ethereum testnet
    Mumbai = 80001,     //Mumbai is testnet for Polygon network
    Yatestnet = 987789, //Yatestnet is Golem internal testnet
    Polygon = 137,      //Polygon is Polygon production network
}

impl Default for Network {
    fn default() -> Self {
        Network::Rinkeby
    }
=======
    Mainnet = 1, //Main Ethereum chain
    #[default]
    Rinkeby = 4, //Rinkeby is Ethereum testnet
    Goerli = 5,  //Goerli is another Ethereum testnet
    Mumbai = 80001, //Mumbai is testnet for Polygon network
    Polygon = 137, //Polygon is Polygon production network
>>>>>>> 2dd4b303
}

impl FromStr for Network {
    type Err = DbError;

    fn from_str(s: &str) -> DbResult<Self> {
        match s.to_lowercase().as_str() {
            "mainnet" => Ok(Network::Mainnet),
            "rinkeby" => Ok(Network::Rinkeby),
            "goerli" => Ok(Network::Goerli),
            "polygon" => Ok(Network::Polygon),
            "mumbai" => Ok(Network::Mumbai),
            "yatestnet" => Ok(Network::Yatestnet),
            _ => Err(DbError::InvalidData(format!("Invalid network: {}", s))),
        }
    }
}

impl Display for Network {
    fn fmt(&self, f: &mut Formatter<'_>) -> FmtResult {
        match *self {
            Network::Mainnet => f.write_str("mainnet"),
            Network::Rinkeby => f.write_str("rinkeby"),
            Network::Goerli => f.write_str("goerli"),
            Network::Mumbai => f.write_str("mumbai"),
            Network::Yatestnet => f.write_str("yatestnet"),
            Network::Polygon => f.write_str("polygon"),
        }
    }
}

impl<DB: Backend> ToSql<Integer, DB> for Network
where
    i32: ToSql<Integer, DB>,
{
    fn to_sql<W: std::io::Write>(&self, out: &mut Output<W, DB>) -> diesel::serialize::Result {
        (*self as i32).to_sql(out)
    }
}

impl<DB> FromSql<Integer, DB> for Network
where
    i32: FromSql<Integer, DB>,
    DB: Backend,
{
    fn from_sql(bytes: Option<&DB::RawValue>) -> deserialize::Result<Self> {
        Ok(match i32::from_sql(bytes)? {
            1 => Network::Mainnet,
            4 => Network::Rinkeby,
            5 => Network::Goerli,
            137 => Network::Polygon,
            80001 => Network::Mumbai,
            _ => return Err(anyhow::anyhow!("invalid value").into()),
        })
    }
}<|MERGE_RESOLUTION|>--- conflicted
+++ resolved
@@ -100,27 +100,13 @@
 #[derive(AsExpression, FromSqlRow, PartialEq, Eq, Debug, Clone, Copy, FromPrimitive, Default)]
 #[sql_type = "Integer"]
 pub enum Network {
-<<<<<<< HEAD
-    Mainnet = 1,        //Main Ethereum chain
-    Rinkeby = 4,        //Rinkeby is Ethereum testnet
-    Goerli = 5,         //Goerli is another Ethereum testnet
-    Mumbai = 80001,     //Mumbai is testnet for Polygon network
-    Yatestnet = 987789, //Yatestnet is Golem internal testnet
-    Polygon = 137,      //Polygon is Polygon production network
-}
-
-impl Default for Network {
-    fn default() -> Self {
-        Network::Rinkeby
-    }
-=======
     Mainnet = 1, //Main Ethereum chain
     #[default]
     Rinkeby = 4, //Rinkeby is Ethereum testnet
     Goerli = 5,  //Goerli is another Ethereum testnet
     Mumbai = 80001, //Mumbai is testnet for Polygon network
+    Yatestnet = 987789, //Yatestnet is Golem internal testnet
     Polygon = 137, //Polygon is Polygon production network
->>>>>>> 2dd4b303
 }
 
 impl FromStr for Network {
