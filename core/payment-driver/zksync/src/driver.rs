/*
    ZksyncDriver to handle payments on the zksync network.

    Please limit the logic in this file, use local mods to handle the calls.
*/
// Extrnal crates
use chrono::{Duration, TimeZone, Utc};
use futures::lock::Mutex;
use lazy_static::lazy_static;
use num_bigint::BigInt;
use std::collections::HashMap;
use std::env;
use std::str::FromStr;
use uuid::Uuid;

// Workspace uses
use ya_payment_driver::{
    account::{Accounts, AccountsRc},
    bus,
    cron::PaymentDriverCron,
    dao::DbExecutor,
    db::models::{Network as DbNetwork, PaymentEntity, TxType},
    driver::{async_trait, BigDecimal, IdentityError, IdentityEvent, Network, PaymentDriver},
    model::*,
    utils,
};
use ya_utils_futures::timeout::IntoTimeoutFuture;

// Local uses
use crate::{
    dao::ZksyncDao,
    network::{
        get_network_token, network_token_to_platform, platform_to_network_token, SUPPORTED_NETWORKS,
    },
    zksync::wallet,
    DEFAULT_NETWORK, DRIVER_NAME,
};

lazy_static! {
    static ref TX_SUMBIT_TIMEOUT: Duration = Duration::minutes(15);
    static ref MAX_ALLOCATION_SURCHARGE: BigDecimal =
        match env::var("MAX_ALLOCATION_SURCHARGE").map(|s| s.parse()) {
            Ok(Ok(x)) => x,
            _ => BigDecimal::from(200),
        };

    // Environment variable will be replaced by allocation parameter in PAY-82
    static ref TRANSACTIONS_PER_ALLOCATION: BigInt =
        match env::var("TRANSACTIONS_PER_ALLOCATION").map(|s| s.parse()) {
            Ok(Ok(x)) => x,
            _ => BigInt::from(10),
        };

    static ref TX_SENDOUT_INTERVAL: std::time::Duration = std::time::Duration::from_secs(
            std::env::var("ZKSYNC_SENDOUT_INTERVAL_SECS")
                .ok()
                .and_then(|x| x.parse().ok())
                .unwrap_or(10),
        );

    static ref TX_CONFIRMATION_INTERVAL: std::time::Duration = std::time::Duration::from_secs(
            std::env::var("ZKSYNC_CONFIRMATION_INTERVAL_SECS")
                .ok()
                .and_then(|x| x.parse().ok())
                .unwrap_or(5),
        );
}

pub struct ZksyncDriver {
    active_accounts: AccountsRc,
    dao: ZksyncDao,
    sendout_lock: Mutex<()>,
    confirmation_lock: Mutex<()>,
}

impl ZksyncDriver {
    pub fn new(db: DbExecutor) -> Self {
        Self {
            active_accounts: Accounts::new_rc(),
            dao: ZksyncDao::new(db),
            sendout_lock: Default::default(),
            confirmation_lock: Default::default(),
        }
    }

    pub async fn load_active_accounts(&self) {
        log::debug!("load_active_accounts");
        let mut accounts = self.active_accounts.borrow_mut();
        let unlocked_accounts = bus::list_unlocked_identities().await.unwrap();
        for account in unlocked_accounts {
            log::debug!("account={}", account);
            accounts.add_account(account)
        }
    }

    fn is_account_active(&self, address: &str) -> bool {
        self.active_accounts
            .as_ref()
            .borrow()
            .get_node_id(address)
            .is_some()
    }

    async fn process_payments_for_account(&self, node_id: &str) {
        log::trace!("Processing payments for node_id={}", node_id);
        for network_key in self.get_networks().keys() {
            let network = DbNetwork::from_str(&network_key).unwrap();
            let payments: Vec<PaymentEntity> =
                self.dao.get_pending_payments(node_id, network).await;
            let mut nonce = 0;
            if !payments.is_empty() {
                log::info!(
                    "Processing payments. count={}, network={} node_id={}",
                    payments.len(),
                    network_key,
                    node_id
                );

                nonce = wallet::get_nonce(node_id, network).await;
                log::debug!("Payments: nonce={}, details={:?}", &nonce, payments);
            }
            for payment in payments {
                self.handle_payment(payment, &mut nonce).await;
            }
        }
    }

    async fn handle_payment(&self, payment: PaymentEntity, nonce: &mut u32) {
        let details = utils::db_to_payment_details(&payment);
        let tx_nonce = nonce.to_owned();

        match wallet::make_transfer(&details, tx_nonce, payment.network).await {
            Ok(tx_hash) => {
                let tx_id = self
                    .dao
                    .insert_transaction(&details, Utc::now(), payment.network)
                    .await;
                self.dao
                    .transaction_sent(&tx_id, &tx_hash, &payment.order_id)
                    .await;
                *nonce += 1;
            }
            Err(e) => {
                let deadline =
                    Utc.from_utc_datetime(&payment.payment_due_date) + *TX_SUMBIT_TIMEOUT;
                if Utc::now() > deadline {
                    log::error!("Failed to submit zkSync transaction. Retry deadline reached. details={:?} error={}", payment, e);
                    self.dao.payment_failed(&payment.order_id).await;
                } else {
                    log::warn!(
                        "Failed to submit zkSync transaction. Payment will be retried until {}. details={:?} error={}",
                        deadline, payment, e
                    );
                };
            }
        };
    }
}

#[async_trait(?Send)]
impl PaymentDriver for ZksyncDriver {
    async fn account_event(
        &self,
        _db: DbExecutor,
        _caller: String,
        msg: IdentityEvent,
    ) -> Result<(), IdentityError> {
        self.active_accounts.borrow_mut().handle_event(msg);
        Ok(())
    }

    async fn enter(
        &self,
        _db: DbExecutor,
        _caller: String,
        msg: Enter,
    ) -> Result<String, GenericError> {
        let tx_hash = wallet::enter(msg).await?;

        Ok(format!(
            "Deposit transaction has been sent on Ethereum and soon funds should be available \
        on ZkSync network. You can check transaction status in the block explorer. \
        Tracking link: https://rinkeby.zkscan.io/explorer/transactions/{}",
            tx_hash
        ))
    }

    async fn exit(
        &self,
        _db: DbExecutor,
        _caller: String,
        msg: Exit,
    ) -> Result<String, GenericError> {
        if !self.is_account_active(&msg.sender()) {
            return Err(GenericError::new(
                "Cannot start withdrawal, account is not active",
            ));
        }

        let tx_hash = wallet::exit(&msg).await?;
        Ok(format!(
            "Withdrawal has been accepted by the zkSync operator. \
        It may take some time until the funds are available on Ethereum blockchain. \
        Tracking link: https://rinkeby.zkscan.io/explorer/transactions/{}",
            tx_hash
        ))
    }

    async fn get_account_balance(
        &self,
        _db: DbExecutor,
        _caller: String,
        msg: GetAccountBalance,
    ) -> Result<BigDecimal, GenericError> {
        log::debug!("get_account_balance: {:?}", msg);
        let (network, _) = platform_to_network_token(msg.platform())?;

        let balance = wallet::account_balance(&msg.address(), network).await?;

        log::debug!("get_account_balance - result: {}", &balance);
        Ok(balance)
    }

    fn get_name(&self) -> String {
        DRIVER_NAME.to_string()
    }

    fn get_default_network(&self) -> String {
        DEFAULT_NETWORK.to_string()
    }

    fn get_networks(&self) -> HashMap<String, Network> {
        SUPPORTED_NETWORKS.clone()
    }

    fn recv_init_required(&self) -> bool {
        false
    }

    async fn init(&self, _db: DbExecutor, _caller: String, msg: Init) -> Result<Ack, GenericError> {
        log::debug!("init: {:?}", msg);
        let address = msg.address().clone();
        let mode = msg.mode();

        // Ensure account is unlock before initialising send mode
        if mode.contains(AccountMode::SEND) && !self.is_account_active(&address) {
            return Err(GenericError::new("Can not init, account not active"));
        }

        wallet::init_wallet(&msg)
            .timeout(Some(180))
            .await
            .map_err(GenericError::new)??;

        let network = msg.network().unwrap_or(DEFAULT_NETWORK.to_string());
        let token = get_network_token(
            DbNetwork::from_str(&network).map_err(GenericError::new)?,
            msg.token(),
        );
        bus::register_account(self, &address, &network, &token, mode).await?;

        log::info!(
            "Initialised payment account. mode={:?}, address={}, driver={}, network={}, token={}",
            mode,
            &address,
            DRIVER_NAME,
            network,
            token
        );
        Ok(Ack {})
    }

    async fn fund(
        &self,
        _db: DbExecutor,
        _caller: String,
        msg: Fund,
    ) -> Result<String, GenericError> {
        let address = msg.address();
        let network = DbNetwork::from_str(&msg.network().unwrap_or(DEFAULT_NETWORK.to_string()))
            .map_err(GenericError::new)?;
        match network {
            DbNetwork::Rinkeby => {
                log::info!(
                    "Handling fund request. network={}, address={}",
                    &network,
                    &address
                );
                wallet::fund(&address, network)
                    .timeout(Some(15)) // Regular scenario =~ 5s
                    .await
                    .map_err(GenericError::new)??;
                Ok(format!(
                    "Received funds from the faucet. address={}",
                    &address
                ))
            }
<<<<<<< HEAD
            DbNetwork::PolygonMumbai => Ok(format!("PolygonMumbai Not supported")),
            DbNetwork::PolygonMainnet => Ok(format!("PolygonMainnet Not supported")),
=======
            DbNetwork::Goerli => Ok(format!("PolygonMumbai Not supported")),
            DbNetwork::Mumbai => Ok(format!("PolygonMumbai Not supported")),
            DbNetwork::Polygon => Ok(format!("PolygonMainnet Not supported")),
>>>>>>> d115bf6f
            DbNetwork::Mainnet => Ok(format!(
                r#"Your mainnet zkSync address is {}.

To fund your wallet and be able to pay for your activities on Golem head to
the https://chat.golem.network, join the #funding channel and type /terms
and follow instructions to request GLMs.

Mind that to be eligible you have to run your app at least once on testnet -
- we will verify if that is true so we can avoid people requesting "free GLMs"."#,
                address
            )),
        }
    }

    async fn transfer(
        &self,
        _db: DbExecutor,
        _caller: String,
        msg: Transfer,
    ) -> Result<String, GenericError> {
        log::info!("TRANSFER = Not Implemented: {:?}", msg);
        Ok("NOT_IMPLEMENTED".to_string())
    }

    async fn schedule_payment(
        &self,
        _db: DbExecutor,
        _caller: String,
        msg: SchedulePayment,
    ) -> Result<String, GenericError> {
        log::debug!("schedule_payment: {:?}", msg);

        let sender = msg.sender().to_owned();
        if !self.is_account_active(&sender) {
            return Err(GenericError::new(
                "Can not schedule_payment, account not active",
            ));
        }

        let order_id = Uuid::new_v4().to_string();
        self.dao.insert_payment(&order_id, &msg).await?;
        Ok(order_id)
    }

    async fn verify_payment(
        &self,
        _db: DbExecutor,
        _caller: String,
        msg: VerifyPayment,
    ) -> Result<PaymentDetails, GenericError> {
        log::debug!("verify_payment: {:?}", msg);
        let (network, _) = platform_to_network_token(msg.platform())?;
        let tx_hash = hex::encode(msg.confirmation().confirmation);
        log::info!("Verifying transaction: {}", tx_hash);
        wallet::verify_tx(&tx_hash, network).await
    }

    async fn validate_allocation(
        &self,
        _db: DbExecutor,
        _caller: String,
        msg: ValidateAllocation,
    ) -> Result<bool, GenericError> {
        let (network, _) = platform_to_network_token(msg.platform)?;
        let account_balance = wallet::account_balance(&msg.address, network).await?;
        let total_allocated_amount: BigDecimal = msg
            .existing_allocations
            .into_iter()
            .map(|allocation| allocation.remaining_amount)
            .sum();

        // NOTE: `wallet::get_tx_fee` accepts an _recipient_ address which is unknown at the moment
        // so the _sender_ address is provider. This might bias fee calculation, because transaction
        // to new account is little more expensive.
        let tx_fee_cost = wallet::get_tx_fee(&msg.address, network).await?;
        let total_txs_cost = tx_fee_cost * &*TRANSACTIONS_PER_ALLOCATION;
        let allocation_surcharge = (&*MAX_ALLOCATION_SURCHARGE).min(&total_txs_cost);

        log::info!(
            "Allocation validation: \
            allocating: {:.5}, \
            account_balance: {:.5}, \
            total_allocated_amount: {:.5}, \
            allocation_surcharge: {:.5} \
            ",
            msg.amount,
            account_balance,
            total_allocated_amount,
            allocation_surcharge,
        );
        Ok(msg.amount <= (account_balance - total_allocated_amount - allocation_surcharge))
    }

    async fn shut_down(
        &self,
        _db: DbExecutor,
        _caller: String,
        msg: ShutDown,
    ) -> Result<(), GenericError> {
        self.send_out_payments().await;
        // HACK: Make sure that send-out job did complete. It might have just been running in another thread (cron). In such case .send_out_payments() would not block.
        self.sendout_lock.lock().await;
        let timeout = Duration::from_std(msg.timeout)
            .map_err(|e| GenericError::new(format!("Invalid shutdown timeout: {}", e)))?;
        let deadline = Utc::now() + timeout - Duration::seconds(1);
        while {
            self.confirm_payments().await; // Run it at least once
            Utc::now() < deadline && self.dao.has_unconfirmed_txs().await? // Stop if deadline passes or there are no more transactions to confirm
        } {
            tokio::time::delay_for(std::time::Duration::from_secs(1)).await;
        }
        Ok(())
    }
}

#[async_trait(?Send)]
impl PaymentDriverCron for ZksyncDriver {
    async fn confirm_payments(&self) {
        let guard = match self.confirmation_lock.try_lock() {
            None => {
                log::trace!("ZkSync confirmation job in progress.");
                return;
            }
            Some(guard) => guard,
        };
        log::trace!("Running zkSync confirmation job...");

        for network_key in self.get_networks().keys() {
            let network =
                match DbNetwork::from_str(&network_key) {
                    Ok(n) => n,
                    Err(e) => {
                        log::error!(
                        "Failed to parse network, skipping confirmation job. key={}, error={:?}",
                        network_key, e);
                        continue;
                    }
                };
            let txs = self.dao.get_unconfirmed_txs(network).await;
            log::trace!("confirm_payments network={} txs={:?}", &network_key, &txs);

            for tx in txs {
                log::trace!("checking tx {:?}", &tx);
                let tx_hash = match &tx.tx_hash {
                    None => continue,
                    Some(tx_hash) => tx_hash,
                };
                // Check payments before to fetch network
                let first_payment: PaymentEntity = match self.dao.get_first_payment(&tx_hash).await
                {
                    Some(p) => p,
                    None => continue,
                };

                log::debug!(
                    "Checking if tx was a success. network={}, hash={}",
                    &network,
                    &tx_hash
                );
                let tx_success = match wallet::check_tx(&tx_hash, first_payment.network).await {
                    None => continue, // Check_tx returns None when the result is unknown
                    Some(tx_success) => tx_success,
                };

                let payments = self.dao.transaction_confirmed(&tx.tx_id).await;
                // Faucet can stop here IF the tx was a success.
                if tx.tx_type == TxType::Faucet as i32 && tx_success.is_ok() {
                    log::debug!("Faucet tx confirmed, exit early. hash={}", &tx_hash);
                    continue;
                }
                let order_ids: Vec<String> = payments
                    .iter()
                    .map(|payment| payment.order_id.clone())
                    .collect();

                if let Err(err) = tx_success {
                    // In case of invalid nonce error we can retry sending transaction.
                    // Reset payment and transaction state to 'not sent', so cron job will pickup
                    // transaction again.
                    if err.contains("Nonce mismatch") {
                        log::warn!(
                            "Scheduling retry for tx {:?} because of nonce mismatch. ZkSync error: {}",
                            tx,
                            err
                        );

                        for order_id in order_ids.iter() {
                            self.dao.retry_payment(order_id).await;
                        }
                    } else {
                        log::error!(
                            "ZkSync transaction verification failed. tx_details={:?} error={}",
                            tx,
                            err
                        );

                        for order_id in order_ids.iter() {
                            self.dao.payment_failed(order_id).await;
                        }
                    }

                    self.dao.transaction_failed(&tx.tx_id).await;
                    return;
                }

                // TODO: Add token support
                let platform =
                    network_token_to_platform(Some(first_payment.network), None).unwrap(); // TODO: Catch error?
                let details = match wallet::verify_tx(&tx_hash, first_payment.network).await {
                    Ok(a) => a,
                    Err(e) => {
                        log::warn!("Failed to get transaction details from zksync, creating bespoke details. Error={}", e);

                        //Create bespoke payment details:
                        // - Sender + receiver are the same
                        // - Date is always now
                        // - Amount needs to be updated to total of all PaymentEntity's
                        let mut details = utils::db_to_payment_details(&first_payment);
                        details.amount = payments
                            .into_iter()
                            .map(|payment| utils::db_amount_to_big_dec(payment.amount.clone()))
                            .sum::<BigDecimal>();
                        details
                    }
                };
                if tx.tx_type == TxType::Transfer as i32 {
                    let tx_hash = hex::decode(&tx_hash).unwrap();

                    if let Err(e) = bus::notify_payment(
                        &self.get_name(),
                        &platform,
                        order_ids,
                        &details,
                        tx_hash,
                    )
                    .await
                    {
                        log::error!("{}", e)
                    };
                }
            }
        }
        log::trace!("ZkSync confirmation job complete.");
        drop(guard); // Explicit drop to tell Rust that guard is not unused variable
    }

    async fn send_out_payments(&self) {
        let guard = match self.sendout_lock.try_lock() {
            None => {
                log::trace!("ZkSync send-out job in progress.");
                return;
            }
            Some(guard) => guard,
        };
        log::trace!("Running zkSync send-out job...");
        for node_id in self.active_accounts.borrow().list_accounts() {
            self.process_payments_for_account(&node_id).await;
        }
        log::trace!("ZkSync send-out job complete.");
        drop(guard); // Explicit drop to tell Rust that guard is not unused variable
    }

    fn sendout_interval(&self) -> std::time::Duration {
        *TX_SENDOUT_INTERVAL
    }

    fn confirmation_interval(&self) -> std::time::Duration {
        *TX_CONFIRMATION_INTERVAL
    }
}<|MERGE_RESOLUTION|>--- conflicted
+++ resolved
@@ -295,14 +295,9 @@
                     &address
                 ))
             }
-<<<<<<< HEAD
-            DbNetwork::PolygonMumbai => Ok(format!("PolygonMumbai Not supported")),
-            DbNetwork::PolygonMainnet => Ok(format!("PolygonMainnet Not supported")),
-=======
             DbNetwork::Goerli => Ok(format!("PolygonMumbai Not supported")),
             DbNetwork::Mumbai => Ok(format!("PolygonMumbai Not supported")),
             DbNetwork::Polygon => Ok(format!("PolygonMainnet Not supported")),
->>>>>>> d115bf6f
             DbNetwork::Mainnet => Ok(format!(
                 r#"Your mainnet zkSync address is {}.
 
