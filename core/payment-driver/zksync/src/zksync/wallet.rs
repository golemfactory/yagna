/*
    Wallet functions on zksync.
*/

// External crates
use bigdecimal::{BigDecimal, Zero};
use num_bigint::BigUint;
use std::env;
use std::str::FromStr;
use zksync::operations::SyncTransactionHandle;
use zksync::types::BlockStatus;
use zksync::zksync_types::{
    tokens::ChangePubKeyFeeTypeArg, tx::TxHash, Address, Nonce, TxFeeTypes, H256,
};
use zksync::{
    provider::{Provider, RpcProvider},
    Network as ZkNetwork, Wallet, WalletCredentials,
};
use zksync_eth_signer::EthereumSigner;

// Workspace uses
use ya_payment_driver::{
    db::models::Network,
    model::{AccountMode, Enter, Exit, GenericError, Init, PaymentDetails},
    utils as base_utils,
};
use ya_service_api::awc;

// Local uses
use crate::{
    network::get_network_token,
    zksync::{faucet, signer::YagnaEthSigner, utils},
    DEFAULT_NETWORK,
};
<<<<<<< HEAD
use std::time::Duration;
use ya_payment_driver::model::{ExitFee, FeeResult};
=======
use zksync::zksync_types::tx::ChangePubKeyType;
>>>>>>> c508f46e

pub async fn account_balance(address: &str, network: Network) -> Result<BigDecimal, GenericError> {
    let pub_address = Address::from_str(&address[2..]).map_err(GenericError::new)?;
    let acc_info = get_provider(network)
        .account_info(pub_address)
        .await
        .map_err(GenericError::new)?;
    // TODO: implement tokens, replace None
    let token = get_network_token(network, None);
    let balance_com = acc_info
        .committed
        .balances
        .get(&token)
        .map(|x| x.0.clone())
        .unwrap_or(BigUint::zero());
    let balance = utils::big_uint_to_big_dec(balance_com);
    log::debug!(
        "account_balance. address={}, network={}, balance={}",
        address,
        &network,
        &balance
    );
    Ok(balance)
}

pub async fn init_wallet(msg: &Init) -> Result<(), GenericError> {
    log::debug!("init_wallet. msg={:?}", msg);
    let mode = msg.mode();
    let address = msg.address().clone();
    let network = msg.network().unwrap_or(DEFAULT_NETWORK.to_string());
    let network = Network::from_str(&network).map_err(|e| GenericError::new(e))?;

    if mode.contains(AccountMode::SEND) {
        let wallet = get_wallet(&address, network).await?;
        unlock_wallet(&wallet, network).await.map_err(|e| {
            GenericError::new(format!(
                "{:?}  HINT: Did you run `yagna payment fund` and follow the instructions?",
                e
            ))
        })?;
    }
    Ok(())
}

pub async fn fund(address: &str, network: Network) -> Result<(), GenericError> {
    if network == Network::Mainnet {
        return Err(GenericError::new("Wallet can not be funded on mainnet."));
    }
    faucet::request_tglm(address, network).await?;
    Ok(())
}

pub async fn exit_fee(msg: &ExitFee) -> Result<FeeResult, GenericError> {
    let network = msg
        .network
        .as_ref()
        .map(AsRef::as_ref)
        .unwrap_or(DEFAULT_NETWORK);
    let network = Network::from_str(network).map_err(|e| GenericError::new(e))?;
    let wallet = get_wallet(&msg.sender, network).await?;
    let token = get_network_token(network, None);
    let unlock_fee = get_unlock_fee(&wallet, &token).await?;
    let withdraw_fee = get_withdraw_fee(&wallet, &token).await?;
    Ok(FeeResult {
        amount: utils::big_uint_to_big_dec(unlock_fee + withdraw_fee),
        token,
    })
}

pub async fn exit(msg: &Exit) -> Result<String, GenericError> {
    let network = msg.network().unwrap_or(DEFAULT_NETWORK.to_string());
    let network = Network::from_str(&network).map_err(|e| GenericError::new(e))?;
    let wallet = get_wallet(&msg.sender(), network).await?;

    let token = get_network_token(network, None);
    let balance = get_balance(&wallet, &token).await?;
    let unlock_fee = get_unlock_fee(&wallet, &token).await?;
    let withdraw_fee = get_withdraw_fee(&wallet, &token).await?;
    let total_fee = unlock_fee + withdraw_fee;
    if let Some(fee_limit_decimal) = msg.fee_limit() {
        let fee_limit = utils::big_dec_to_big_uint(fee_limit_decimal.clone())?;
        if total_fee > fee_limit {
            return Err(GenericError::new(format!(
                "minimum withdraw fees is {} {}",
                utils::big_uint_to_big_dec(total_fee),
                token
            )));
        }
    }
    if balance < total_fee {
        return Err(GenericError::new(format!(
            "Not enough balance to exit. Minimum required balance to pay withdraw fees is {} {}",
            utils::big_uint_to_big_dec(total_fee),
            token
        )));
    }

    unlock_wallet(&wallet, network).await?;
    let tx_handle = withdraw(wallet, network, msg.amount(), msg.to()).await?;
    let tx_info = tx_handle
        .wait_for_commit()
        .await
        .map_err(GenericError::new)?;

    match tx_info.success {
        Some(true) => Ok(hash_to_hex(tx_handle.hash())),
        Some(false) => Err(GenericError::new(
            tx_info
                .fail_reason
                .unwrap_or("Unknown failure reason".to_string()),
        )),
        None => Err(GenericError::new("Transaction time-outed")),
    }
}

pub async fn enter(msg: Enter) -> Result<String, GenericError> {
    let network = msg.network.unwrap_or(DEFAULT_NETWORK.to_string());
    let network = Network::from_str(&network).map_err(|e| GenericError::new(e))?;
    let wallet = get_wallet(&msg.address, network).await?;

    let tx_hash = deposit(wallet, network, msg.amount).await?;

    Ok(hex::encode(tx_hash.as_fixed_bytes()))
}

pub async fn get_tx_fee(address: &str, network: Network) -> Result<BigDecimal, GenericError> {
    let token = get_network_token(network, None);
    let wallet = get_wallet(&address, network).await?;
    let tx_fee = wallet
        .provider
        .get_tx_fee(TxFeeTypes::Transfer, wallet.address(), token.as_str())
        .await
        .map_err(GenericError::new)?
        .total_fee;
    let tx_fee_bigdec = utils::big_uint_to_big_dec(tx_fee);

    log::debug!("Transaction fee {:.5} {}", tx_fee_bigdec, token.as_str());
    Ok(tx_fee_bigdec)
}

fn hash_to_hex(hash: TxHash) -> String {
    // TxHash::to_string adds a prefix to the hex value
    hex::encode(hash.as_ref())
}

pub async fn get_nonce(address: &str, network: Network) -> u32 {
    let addr = match Address::from_str(&address[2..]) {
        Ok(a) => a,
        Err(e) => {
            log::error!("Unable to parse address, failed to get nonce. {:?}", e);
            return 0;
        }
    };
    let provider = get_provider(network);
    let account_info = match provider.account_info(addr).await {
        Ok(i) => i,
        Err(e) => {
            log::error!("Unable to get account info, failed to get nonce. {:?}", e);
            return 0;
        }
    };
    *account_info.committed.nonce
}

pub async fn make_transfer(
    details: &PaymentDetails,
    nonce: u32,
    network: Network,
) -> Result<String, GenericError> {
    log::debug!("make_transfer. {:?}", details);
    let amount = details.amount.clone();
    let amount = utils::big_dec_to_big_uint(amount)?;
    let amount = utils::pack_up(&amount);

    let sender = details.sender.clone();
    let wallet = get_wallet(&sender, network).await?;
    let token = get_network_token(network, None);

    let balance = get_balance(&wallet, &token).await?;
    log::debug!("balance before transfer={}", balance);

    let transfer_builder = wallet
        .start_transfer()
        .nonce(Nonce(nonce))
        .str_to(&details.recipient[2..])
        .map_err(GenericError::new)?
        .token(token.as_str())
        .map_err(GenericError::new)?
        .amount(amount.clone());
    log::debug!(
        "transfer raw data. nonce={}, to={}, token={}, amount={}",
        nonce,
        &details.recipient,
        token,
        amount
    );
    let transfer = transfer_builder.send().await.map_err(GenericError::new)?;

    let tx_hash = hex::encode(transfer.hash());
    log::info!("Created zksync transaction with hash={}", tx_hash);
    Ok(tx_hash)
}

pub async fn check_tx(tx_hash: &str, network: Network) -> Option<Result<(), String>> {
    let provider = get_provider(network);
    let tx_hash = format!("sync-tx:{}", tx_hash);
    let tx_hash = TxHash::from_str(&tx_hash).unwrap();
    let tx_info = provider.tx_info(tx_hash).await.unwrap();
    log::trace!("tx_info: {:?}", tx_info);
    match tx_info.success {
        None => None,
        Some(true) => Some(Ok(())),
        Some(false) => match tx_info.fail_reason {
            Some(err) => Some(Err(err)),
            None => Some(Err("Unknown failure".to_string())),
        },
    }
}

#[derive(serde::Deserialize)]
struct TxRespObj {
    to: String,
    from: String,
    amount: String,
    created_at: String,
}

pub async fn verify_tx(tx_hash: &str, network: Network) -> Result<PaymentDetails, GenericError> {
    let provider_url = get_rpc_addr(network);

    let client: awc::Client = awc::client_builder()
        .await
        .map_err(GenericError::new)?
        .timeout(Duration::from_secs(300))
        .finish();

    // HACK: Get the transaction data from v0.1 api
    let api_url = provider_url.replace("/jsrpc", "/api/v0.1");
    let req_url = format!("{}/transactions_all/{}", api_url, tx_hash);
    log::debug!("Request URL: {}", &req_url);

    let response = client
        .get(req_url)
        .send()
        .await
        .map_err(GenericError::new)?
        .body()
        .await
        .map_err(GenericError::new)?;
    let response = String::from_utf8_lossy(response.as_ref());
    log::trace!("Request response: {}", &response);
    let v: TxRespObj = serde_json::from_str(&response).map_err(GenericError::new)?;

    let recipient = v.to;
    let sender = v.from;
    let amount =
        utils::big_uint_to_big_dec(BigUint::from_str(&v.amount).map_err(GenericError::new)?);
    let date_str = format!("{}Z", v.created_at);
    let date = Some(chrono::DateTime::from_str(&date_str).map_err(GenericError::new)?);
    let details = PaymentDetails {
        recipient,
        sender,
        amount,
        date,
    };
    log::debug!("PaymentDetails from server: {:?}", &details);

    Ok(details)
}

fn get_provider(network: Network) -> RpcProvider {
    let zk_network = get_zk_network(network);
    let provider: RpcProvider =
        RpcProvider::from_addr_and_network(get_rpc_addr(network), zk_network);
    provider.clone()
}

fn get_rpc_addr(network: Network) -> String {
    match network {
        Network::Mainnet => env::var("ZKSYNC_MAINNET_RPC_ADDRESS")
            .unwrap_or("https://api.zksync.golem.network/jsrpc".to_string()),
        Network::Rinkeby => env::var("ZKSYNC_RINKEBY_RPC_ADDRESS")
            .unwrap_or("https://rinkeby-api.zksync.golem.network/jsrpc".to_string()),
<<<<<<< HEAD
        Network::PolygonMainnet => panic!("Polygon mainnet not supported on zksync"),
        Network::PolygonMumbai => panic!("Polygon mainnet not supported on zksync"),
=======
        Network::Goerli => panic!("Goerli not supported on zksync"),
        Network::Polygon => panic!("Polygon not supported on zksync"),
        Network::Mumbai => panic!("Mumbai not supported on zksync"),
>>>>>>> c508f46e
    }
}

fn get_ethereum_node_addr_from_env(network: Network) -> String {
    match network {
        Network::Mainnet => {
            env::var("MAINNET_GETH_ADDR").unwrap_or("https://geth.golem.network:55555".to_string())
        }
        Network::Rinkeby => env::var("RINKEBY_GETH_ADDR")
            .unwrap_or("http://geth.testnet.golem.network:55555".to_string()),
<<<<<<< HEAD
        Network::PolygonMainnet => panic!("Polygon mainnet not supported on zksync"),
        Network::PolygonMumbai => panic!("Polygon mainnet not supported on zksync"),
=======
        Network::Goerli => panic!("Goerli not supported on zksync"),
        Network::Polygon => panic!("Polygon mainnet not supported on zksync"),
        Network::Mumbai => panic!("Polygon mumbai not supported on zksync"),
>>>>>>> c508f46e
    }
}

fn get_ethereum_confirmation_timeout() -> std::time::Duration {
    let value = std::env::var("ZKSYNC_ETH_CONFIRMATION_TIMEOUT_SECONDS").unwrap_or("60".to_owned());
    std::time::Duration::from_secs(value.parse::<u64>().unwrap())
}

async fn get_wallet(
    address: &str,
    network: Network,
) -> Result<Wallet<YagnaEthSigner, RpcProvider>, GenericError> {
    log::debug!("get_wallet {:?}", address);
    let addr = Address::from_str(&address[2..]).map_err(GenericError::new)?;
    let provider = get_provider(network);
    let signer = YagnaEthSigner::new(addr);
    let credentials = WalletCredentials::from_eth_signer(addr, signer, get_zk_network(network))
        .await
        .map_err(GenericError::new)?;
    let wallet = Wallet::new(provider, credentials)
        .await
        .map_err(GenericError::new)?;
    Ok(wallet)
}

fn get_zk_network(network: Network) -> ZkNetwork {
    ZkNetwork::from_str(&network.to_string()).unwrap() // _or(ZkNetwork::Rinkeby)
}

async fn unlock_wallet<S: EthereumSigner + Clone, P: Provider + Clone>(
    wallet: &Wallet<S, P>,
    network: Network,
) -> Result<(), GenericError> {
    log::debug!("unlock_wallet");
    if !wallet
        .is_signing_key_set()
        .await
        .map_err(GenericError::new)?
    {
        log::info!("Unlocking wallet... address = {}", wallet.signer.address);
        let token = get_network_token(network, None);
        let balance = get_balance(&wallet, &token).await?;
        let unlock_fee = get_unlock_fee(&wallet, &token).await?;
        if unlock_fee > balance {
            return Err(GenericError::new("Not enough balance to unlock account"));
        }

        let unlock = wallet
            .start_change_pubkey()
            .fee(unlock_fee)
            .fee_token(token.as_str())
            .map_err(|e| {
                GenericError::new(format!("Failed to create change_pubkey request: {}", e))
            })?
            .send()
            .await
            .map_err(|e| {
                GenericError::new(format!("Failed to send change_pubkey request: {}", e))
            })?;
        log::info!("Unlock send. tx_hash= {}", unlock.hash().to_string());

        let tx_info = unlock.wait_for_commit().await.map_err(GenericError::new)?;
        log::debug!("tx_info = {:?}", tx_info);
        match tx_info.success {
            Some(true) => log::info!("Wallet successfully unlocked. address = {}", wallet.signer.address),
            Some(false) => return Err(GenericError::new(format!("Failed to unlock wallet. reason={}", tx_info.fail_reason.unwrap_or("Unknown reason".to_string())))),
            None => return Err(GenericError::new(format!("Unknown result from zksync unlock, please check your wallet on zkscan and try again. {:?}", tx_info))),
        }
    }
    Ok(())
}

pub async fn withdraw<S: EthereumSigner + Clone, P: Provider + Clone>(
    wallet: Wallet<S, P>,
    network: Network,
    amount: Option<BigDecimal>,
    recipient: Option<String>,
) -> Result<SyncTransactionHandle<P>, GenericError> {
    let token = get_network_token(network, None);
    let balance = get_balance(&wallet, &token).await?;
    info!(
        "Wallet funded with {} {} available for withdrawal",
        utils::big_uint_to_big_dec(balance.clone()),
        token
    );

    info!("Obtaining withdrawal fee");
    let withdraw_fee = get_withdraw_fee(&wallet, &token).await?;
    info!(
        "Withdrawal transaction fee {:.5} {}",
        utils::big_uint_to_big_dec(withdraw_fee.clone()),
        token
    );
    if withdraw_fee > balance {
        return Err(GenericError::new("Not enough balance to withdraw"));
    }

    let amount = match amount {
        Some(amount) => utils::big_dec_to_big_uint(amount)?,
        None => balance.clone(),
    };
    let withdraw_amount = std::cmp::min(balance - &withdraw_fee, amount);
    info!(
        "Withdrawal of {:.5} {} started",
        utils::big_uint_to_big_dec(withdraw_amount.clone()),
        token
    );

    let recipient_address = match recipient {
        Some(addr) => Address::from_str(&addr[2..]).map_err(GenericError::new)?,
        None => wallet.address(),
    };

    let withdraw_builder = wallet
        .start_withdraw()
        .fee(withdraw_fee)
        .token(token.as_str())
        .map_err(GenericError::new)?
        .amount(withdraw_amount.clone())
        .to(recipient_address);
    log::debug!(
        "Withdrawal raw data. token={}, amount={}, to={}",
        token,
        withdraw_amount,
        recipient_address
    );
    let withdraw_handle = withdraw_builder.send().await.map_err(GenericError::new)?;

    Ok(withdraw_handle)
}

async fn get_balance<S: EthereumSigner + Clone, P: Provider + Clone>(
    wallet: &Wallet<S, P>,
    token: &str,
) -> Result<BigUint, GenericError> {
    let balance = wallet
        .get_balance(BlockStatus::Committed, token)
        .await
        .map_err(GenericError::new)?;
    Ok(balance)
}

async fn get_withdraw_fee<S: EthereumSigner + Clone, P: Provider + Clone>(
    wallet: &Wallet<S, P>,
    token: &str,
) -> Result<BigUint, GenericError> {
    let withdraw_fee = wallet
        .provider
        .get_tx_fee(TxFeeTypes::Withdraw, wallet.address(), token)
        .await
        .map_err(GenericError::new)?
        .total_fee;
    Ok(withdraw_fee)
}

async fn get_unlock_fee<S: EthereumSigner + Clone, P: Provider + Clone>(
    wallet: &Wallet<S, P>,
    token: &str,
) -> Result<BigUint, GenericError> {
    if wallet
        .is_signing_key_set()
        .await
        .map_err(GenericError::new)?
    {
        return Ok(BigUint::zero());
    }
    let unlock_fee = wallet
        .provider
        .get_tx_fee(
            TxFeeTypes::ChangePubKey(ChangePubKeyFeeTypeArg::ContractsV4Version(
                ChangePubKeyType::ECDSA,
            )),
            wallet.address(),
            token,
        )
        .await
        .map_err(GenericError::new)?
        .total_fee;
    Ok(unlock_fee)
}

pub async fn deposit<S: EthereumSigner + Clone, P: Provider + Clone>(
    wallet: Wallet<S, P>,
    network: Network,
    amount: BigDecimal,
) -> Result<H256, GenericError> {
    let token = get_network_token(network, None);
    let amount = base_utils::big_dec_to_u256(amount);
    let address = wallet.address();

    log::info!(
        "Starting deposit into ZkSync network. Address {:#x}, amount: {} of {}",
        address,
        amount,
        token
    );

    let mut ethereum = wallet
        .ethereum(get_ethereum_node_addr_from_env(network))
        .await
        .map_err(|err| GenericError::new(err))?;
    ethereum.set_confirmation_timeout(get_ethereum_confirmation_timeout());

    if !ethereum
        .is_limited_erc20_deposit_approved(token.as_str(), amount)
        .await
        .unwrap()
    {
        let tx = ethereum
            .limited_approve_erc20_token_deposits(token.as_str(), amount)
            .await
            .map_err(|err| GenericError::new(err))?;
        info!(
            "Approve erc20 token for ZkSync deposit. Tx: https://rinkeby.etherscan.io/tx/{:#x}",
            tx
        );

        ethereum
            .wait_for_tx(tx)
            .await
            .map_err(|err| GenericError::new(err))?;
    }

    let deposit_tx_hash = ethereum
        .deposit(token.as_str(), amount, address)
        .await
        .map_err(|err| GenericError::new(err))?;
    info!(
        "Check out deposit transaction at https://rinkeby.etherscan.io/tx/{:#x}",
        deposit_tx_hash
    );

    Ok(deposit_tx_hash)
}<|MERGE_RESOLUTION|>--- conflicted
+++ resolved
@@ -32,12 +32,9 @@
     zksync::{faucet, signer::YagnaEthSigner, utils},
     DEFAULT_NETWORK,
 };
-<<<<<<< HEAD
+use zksync::zksync_types::tx::ChangePubKeyType;
 use std::time::Duration;
 use ya_payment_driver::model::{ExitFee, FeeResult};
-=======
-use zksync::zksync_types::tx::ChangePubKeyType;
->>>>>>> c508f46e
 
 pub async fn account_balance(address: &str, network: Network) -> Result<BigDecimal, GenericError> {
     let pub_address = Address::from_str(&address[2..]).map_err(GenericError::new)?;
@@ -321,14 +318,9 @@
             .unwrap_or("https://api.zksync.golem.network/jsrpc".to_string()),
         Network::Rinkeby => env::var("ZKSYNC_RINKEBY_RPC_ADDRESS")
             .unwrap_or("https://rinkeby-api.zksync.golem.network/jsrpc".to_string()),
-<<<<<<< HEAD
-        Network::PolygonMainnet => panic!("Polygon mainnet not supported on zksync"),
-        Network::PolygonMumbai => panic!("Polygon mainnet not supported on zksync"),
-=======
         Network::Goerli => panic!("Goerli not supported on zksync"),
         Network::Polygon => panic!("Polygon not supported on zksync"),
         Network::Mumbai => panic!("Mumbai not supported on zksync"),
->>>>>>> c508f46e
     }
 }
 
@@ -339,14 +331,9 @@
         }
         Network::Rinkeby => env::var("RINKEBY_GETH_ADDR")
             .unwrap_or("http://geth.testnet.golem.network:55555".to_string()),
-<<<<<<< HEAD
-        Network::PolygonMainnet => panic!("Polygon mainnet not supported on zksync"),
-        Network::PolygonMumbai => panic!("Polygon mainnet not supported on zksync"),
-=======
         Network::Goerli => panic!("Goerli not supported on zksync"),
         Network::Polygon => panic!("Polygon mainnet not supported on zksync"),
         Network::Mumbai => panic!("Polygon mumbai not supported on zksync"),
->>>>>>> c508f46e
     }
 }
 
