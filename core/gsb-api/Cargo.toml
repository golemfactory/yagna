[package]
name = "ya-gsb-api"
version = "0.1.0"
description = "API for binding to Golem Service Bus services"
authors = ["Golem Factory <contact@golem.network>"]
edition = "2018"

[dependencies]
ya-client-model = "0.5"
ya-persistence = "0.3"
ya-service-api = "0.1"
ya-service-api-interfaces = "0.2"
ya-service-api-web = "0.2"
ya-service-bus = "0.6"

actix = "0"
actix-web = "4"
actix-web-actors = "4"
actix-http = "3"
anyhow = "1"
log = "0"
serde = { version = "1.0", features = ["derive"] }
serde_json = { version = "1.0", features = ["default", "raw_value"] }
lazy_static = "1"
thiserror = "1"
uuid = { version = "1.2.2", features = ["v4"] }
futures = "0.3"
<<<<<<< HEAD
base64 = "0.21.2"
=======
base64 = "0.21.3"
>>>>>>> 683bfd56
flexbuffers = "2"
bytes = "1"
tokio = { version = "1", features = ["macros"] }

[dev-dependencies]
ya-core-model = { version = "^0.9", features = ["gftp"] }

actix-test = "0.1"
awc = "3"
ctor = "0.1"
env_logger = "0.10"
serial_test = "1.0.0"
test-case = "3"<|MERGE_RESOLUTION|>--- conflicted
+++ resolved
@@ -25,11 +25,7 @@
 thiserror = "1"
 uuid = { version = "1.2.2", features = ["v4"] }
 futures = "0.3"
-<<<<<<< HEAD
-base64 = "0.21.2"
-=======
 base64 = "0.21.3"
->>>>>>> 683bfd56
 flexbuffers = "2"
 bytes = "1"
 tokio = { version = "1", features = ["macros"] }
