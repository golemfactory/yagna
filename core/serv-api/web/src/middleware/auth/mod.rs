pub mod dummy;
pub mod ident;
pub mod resolver;

pub use crate::middleware::auth::ident::Identity;
pub use crate::middleware::auth::resolver::AppKeyCache;

use actix_service::{Service, Transform};
use actix_web::dev::{ServiceRequest, ServiceResponse};
use actix_web::error::{Error, ErrorUnauthorized, ParseError};
use actix_web::{web, HttpMessage};
use actix_web_httpauth::headers::authorization::{Bearer, Scheme};
use futures::future::{ok, Future, Ready};
use serde::Deserialize;
use std::cell::RefCell;
use std::pin::Pin;
use std::rc::Rc;
use std::task::{Context, Poll};

pub struct Auth {
    pub(crate) cache: AppKeyCache,
}

impl Auth {
    pub fn new(cache: AppKeyCache) -> Auth {
        Auth { cache }
    }
}

impl<S, B> Transform<S, ServiceRequest> for Auth
where
    S: Service<ServiceRequest, Response = ServiceResponse<B>, Error = Error> + 'static,
    S::Future: 'static,
    B: 'static,
{
    type Response = ServiceResponse<B>;
    type Error = Error;
    type Transform = AuthMiddleware<S>;
    type InitError = ();
    type Future = Ready<Result<Self::Transform, Self::InitError>>;

    fn new_transform(&self, service: S) -> Self::Future {
        ok(AuthMiddleware {
            service: Rc::new(RefCell::new(service)),
            cache: self.cache.clone(),
        })
    }
}

pub struct AuthMiddleware<S> {
    service: Rc<RefCell<S>>,
    cache: AppKeyCache,
}

impl<S, B> Service<ServiceRequest> for AuthMiddleware<S>
where
    S: Service<ServiceRequest, Response = ServiceResponse<B>, Error = Error> + 'static,
    S::Future: 'static,
{
    type Response = ServiceResponse<B>;
    type Error = Error;
    type Future = Pin<Box<dyn Future<Output = Result<Self::Response, Self::Error>>>>;

    fn poll_ready(&self, cx: &mut Context<'_>) -> Poll<Result<(), Self::Error>> {
        self.service.borrow_mut().poll_ready(cx)
    }

    fn call(&self, req: ServiceRequest) -> Self::Future {
        #[derive(Deserialize)]
        #[serde(rename_all = "camelCase")]
        struct QueryAuth {
            auth_token: String,
        }

        let header = parse_auth::<Bearer, _>(&req)
            .ok()
            .map(|b| b.token().to_string())
            .or_else(|| {
                web::Query::<QueryAuth>::from_query(req.query_string())
                    .ok()
                    .map(|q| q.into_inner().auth_token)
            });

        let cache = self.cache.clone();
        let service = self.service.clone();

<<<<<<< HEAD
        // TODO: remove this hack; possibly by enabling creation of arbitrary appkey from CLI
        if req.uri().to_string().starts_with("/metrics-api")
            || req.uri().to_string().starts_with("/version")
            || req.uri().to_string().starts_with("/dashboard")
        {
            log::debug!("skipping authorization for uri={}", req.uri());
            return Box::pin(service.borrow_mut().call(req));
=======
        let allowed_uris = vec!["/metrics-api", "/version", "/dashboard"];

        for uri in allowed_uris {
            if req.uri().to_string().starts_with(uri) {
                log::debug!("skipping authorization for uri={}", req.uri());
                return Box::pin(service.borrow_mut().call(req));
            }
>>>>>>> 12c65934
        }

        Box::pin(async move {
            match header {
                Some(key) => match cache.get_appkey(&key) {
                    Some(app_key) => {
                        req.extensions_mut().insert(Identity::from(app_key));
                        let fut = { service.borrow_mut().call(req) };
                        Ok(fut.await?)
                    }
                    None => {
                        log::debug!(
                            "{} {} Invalid application key: {key}",
                            req.method(),
                            req.path(),
                        );
                        Err(ErrorUnauthorized("Invalid application key"))
                    }
                },
                None => {
                    log::debug!("Missing application key");
                    Err(ErrorUnauthorized("Missing application key"))
                }
            }
        })
    }
}

pub(crate) fn parse_auth<S: Scheme, T: HttpMessage>(msg: &T) -> Result<S, ParseError> {
    let header = msg
        .headers()
        .get(actix_web::http::header::AUTHORIZATION)
        .ok_or(ParseError::Header)?;
    S::parse(header).map_err(|_| ParseError::Header)
}<|MERGE_RESOLUTION|>--- conflicted
+++ resolved
@@ -84,15 +84,6 @@
         let cache = self.cache.clone();
         let service = self.service.clone();
 
-<<<<<<< HEAD
-        // TODO: remove this hack; possibly by enabling creation of arbitrary appkey from CLI
-        if req.uri().to_string().starts_with("/metrics-api")
-            || req.uri().to_string().starts_with("/version")
-            || req.uri().to_string().starts_with("/dashboard")
-        {
-            log::debug!("skipping authorization for uri={}", req.uri());
-            return Box::pin(service.borrow_mut().call(req));
-=======
         let allowed_uris = vec!["/metrics-api", "/version", "/dashboard"];
 
         for uri in allowed_uris {
@@ -100,7 +91,6 @@
                 log::debug!("skipping authorization for uri={}", req.uri());
                 return Box::pin(service.borrow_mut().call(req));
             }
->>>>>>> 12c65934
         }
 
         Box::pin(async move {
