pub mod dummy;
pub mod ident;
pub mod resolver;

pub use crate::middleware::auth::ident::Identity;
use crate::middleware::auth::resolver::AppKeyResolver;
use actix_service::{Service, Transform};
use actix_web::dev::{ServiceRequest, ServiceResponse};
use actix_web::error::{Error, ErrorUnauthorized, ParseError};
use actix_web::HttpMessage;
use actix_web_httpauth::headers::authorization::{Bearer, Scheme};
use futures::future::{ok, Future, Ready};
use futures::lock::Mutex;
use std::cell::RefCell;
use std::pin::Pin;
use std::rc::Rc;
use std::sync::Arc;
use std::task::{Context, Poll};
use ya_service_api_cache::AutoResolveCache;

pub type Cache = AutoResolveCache<AppKeyResolver>;

pub struct Auth {
    cache: Arc<Mutex<Cache>>,
}

impl Default for Auth {
    fn default() -> Self {
        let cache = Arc::new(Mutex::new(Cache::default()));
        Auth { cache }
    }
}

impl<S, B> Transform<S, ServiceRequest> for Auth
where
    S: Service<ServiceRequest, Response = ServiceResponse<B>, Error = Error> + 'static,
    S::Future: 'static,
    B: 'static,
{
    type Response = ServiceResponse<B>;
    type Error = Error;
    type Transform = AuthMiddleware<S>;
    type InitError = ();
    type Future = Ready<Result<Self::Transform, Self::InitError>>;

    fn new_transform(&self, service: S) -> Self::Future {
        ok(AuthMiddleware {
            service: Rc::new(RefCell::new(service)),
            cache: self.cache.clone(),
        })
    }
}

pub struct AuthMiddleware<S> {
    service: Rc<RefCell<S>>,
    cache: Arc<Mutex<Cache>>,
}

impl<S, B> Service<ServiceRequest> for AuthMiddleware<S>
where
    S: Service<ServiceRequest, Response = ServiceResponse<B>, Error = Error> + 'static,
    S::Future: 'static,
{
    type Response = ServiceResponse<B>;
    type Error = Error;
    type Future = Pin<Box<dyn Future<Output = Result<Self::Response, Self::Error>>>>;

    fn poll_ready(&self, cx: &mut Context<'_>) -> Poll<Result<(), Self::Error>> {
        self.service.borrow_mut().poll_ready(cx)
    }

    fn call(&self, req: ServiceRequest) -> Self::Future {
        let header = parse_auth::<Bearer, _>(&req)
            .ok()
            .map(|b| b.token().to_string());

        let cache = self.cache.clone();
        let service = self.service.clone();

        // TODO: remove this hack; possibly by enabling creation of arbitrary appkey from CLI
        if req.uri().to_string().starts_with("/metrics-api")
            || req.uri().to_string().starts_with("/version")
        {
            log::debug!("skipping authorization for uri={}", req.uri());
            return Box::pin(service.borrow_mut().call(req));
        }

        Box::pin(async move {
<<<<<<< HEAD
            let key = "f727928548484a8e9707b6ce822db7fe".to_string();
            let cached = cache.lock().await.get(&key);
            let resolved = match cached {
                Some(opt) => opt,
                None => cache.lock().await.resolve(&key).await,
            };
=======
            let header = if let Some(key) = header {
                Some(key)
            } else {
                //use lazy static to not call env var on every request
                lazy_static::lazy_static! {
                    static ref DISABLE_APPKEY_SECURITY : bool = std::env::var("YAGNA_DEV_DISABLE_APPKEY_SECURITY").map(|f|f == "1").unwrap_or(false);
                }
                if *DISABLE_APPKEY_SECURITY {
                    //dev path
                    log::warn!("AppKey security is disabled. Not for production!");
                    Some("no_security_appkey".to_string())
                } else {
                    //Normal path
                    None
                }
            };
            match header {
                Some(key) => {
                    let cached = cache.lock().await.get(&key);
                    let resolved = match cached {
                        Some(opt) => opt,
                        None => cache.lock().await.resolve(&key).await,
                    };
>>>>>>> 65156fcb

            match resolved {
                Some(app_key) => {
                    req.extensions_mut().insert(Identity::from(app_key));
                    let fut = { service.borrow_mut().call(req) };
                    Ok(fut.await?)
                }
                None => {
                    log::debug!(
                        "{} {} Invalid application key: {}",
                        req.method(),
                        req.path(),
                        key
                    );
                    Err(ErrorUnauthorized("Invalid application key"))
                }
            }
        })
    }
}

fn parse_auth<S: Scheme, T: HttpMessage>(msg: &T) -> Result<S, ParseError> {
    let header = msg
        .headers()
        .get(actix_web::http::header::AUTHORIZATION)
        .ok_or(ParseError::Header)?;
    S::parse(header).map_err(|_| ParseError::Header)
}<|MERGE_RESOLUTION|>--- conflicted
+++ resolved
@@ -86,14 +86,6 @@
         }
 
         Box::pin(async move {
-<<<<<<< HEAD
-            let key = "f727928548484a8e9707b6ce822db7fe".to_string();
-            let cached = cache.lock().await.get(&key);
-            let resolved = match cached {
-                Some(opt) => opt,
-                None => cache.lock().await.resolve(&key).await,
-            };
-=======
             let header = if let Some(key) = header {
                 Some(key)
             } else {
@@ -117,22 +109,27 @@
                         Some(opt) => opt,
                         None => cache.lock().await.resolve(&key).await,
                     };
->>>>>>> 65156fcb
 
-            match resolved {
-                Some(app_key) => {
-                    req.extensions_mut().insert(Identity::from(app_key));
-                    let fut = { service.borrow_mut().call(req) };
-                    Ok(fut.await?)
+                    match resolved {
+                        Some(app_key) => {
+                            req.extensions_mut().insert(Identity::from(app_key));
+                            let fut = { service.borrow_mut().call(req) };
+                            Ok(fut.await?)
+                        }
+                        None => {
+                            log::debug!(
+                                "{} {} Invalid application key: {}",
+                                req.method(),
+                                req.path(),
+                                key
+                            );
+                            Err(ErrorUnauthorized("Invalid application key"))
+                        }
+                    }
                 }
                 None => {
-                    log::debug!(
-                        "{} {} Invalid application key: {}",
-                        req.method(),
-                        req.path(),
-                        key
-                    );
-                    Err(ErrorUnauthorized("Invalid application key"))
+                    log::debug!("Missing application key");
+                    Err(ErrorUnauthorized("Missing application key"))
                 }
             }
         })
