[package]
name = "ya-service-api-web"
version = "0.2.0"
description = "Web interface for modules of Yagna service and CLI"
authors = ["Golem Factory <contact@golem.network>"]
edition = "2018"

[dependencies]
ya-client = "0.8"
ya-core-model = { version = "^0.9", features = ["appkey"] }
ya-service-api = "0.1"
<<<<<<< HEAD
ya-service-bus = { workspace = true }
=======
ya-service-bus = {  workspace  = true }
>>>>>>> 5d309bc6

actix-cors = "0.6"
actix-service = "2"
actix-web = "4"
actix-web-httpauth = "0.6"
anyhow = "1.0"
futures = "0.3"
log = "0.4"
serde = { version = "1.0", features = ["derive"] }
structopt = "0.3"
url = "2.1.1"

[dev-dependencies]
ya-identity = "0.3"
ya-persistence = "0.3"
ya-sb-router = { workspace = true }
ya-service-api-derive = "0.2"
ya-service-api-interfaces = "0.2"

actix-rt = "2.7"
anyhow = "1.0"
awc = "3"
env_logger = "0.7"
structopt = "0.3"<|MERGE_RESOLUTION|>--- conflicted
+++ resolved
@@ -9,11 +9,7 @@
 ya-client = "0.8"
 ya-core-model = { version = "^0.9", features = ["appkey"] }
 ya-service-api = "0.1"
-<<<<<<< HEAD
-ya-service-bus = { workspace = true }
-=======
 ya-service-bus = {  workspace  = true }
->>>>>>> 5d309bc6
 
 actix-cors = "0.6"
 actix-service = "2"
@@ -29,7 +25,7 @@
 [dev-dependencies]
 ya-identity = "0.3"
 ya-persistence = "0.3"
-ya-sb-router = { workspace = true }
+ya-sb-router = "0.6.1"
 ya-service-api-derive = "0.2"
 ya-service-api-interfaces = "0.2"
 
