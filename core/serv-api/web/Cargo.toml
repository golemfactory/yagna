[package]
name = "ya-service-api-web"
version = "0.2.0"
description = "Web interface for modules of Yagna service and CLI"
authors = ["Golem Factory <contact@golem.network>"]
edition = "2018"

[dependencies]
ya-client = "0.8"
ya-core-model = { version = "^0.9", features = ["appkey"] }
ya-service-api = "0.1"
<<<<<<< HEAD
ya-service-bus = { version = "0.6.3" }
=======
ya-service-bus = {  workspace  = true }
>>>>>>> aa749e8c

actix-cors = "0.6"
actix-service = "2"
actix-web = "4"
actix-web-httpauth = "0.6"
anyhow = "1.0"
futures = "0.3"
log = "0.4"
serde = { version = "1.0", features = ["derive"] }
structopt = "0.3"
url = "2.1.1"

[dev-dependencies]
ya-identity = "0.3"
ya-persistence = "0.3"
ya-sb-router = "0.6.1"
ya-service-api-derive = "0.2"
ya-service-api-interfaces = "0.2"

actix-rt = "2.7"
anyhow = "1.0"
awc = "3"
env_logger = "0.7"
structopt = "0.3"<|MERGE_RESOLUTION|>--- conflicted
+++ resolved
@@ -9,11 +9,7 @@
 ya-client = "0.8"
 ya-core-model = { version = "^0.9", features = ["appkey"] }
 ya-service-api = "0.1"
-<<<<<<< HEAD
-ya-service-bus = { version = "0.6.3" }
-=======
 ya-service-bus = {  workspace  = true }
->>>>>>> aa749e8c
 
 actix-cors = "0.6"
 actix-service = "2"
