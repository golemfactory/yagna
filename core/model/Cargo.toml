[package]
name = "ya-core-model"
version = "0.9.0"
authors = ["Golem Factory <contact@golem.network>"]
edition = "2018"
homepage = "https://github.com/golemfactory/yagna"
repository = "https://github.com/golemfactory/yagna"
license = "LGPL-3.0"
description = "Yagna protocol messages"
keywords = ["golem", "yagna"]

[features]
default = []
full = ['activity', 'appkey', 'driver', 'identity', 'market', 'net', 'payment', 'gftp', 'sgx', 'version']
activity = []
appkey = []
driver = ['bigdecimal', 'bitflags']
gftp = []
identity = []
market = []
net = []
payment = ['bigdecimal', 'bitflags']
sgx = ['graphene-sgx']
version = []

[dependencies]
ya-client-model = "0.6"
ya-service-bus = { workspace = true }

bigdecimal = { version = "0.2", features = ["serde"], optional = true }
bitflags = { version = "1.2", optional = true }
chrono = { version = "0.4", features = ["serde"] }
derive_more = { workspace = true }
erc20_payment_lib = { workspace = true }
graphene-sgx = { version = "0.3.3", optional = true }
log = "0.4"
serde = { version = "1.0", features = ["derive"] }
serde_bytes = "0.11.3"
structopt = "0.3"
strum = { workspace = true }
strum_macros = "0.24"
thiserror = "1.0.9"
<<<<<<< HEAD
serde_json_canonicalizer = "0.2.0"
=======
serde_json = "1.0.113"
>>>>>>> dc16197f
<|MERGE_RESOLUTION|>--- conflicted
+++ resolved
@@ -40,8 +40,5 @@
 strum = { workspace = true }
 strum_macros = "0.24"
 thiserror = "1.0.9"
-<<<<<<< HEAD
 serde_json_canonicalizer = "0.2.0"
-=======
 serde_json = "1.0.113"
->>>>>>> dc16197f
