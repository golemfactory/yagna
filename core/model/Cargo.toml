--- conflicted
+++ resolved
@@ -36,11 +36,7 @@
 
 [dependencies]
 ya-client-model = "0.6"
-<<<<<<< HEAD
-ya-service-bus = "0.6.3"
-=======
 ya-service-bus = { workspace = true }
->>>>>>> 5d309bc6
 
 bigdecimal = { version = "0.2", features = ["serde"], optional = true }
 bitflags = { version = "1.2", optional = true }
