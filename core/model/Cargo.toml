[package]
name = "ya-core-model"
version = "0.10.0"
authors = ["Golem Factory <contact@golem.network>"]
edition = "2018"
homepage = "https://github.com/golemfactory/yagna"
repository = "https://github.com/golemfactory/yagna"
license = "LGPL-3.0"
description = "Yagna protocol messages"
keywords = ["golem", "yagna"]

[features]
default = []
full = [
    'activity',
    'appkey',
    'driver',
    'identity',
    'market',
    'net',
    'payment',
    'gftp',
    'sgx',
    'version',
]
activity = []
appkey = []
driver = ['bigdecimal', 'bitflags']
gftp = []
identity = []
market = []
net = []
payment = ['bigdecimal', 'bitflags', 'anyhow', 'serde_json_canonicalizer', 'sha3']
sgx = ['graphene-sgx']
version = []

[dependencies]
<<<<<<< HEAD
ya-client-model = "0.7"
=======
ya-client-model.workspace = true
>>>>>>> 13b56ffd
ya-service-bus = { workspace = true }

anyhow = { version = "1.0", optional = true }
bigdecimal = { version = "0.2", features = ["serde"], optional = true }
bitflags = { version = "1.2", optional = true }
chrono = { version = "0.4", features = ["serde"] }
derive_more = { workspace = true }
graphene-sgx = { version = "0.3.3", optional = true }
log = "0.4"
serde = { version = "1.0", features = ["derive"] }
serde_bytes = "0.11.3"
serde_json_canonicalizer = { version = "0.2.0", optional = true }
serde_json = "1.0.113"
sha3 = { version = "0.9", optional = true }
structopt = "0.3"
strum = { workspace = true }
strum_macros = "0.24"
thiserror = "1.0.9"
<|MERGE_RESOLUTION|>--- conflicted
+++ resolved
@@ -35,11 +35,7 @@
 version = []
 
 [dependencies]
-<<<<<<< HEAD
-ya-client-model = "0.7"
-=======
 ya-client-model.workspace = true
->>>>>>> 13b56ffd
 ya-service-bus = { workspace = true }
 
 anyhow = { version = "1.0", optional = true }
