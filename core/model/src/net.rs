pub const BUS_ID: &str = "/net";

// TODO: replace with dedicated endpoint/service descriptor with enum for visibility
pub const PUBLIC_PREFIX: &str = "/public";

///
///
pub mod local {
    use serde::de::DeserializeOwned;
    use serde::{Deserialize, Serialize};
    use std::future::Future;
    use ya_service_bus::{typed as bus, Handle, RpcEndpoint, RpcMessage};

    pub const BUS_ID: &str = "/local/net";

    pub trait BroadcastMessage: Serialize + DeserializeOwned {
        const TOPIC: &'static str;
    }

    #[derive(Serialize, Deserialize)]
    pub struct SendBroadcastMessage<M> {
        id: Option<String>,
        topic: String,
        body: M,
    }

    impl<M: BroadcastMessage> SendBroadcastMessage<M> {
        pub fn new(body: M) -> Self {
            let id = None;
            let topic = M::TOPIC.to_owned();
            Self { id, topic, body }
        }

        pub fn body(&self) -> &M {
            &self.body
        }
    }

    impl<M> SendBroadcastMessage<M> {
        pub fn topic(&self) -> &str {
            self.topic.as_ref()
        }

        pub fn set_id(&mut self, id: String) {
            self.id = Some(id)
        }
    }

    impl<M: Send + Sync + Serialize + DeserializeOwned + 'static> RpcMessage
        for SendBroadcastMessage<M>
    {
        const ID: &'static str = "SendBroadcastMessage";
        type Item = ();
        type Error = ();
    }

    #[derive(Clone, Debug, Serialize, Deserialize)]
    #[serde(rename_all = "camelCase")]
    pub struct Subscribe {
        topic: String,
        endpoint: String,
    }

    impl Subscribe {
        pub fn topic(&self) -> &str {
            self.topic.as_ref()
        }

        pub fn endpoint(&self) -> &str {
            self.endpoint.as_ref()
        }
    }

    pub trait ToEndpoint<M: BroadcastMessage> {
        fn into_subscribe_msg(endpoint: impl Into<String>) -> Subscribe;
    }

    impl<M: BroadcastMessage> ToEndpoint<M> for M {
        fn into_subscribe_msg(endpoint: impl Into<String>) -> Subscribe {
            let topic = M::TOPIC.to_owned();
            let endpoint = endpoint.into();
            Subscribe { topic, endpoint }
        }
    }

    impl RpcMessage for Subscribe {
        const ID: &'static str = "Subscribe";
        type Item = u64;
        type Error = SubscribeError;
    }

    #[derive(thiserror::Error, Clone, Debug, Serialize, Deserialize)]
    #[serde(rename_all = "camelCase")]
    pub enum SubscribeError {
        #[error("{0}")]
        RuntimeException(String),
    }

    #[derive(thiserror::Error, Debug)]
    pub enum BindBroadcastError {
        #[error(transparent)]
        SubscribeError(#[from] SubscribeError),
        #[error(transparent)]
        GsbError(#[from] ya_service_bus::error::Error),
    }
<<<<<<< HEAD

    pub async fn bind_broadcast_with_caller<MsgType, Output, F>(
        broadcast_address: &str,
        handler: F,
    ) -> Result<Handle, BindBroadcastError>
    where
        MsgType: BroadcastMessage + Send + Sync + 'static,
        Output: Future<
                Output = Result<
                    <SendBroadcastMessage<MsgType> as RpcMessage>::Item,
                    <SendBroadcastMessage<MsgType> as RpcMessage>::Error,
                >,
            > + 'static,
        F: FnMut(String, SendBroadcastMessage<MsgType>) -> Output + 'static,
    {
        log::debug!("Creating broadcast topic {}.", MsgType::TOPIC);

        // We send Subscribe message to local net, which will create Topic
        // and add broadcast_address to be endpoint, which will be called, when someone
        // will broadcast any Message related to this Topic.
        let subscribe_msg = MsgType::into_subscribe_msg(broadcast_address);
        bus::service(BUS_ID).send(subscribe_msg).await??;

        log::debug!(
            "Binding handler '{}' for broadcast topic {}.",
            broadcast_address,
            MsgType::TOPIC
        );

        // We created endpoint address above. Now we must add handler, which will
        // handle broadcasts forwarded to this address.
        Ok(bus::bind_with_caller(broadcast_address, handler))
    }
=======
>>>>>>> 25959338
}<|MERGE_RESOLUTION|>--- conflicted
+++ resolved
@@ -8,8 +8,7 @@
 pub mod local {
     use serde::de::DeserializeOwned;
     use serde::{Deserialize, Serialize};
-    use std::future::Future;
-    use ya_service_bus::{typed as bus, Handle, RpcEndpoint, RpcMessage};
+    use ya_service_bus::RpcMessage;
 
     pub const BUS_ID: &str = "/local/net";
 
@@ -103,40 +102,4 @@
         #[error(transparent)]
         GsbError(#[from] ya_service_bus::error::Error),
     }
-<<<<<<< HEAD
-
-    pub async fn bind_broadcast_with_caller<MsgType, Output, F>(
-        broadcast_address: &str,
-        handler: F,
-    ) -> Result<Handle, BindBroadcastError>
-    where
-        MsgType: BroadcastMessage + Send + Sync + 'static,
-        Output: Future<
-                Output = Result<
-                    <SendBroadcastMessage<MsgType> as RpcMessage>::Item,
-                    <SendBroadcastMessage<MsgType> as RpcMessage>::Error,
-                >,
-            > + 'static,
-        F: FnMut(String, SendBroadcastMessage<MsgType>) -> Output + 'static,
-    {
-        log::debug!("Creating broadcast topic {}.", MsgType::TOPIC);
-
-        // We send Subscribe message to local net, which will create Topic
-        // and add broadcast_address to be endpoint, which will be called, when someone
-        // will broadcast any Message related to this Topic.
-        let subscribe_msg = MsgType::into_subscribe_msg(broadcast_address);
-        bus::service(BUS_ID).send(subscribe_msg).await??;
-
-        log::debug!(
-            "Binding handler '{}' for broadcast topic {}.",
-            broadcast_address,
-            MsgType::TOPIC
-        );
-
-        // We created endpoint address above. Now we must add handler, which will
-        // handle broadcasts forwarded to this address.
-        Ok(bus::bind_with_caller(broadcast_address, handler))
-    }
-=======
->>>>>>> 25959338
 }