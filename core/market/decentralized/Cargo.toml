--- conflicted
+++ resolved
@@ -41,11 +41,7 @@
 [dev-dependencies]
 actix-http = "1.0.1"
 actix-rt = "1.0.0"
-<<<<<<< HEAD
-async-trait = "0.1.36"
-=======
 actix-service = "1.0"
->>>>>>> 25959338
 env_logger = "0.7"
 rand = "0.7.2"
 serde_json = "1.0"
