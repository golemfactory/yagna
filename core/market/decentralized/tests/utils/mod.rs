--- conflicted
+++ resolved
@@ -1,14 +1,7 @@
 #![allow(dead_code)]
-<<<<<<< HEAD
-#![allow(unused)]
-
-pub mod bcast;
-mod mock_net;
-=======
 
 pub mod bcast;
 pub mod mock_net;
->>>>>>> 25959338
 pub mod mock_node;
 pub mod mock_offer;
 
