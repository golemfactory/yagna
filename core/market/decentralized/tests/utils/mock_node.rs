use anyhow::{anyhow, Context, Result};
use rand::distributions::Alphanumeric;
use rand::{thread_rng, Rng};
use std::fs;
use std::path::PathBuf;
use std::sync::Arc;
use std::time::Duration;

use ya_client::model::NodeId;
use ya_market_decentralized::protocol::{
    CallbackHandler, Discovery, OfferReceived, OfferUnsubscribed, RetrieveOffers,
};
<<<<<<< HEAD
use ya_market_decentralized::MarketService;
=======
use ya_market_decentralized::{MarketService, SubscriptionId};
>>>>>>> 25959338
use ya_persistence::executor::DbExecutor;
use ya_service_api_web::middleware::Identity;

use super::bcast;
use super::mock_net::MockNet;

/// Instantiates market test nodes inside one process.
pub struct MarketsNetwork {
    markets: Vec<MarketNode>,
    discoveries: Vec<DiscoveryNode>,
    test_dir: PathBuf,
    test_name: String,
}

/// Store all object associated with single market
/// for example: Database
<<<<<<< HEAD
#[derive(Clone)]
=======
>>>>>>> 25959338
pub struct MarketNode {
    pub market: Arc<MarketService>,
    pub name: String,
    /// For now only mock default Identity.
    pub identity: Identity,
    /// Direct access to underlying database.
    pub db: DbExecutor,
}

/// Stores mock discovery node, that doesn't include full
/// Market implementation, but only Discovery interface.
/// Necessary to emulate wrong nodes behavior.
pub struct DiscoveryNode {
    discovery: Discovery,
    name: String,
    /// For now only mock default Identity.
    id: Identity,
    /// Direct access to underlying database.
    db: DbExecutor,
}

/// Stores mock discovery node, that doesn't include full
/// Market implementation, but only Discovery interface.
/// Necessary to emulate wrong nodes behavior.
pub struct DiscoveryNode {
    discovery: Discovery,
    name: String,
    /// For now only mock default Identity.
    id: Identity,
}

impl MarketsNetwork {
    /// Remember that dir_name should be unique between all tests.
    /// It will be used to create directories and GSB binding points,
    /// to avoid potential name clashes.
<<<<<<< HEAD
    pub async fn new<Str: AsRef<str>>(dir_name: Str) -> Self {
        let test_dir = prepare_test_dir(&dir_name).unwrap();
=======
    pub async fn new<Str: AsRef<str>>(test_name: Str) -> Self {
        let test_dir = prepare_test_dir(&test_name).unwrap();
>>>>>>> 25959338

        MockNet::gsb().unwrap();

        MarketsNetwork {
            markets: vec![],
            discoveries: vec![],
            test_dir,
<<<<<<< HEAD
            test_name: dir_name.as_ref().to_string(),
=======
            test_name: test_name.as_ref().to_string(),
>>>>>>> 25959338
        }
    }

    pub async fn add_market_instance<Str: AsRef<str>>(mut self, name: Str) -> Result<Self> {
        let db = self.init_database(name.as_ref())?;
        let market = Arc::new(MarketService::new(&db)?);

        let public_gsb_prefix = format!("/{}/{}", &self.test_name, name.as_ref());
        let local_gsb_prefix = format!("/{}/{}", &self.test_name, name.as_ref());
        market
            .bind_gsb(&public_gsb_prefix, &local_gsb_prefix)
            .await?;

        let market_node = MarketNode {
            name: name.as_ref().to_string(),
            id: generate_identity(name.as_ref()),
            market,
            db,
        };

        self.markets.push(market_node);
        Ok(self)
    }

    pub async fn add_discovery_instance<Str: AsRef<str>>(
        mut self,
        name: Str,
        offer_received: impl CallbackHandler<OfferReceived>,
        offer_unsubscribed: impl CallbackHandler<OfferUnsubscribed>,
        retrieve_offers: impl CallbackHandler<RetrieveOffers>,
<<<<<<< HEAD
    ) -> Result<Self, anyhow::Error> {
=======
    ) -> Result<Self> {
>>>>>>> 25959338
        let public_gsb_prefix = format!("/{}/{}", &self.test_name, name.as_ref());
        let local_gsb_prefix = format!("/{}/{}", &self.test_name, name.as_ref());

        let discovery = Discovery::new(offer_received, offer_unsubscribed, retrieve_offers)?;
        discovery
            .bind_gsb(&public_gsb_prefix, &local_gsb_prefix)
            .await?;

        let discovery_node = DiscoveryNode {
            name: name.as_ref().to_string(),
<<<<<<< HEAD
            identity: generate_identity(name.as_ref()),
=======
            id: generate_identity(name.as_ref()),
>>>>>>> 25959338
            discovery,
        };

        self.discoveries.push(discovery_node);
        Ok(self)
    }

    pub fn get_market(&self, name: &str) -> Arc<MarketService> {
        self.markets
            .iter()
            .find(|node| node.name == name)
            .map(|node| node.market.clone())
            .unwrap()
    }

    pub fn get_discovery(&self, name: &str) -> Discovery {
        self.discoveries
            .iter()
            .find(|node| node.name == name)
            .map(|node| node.discovery.clone())
            .unwrap()
    }

<<<<<<< HEAD
    pub fn get_node(&self, name: &str) -> MarketNode {
        self.markets
            .iter()
            .find(|node| node.name == name)
            .map(|node| node.clone())
            .unwrap()
    }

    pub fn get_default_id(&self, name: &str) -> Identity {
        // TODO: Could we do this without nesting??
        self.markets
            .iter()
            .find(|node| node.name == name)
            .map(|node| node.identity.clone())
            .unwrap_or_else(|| {
                self.discoveries
                    .iter()
                    .find(|node| node.name == name)
                    .map(|node| node.identity.clone())
                    .unwrap()
            })
    }

    pub fn get_database(&self, name: &str) -> DbExecutor {
        self.markets
            .iter()
            .find(|node| node.name == name)
=======
    pub fn get_default_id(&self, node_name: &str) -> Identity {
        self.markets
            .iter()
            .map(|node| (&node.name, &node.id))
            .chain(self.discoveries.iter().map(|node| (&node.name, &node.id)))
            .find(|&(name, _id)| name == &node_name)
            .map(|(_name, id)| id.clone())
            .unwrap()
    }

    pub fn get_database(&self, name: &str) -> DbExecutor {
        self.markets
            .iter()
            .find(|node| node.name == name)
>>>>>>> 25959338
            .map(|node| node.db.clone())
            .unwrap()
    }

    fn init_database(&self, name: &str) -> Result<DbExecutor> {
        let db_path = self.instance_dir(name);
        let db = DbExecutor::from_data_dir(&db_path, "yagna")
            .map_err(|e| anyhow!("Failed to create db [{:?}]. Error: {}", db_path, e))?;
        Ok(db)
    }

    fn instance_dir(&self, name: &str) -> PathBuf {
        let dir = self.test_dir.join(name);
        fs::create_dir_all(&dir).unwrap();
        dir
    }
}

fn test_data_dir() -> PathBuf {
    PathBuf::from(env!("CARGO_MANIFEST_DIR")).join("tests/test-workdir")
}

pub fn prepare_test_dir<Str: AsRef<str>>(dir_name: Str) -> Result<PathBuf, anyhow::Error> {
    let test_dir: PathBuf = test_data_dir().join(dir_name.as_ref());

    if test_dir.exists() {
        fs::remove_dir_all(&test_dir)
            .with_context(|| format!("Removing test directory: {}", test_dir.display()))?;
    }
    fs::create_dir_all(&test_dir)
        .with_context(|| format!("Creating test directory: {}", test_dir.display()))?;
    Ok(test_dir)
}

fn generate_identity(name: &str) -> Identity {
    let random_node_id: String = thread_rng().sample_iter(&Alphanumeric).take(20).collect();

    Identity {
        name: name.to_string(),
        role: "manager".to_string(),
        identity: NodeId::from(random_node_id[..].as_bytes()),
    }
}

<<<<<<< HEAD
=======
/// Facilitates waiting for broadcast propagation.
pub async fn wait_for_bcast(
    grace_millis: u64,
    market: &MarketService,
    subscription_id: &SubscriptionId,
    stop_is_some: bool,
) -> Result<()> {
    let steps = 20;
    let wait_step = Duration::from_millis(grace_millis / steps);
    let matcher = market.matcher.clone();
    for _ in 0..steps {
        tokio::time::delay_for(wait_step).await;
        if matcher.get_offer(&subscription_id).await?.is_some() == stop_is_some {
            break;
        }
    }
    Ok(())
}

>>>>>>> 25959338
pub mod default {
    use ya_market_decentralized::protocol::{
        DiscoveryRemoteError, OfferReceived, OfferUnsubscribed, Propagate, RetrieveOffers,
        StopPropagateReason,
    };
<<<<<<< HEAD
    use ya_market_decentralized::testing::Offer;

    pub async fn empty_on_offer_received(_msg: OfferReceived) -> Result<Propagate, ()> {
        Ok(Propagate::False(StopPropagateReason::AlreadyExists))
    }

    pub async fn empty_on_offer_unsubscribed(_msg: OfferUnsubscribed) -> Result<Propagate, ()> {
=======
    use ya_market_decentralized::Offer;

    pub async fn empty_on_offer_received(
        _caller: String,
        _msg: OfferReceived,
    ) -> Result<Propagate, ()> {
        Ok(Propagate::False(StopPropagateReason::AlreadyExists))
    }

    pub async fn empty_on_offer_unsubscribed(
        _caller: String,
        _msg: OfferUnsubscribed,
    ) -> Result<Propagate, ()> {
>>>>>>> 25959338
        Ok(Propagate::False(StopPropagateReason::AlreadyUnsubscribed))
    }

    pub async fn empty_on_retrieve_offers(
<<<<<<< HEAD
=======
        _caller: String,
>>>>>>> 25959338
        _msg: RetrieveOffers,
    ) -> Result<Vec<Offer>, DiscoveryRemoteError> {
        Ok(vec![])
    }
}<|MERGE_RESOLUTION|>--- conflicted
+++ resolved
@@ -10,15 +10,10 @@
 use ya_market_decentralized::protocol::{
     CallbackHandler, Discovery, OfferReceived, OfferUnsubscribed, RetrieveOffers,
 };
-<<<<<<< HEAD
-use ya_market_decentralized::MarketService;
-=======
 use ya_market_decentralized::{MarketService, SubscriptionId};
->>>>>>> 25959338
 use ya_persistence::executor::DbExecutor;
 use ya_service_api_web::middleware::Identity;
 
-use super::bcast;
 use super::mock_net::MockNet;
 
 /// Instantiates market test nodes inside one process.
@@ -31,15 +26,12 @@
 
 /// Store all object associated with single market
 /// for example: Database
-<<<<<<< HEAD
 #[derive(Clone)]
-=======
->>>>>>> 25959338
 pub struct MarketNode {
     pub market: Arc<MarketService>,
     pub name: String,
     /// For now only mock default Identity.
-    pub identity: Identity,
+    pub id: Identity,
     /// Direct access to underlying database.
     pub db: DbExecutor,
 }
@@ -52,31 +44,14 @@
     name: String,
     /// For now only mock default Identity.
     id: Identity,
-    /// Direct access to underlying database.
-    db: DbExecutor,
-}
-
-/// Stores mock discovery node, that doesn't include full
-/// Market implementation, but only Discovery interface.
-/// Necessary to emulate wrong nodes behavior.
-pub struct DiscoveryNode {
-    discovery: Discovery,
-    name: String,
-    /// For now only mock default Identity.
-    id: Identity,
 }
 
 impl MarketsNetwork {
     /// Remember that dir_name should be unique between all tests.
     /// It will be used to create directories and GSB binding points,
     /// to avoid potential name clashes.
-<<<<<<< HEAD
-    pub async fn new<Str: AsRef<str>>(dir_name: Str) -> Self {
-        let test_dir = prepare_test_dir(&dir_name).unwrap();
-=======
     pub async fn new<Str: AsRef<str>>(test_name: Str) -> Self {
         let test_dir = prepare_test_dir(&test_name).unwrap();
->>>>>>> 25959338
 
         MockNet::gsb().unwrap();
 
@@ -84,11 +59,7 @@
             markets: vec![],
             discoveries: vec![],
             test_dir,
-<<<<<<< HEAD
-            test_name: dir_name.as_ref().to_string(),
-=======
             test_name: test_name.as_ref().to_string(),
->>>>>>> 25959338
         }
     }
 
@@ -119,11 +90,7 @@
         offer_received: impl CallbackHandler<OfferReceived>,
         offer_unsubscribed: impl CallbackHandler<OfferUnsubscribed>,
         retrieve_offers: impl CallbackHandler<RetrieveOffers>,
-<<<<<<< HEAD
     ) -> Result<Self, anyhow::Error> {
-=======
-    ) -> Result<Self> {
->>>>>>> 25959338
         let public_gsb_prefix = format!("/{}/{}", &self.test_name, name.as_ref());
         let local_gsb_prefix = format!("/{}/{}", &self.test_name, name.as_ref());
 
@@ -134,11 +101,7 @@
 
         let discovery_node = DiscoveryNode {
             name: name.as_ref().to_string(),
-<<<<<<< HEAD
-            identity: generate_identity(name.as_ref()),
-=======
             id: generate_identity(name.as_ref()),
->>>>>>> 25959338
             discovery,
         };
 
@@ -162,7 +125,6 @@
             .unwrap()
     }
 
-<<<<<<< HEAD
     pub fn get_node(&self, name: &str) -> MarketNode {
         self.markets
             .iter()
@@ -171,26 +133,6 @@
             .unwrap()
     }
 
-    pub fn get_default_id(&self, name: &str) -> Identity {
-        // TODO: Could we do this without nesting??
-        self.markets
-            .iter()
-            .find(|node| node.name == name)
-            .map(|node| node.identity.clone())
-            .unwrap_or_else(|| {
-                self.discoveries
-                    .iter()
-                    .find(|node| node.name == name)
-                    .map(|node| node.identity.clone())
-                    .unwrap()
-            })
-    }
-
-    pub fn get_database(&self, name: &str) -> DbExecutor {
-        self.markets
-            .iter()
-            .find(|node| node.name == name)
-=======
     pub fn get_default_id(&self, node_name: &str) -> Identity {
         self.markets
             .iter()
@@ -205,7 +147,6 @@
         self.markets
             .iter()
             .find(|node| node.name == name)
->>>>>>> 25959338
             .map(|node| node.db.clone())
             .unwrap()
     }
@@ -250,8 +191,6 @@
     }
 }
 
-<<<<<<< HEAD
-=======
 /// Facilitates waiting for broadcast propagation.
 pub async fn wait_for_bcast(
     grace_millis: u64,
@@ -271,22 +210,12 @@
     Ok(())
 }
 
->>>>>>> 25959338
 pub mod default {
     use ya_market_decentralized::protocol::{
         DiscoveryRemoteError, OfferReceived, OfferUnsubscribed, Propagate, RetrieveOffers,
         StopPropagateReason,
     };
-<<<<<<< HEAD
     use ya_market_decentralized::testing::Offer;
-
-    pub async fn empty_on_offer_received(_msg: OfferReceived) -> Result<Propagate, ()> {
-        Ok(Propagate::False(StopPropagateReason::AlreadyExists))
-    }
-
-    pub async fn empty_on_offer_unsubscribed(_msg: OfferUnsubscribed) -> Result<Propagate, ()> {
-=======
-    use ya_market_decentralized::Offer;
 
     pub async fn empty_on_offer_received(
         _caller: String,
@@ -299,15 +228,11 @@
         _caller: String,
         _msg: OfferUnsubscribed,
     ) -> Result<Propagate, ()> {
->>>>>>> 25959338
         Ok(Propagate::False(StopPropagateReason::AlreadyUnsubscribed))
     }
 
     pub async fn empty_on_retrieve_offers(
-<<<<<<< HEAD
-=======
         _caller: String,
->>>>>>> 25959338
         _msg: RetrieveOffers,
     ) -> Result<Vec<Offer>, DiscoveryRemoteError> {
         Ok(vec![])
