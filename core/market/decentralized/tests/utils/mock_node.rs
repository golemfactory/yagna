use anyhow::{anyhow, Context, Result};
use std::fs;
use std::path::PathBuf;
use std::time::Duration;

use ya_market_decentralized::protocol::{
    CallbackHandler, Discovery, DiscoveryBuilder, OfferReceived, OfferUnsubscribed, RetrieveOffers,
};
<<<<<<< HEAD
use ya_market_decentralized::testing::mock_offer::generate_identity;
=======
use ya_market_decentralized::testing::negotiation::messages::{
    AgreementApproved, AgreementCancelled, AgreementReceived, AgreementRejected,
    InitialProposalReceived, ProposalReceived, ProposalRejected,
};
use ya_market_decentralized::testing::negotiation::provider;
use ya_market_decentralized::testing::negotiation::requestor;
>>>>>>> d35e90d6
use ya_market_decentralized::testing::{DemandError, OfferError};
use ya_market_decentralized::{Demand, MarketService, Offer, SubscriptionId};
use ya_persistence::executor::DbExecutor;
use ya_service_api_web::middleware::Identity;

use super::{bcast::BCast, mock_net::MockNet};

#[cfg(feature = "bcast-singleton")]
use super::bcast::singleton::BCastService;
#[cfg(not(feature = "bcast-singleton"))]
use super::bcast::BCastService;

/// Instantiates market test nodes inside one process.
pub struct MarketsNetwork {
    net: MockNet,
    markets: Vec<MarketNode>,
    discoveries: Vec<DiscoveryNode>,
    negotiations: Vec<NegotiationNode>,
    test_dir: PathBuf,
    test_name: String,
}

/// Store all object associated with single market
/// for example: Database
#[derive(Clone)]
pub struct MarketNode {
<<<<<<< HEAD
    market: MarketService,
    name: String,
=======
    pub market: Arc<MarketService>,
    pub name: String,
>>>>>>> d35e90d6
    /// For now only mock default Identity.
    pub id: Identity,
    /// Direct access to underlying database.
    pub db: DbExecutor,
}

/// Stores mock discovery node, that doesn't include full
/// Market implementation, but only Discovery interface.
/// Necessary to emulate wrong nodes behavior.
pub struct DiscoveryNode {
    discovery: Discovery,
    name: String,
    /// For now only mock default Identity.
    id: Identity,
}

/// Stores mock negotiation interfaces, that doesn't include full
/// Market implementation.
/// Necessary to emulate wrong nodes behavior.
pub struct NegotiationNode {
    provider: provider::NegotiationApi,
    requestor: requestor::NegotiationApi,
    name: String,
    /// For now only mock default Identity.
    id: Identity,
}

impl MarketsNetwork {
    /// Remember that test_name should be unique between all tests.
    /// It will be used to create directories and GSB binding points,
    /// to avoid potential name clashes.
    pub async fn new<Str: AsRef<str>>(test_name: Str) -> Self {
        let test_dir = prepare_test_dir(&test_name).unwrap();
<<<<<<< HEAD

        MockNet::default().bind_gsb();
=======
        let net = MockNet::new().unwrap();
>>>>>>> d35e90d6

        MarketsNetwork {
            net,
            markets: vec![],
            discoveries: vec![],
            negotiations: vec![],
            test_dir,
            test_name: test_name.as_ref().to_string(),
        }
    }

    pub async fn add_market_instance<Str: AsRef<str>>(mut self, name: Str) -> Result<Self> {
        let db = self.init_database(name.as_ref())?;
        let market = MarketService::new(&db)?;

        let (public_gsb_prefix, local_gsb_prefix) =
            self.net.gsb_prefixes(&self.test_name, name.as_ref());
        market
            .bind_gsb(&public_gsb_prefix, &local_gsb_prefix)
            .await?;

        let market_node = MarketNode {
            name: name.as_ref().to_string(),
            id: generate_identity(name.as_ref()),
            market,
            db,
        };
<<<<<<< HEAD
        BCastService::default().register(&market_node.id.identity, &self.test_name);
=======

        self.net
            .register_node(&market_node.id.identity, &public_gsb_prefix)
            .await?;
>>>>>>> d35e90d6
        self.markets.push(market_node);
        Ok(self)
    }

    pub async fn add_discovery_instance<Str: AsRef<str>>(
        mut self,
        name: Str,
        offer_received: impl CallbackHandler<OfferReceived>,
        offer_unsubscribed: impl CallbackHandler<OfferUnsubscribed>,
        retrieve_offers: impl CallbackHandler<RetrieveOffers>,
    ) -> Result<Self> {
        let (public_gsb_prefix, local_gsb_prefix) =
            self.net.gsb_prefixes(&self.test_name, name.as_ref());

        let discovery = DiscoveryBuilder::default()
            .add_handler(offer_received)
            .add_handler(offer_unsubscribed)
            .add_handler(retrieve_offers)
            .build();
        discovery
            .bind_gsb(&public_gsb_prefix, &local_gsb_prefix)
            .await?;

        let discovery_node = DiscoveryNode {
            name: name.as_ref().to_string(),
            id: generate_identity(name.as_ref()),
            discovery,
        };

<<<<<<< HEAD
        BCastService::default().register(&discovery_node.id.identity, &self.test_name);
=======
        self.net
            .register_node(&discovery_node.id.identity, &public_gsb_prefix)
            .await?;
>>>>>>> d35e90d6
        self.discoveries.push(discovery_node);
        Ok(self)
    }

<<<<<<< HEAD
    pub fn get_market(&self, name: &str) -> &MarketService {
=======
    pub async fn add_provider_negotiation_api<Str: AsRef<str>>(
        self,
        name: Str,
        prov_initial_proposal_received: impl CallbackHandler<InitialProposalReceived>,
        prov_proposal_received: impl CallbackHandler<ProposalReceived>,
        prov_proposal_rejected: impl CallbackHandler<ProposalRejected>,
        prov_agreement_received: impl CallbackHandler<AgreementReceived>,
        prov_agreement_cancelled: impl CallbackHandler<AgreementCancelled>,
    ) -> Result<Self> {
        self.add_negotiation_api(
            name.as_ref(),
            prov_initial_proposal_received,
            prov_proposal_received,
            prov_proposal_rejected,
            prov_agreement_received,
            prov_agreement_cancelled,
            default::empty_on_proposal_received,
            default::empty_on_proposal_rejected,
            default::empty_on_agreement_approved,
            default::empty_on_agreement_rejected,
        )
        .await
    }

    pub async fn add_requestor_negotiation_api<Str: AsRef<str>>(
        self,
        name: Str,
        req_proposal_received: impl CallbackHandler<ProposalReceived>,
        req_proposal_rejected: impl CallbackHandler<ProposalRejected>,
        req_agreement_approved: impl CallbackHandler<AgreementApproved>,
        req_agreement_rejected: impl CallbackHandler<AgreementRejected>,
    ) -> Result<Self> {
        self.add_negotiation_api(
            name.as_ref(),
            default::empty_on_initial_proposal,
            default::empty_on_proposal_received,
            default::empty_on_proposal_rejected,
            default::empty_on_agreement_received,
            default::empty_on_agreement_cancelled,
            req_proposal_received,
            req_proposal_rejected,
            req_agreement_approved,
            req_agreement_rejected,
        )
        .await
    }

    pub async fn add_negotiation_api<Str: AsRef<str>>(
        mut self,
        name: Str,
        prov_initial_proposal_received: impl CallbackHandler<InitialProposalReceived>,
        prov_proposal_received: impl CallbackHandler<ProposalReceived>,
        prov_proposal_rejected: impl CallbackHandler<ProposalRejected>,
        prov_agreement_received: impl CallbackHandler<AgreementReceived>,
        prov_agreement_cancelled: impl CallbackHandler<AgreementCancelled>,
        req_proposal_received: impl CallbackHandler<ProposalReceived>,
        req_proposal_rejected: impl CallbackHandler<ProposalRejected>,
        req_agreement_approved: impl CallbackHandler<AgreementApproved>,
        req_agreement_rejected: impl CallbackHandler<AgreementRejected>,
    ) -> Result<Self> {
        let (public_gsb_prefix, local_gsb_prefix) =
            self.net.gsb_prefixes(&self.test_name, name.as_ref());

        let provider_api = provider::NegotiationApi::new(
            prov_initial_proposal_received,
            prov_proposal_received,
            prov_proposal_rejected,
            prov_agreement_received,
            prov_agreement_cancelled,
        );
        provider_api
            .bind_gsb(&public_gsb_prefix, &local_gsb_prefix)
            .await?;

        let requestor_api = requestor::NegotiationApi::new(
            req_proposal_received,
            req_proposal_rejected,
            req_agreement_approved,
            req_agreement_rejected,
        );
        requestor_api
            .bind_gsb(&public_gsb_prefix, &local_gsb_prefix)
            .await?;

        let node = NegotiationNode {
            name: name.as_ref().to_string(),
            id: generate_identity(name.as_ref()),
            provider: provider_api,
            requestor: requestor_api,
        };

        self.net
            .register_node(&node.id.identity, &public_gsb_prefix)
            .await?;
        self.negotiations.push(node);
        Ok(self)
    }

    pub fn get_market(&self, name: &str) -> Arc<MarketService> {
>>>>>>> d35e90d6
        self.markets
            .iter()
            .find(|node| node.name == name)
            .map(|node| &node.market)
            .unwrap()
    }

    pub fn get_market_mut(&mut self, name: &str) -> &mut MarketService {
        self.markets
            .iter_mut()
            .find(|node| node.name == name)
            .map(|node| &mut node.market)
            .unwrap()
    }

    pub fn get_discovery(&self, name: &str) -> Discovery {
        self.discoveries
            .iter()
            .find(|node| node.name == name)
            .map(|node| node.discovery.clone())
            .unwrap()
    }

    pub fn get_provider_negotiation_api(&self, name: &str) -> provider::NegotiationApi {
        self.negotiations
            .iter()
            .find(|node| node.name == name)
            .map(|node| node.provider.clone())
            .unwrap()
    }

    pub fn get_requestor_negotiation_api(&self, name: &str) -> requestor::NegotiationApi {
        self.negotiations
            .iter()
            .find(|node| node.name == name)
            .map(|node| node.requestor.clone())
            .unwrap()
    }

    pub fn get_node(&self, name: &str) -> MarketNode {
        self.markets
            .iter()
            .find(|node| node.name == name)
            .map(|node| node.clone())
            .unwrap()
    }

    pub fn get_default_id(&self, node_name: &str) -> Identity {
        self.markets
            .iter()
            .map(|node| (&node.name, &node.id))
            .chain(self.discoveries.iter().map(|node| (&node.name, &node.id)))
            .chain(self.negotiations.iter().map(|node| (&node.name, &node.id)))
            .find(|&(name, _id)| name == &node_name)
            .map(|(_name, id)| id.clone())
            .unwrap()
    }

    pub fn get_database(&self, name: &str) -> DbExecutor {
        self.markets
            .iter()
            .find(|node| node.name == name)
            .map(|node| node.db.clone())
            .unwrap()
    }

    fn init_database(&self, name: &str) -> Result<DbExecutor> {
        let db_path = self.instance_dir(name);
        let db = DbExecutor::from_data_dir(&db_path, "yagna")
            .map_err(|e| anyhow!("Failed to create db [{:?}]. Error: {}", db_path, e))?;
        Ok(db)
    }

    fn instance_dir(&self, name: &str) -> PathBuf {
        let dir = self.test_dir.join(name);
        fs::create_dir_all(&dir).unwrap();
        dir
    }
}

fn test_data_dir() -> PathBuf {
    PathBuf::from(env!("CARGO_MANIFEST_DIR")).join("tests/test-workdir")
}

pub fn prepare_test_dir<Str: AsRef<str>>(dir_name: Str) -> Result<PathBuf> {
    let test_dir: PathBuf = test_data_dir().join(dir_name.as_ref());

    if test_dir.exists() {
        fs::remove_dir_all(&test_dir)
            .with_context(|| format!("Removing test directory: {}", test_dir.display()))?;
    }
    fs::create_dir_all(&test_dir)
        .with_context(|| format!("Creating test directory: {}", test_dir.display()))?;
    Ok(test_dir)
}

/// Facilitates waiting for broadcast propagation.
pub async fn wait_for_bcast(
    grace_millis: u64,
    market: &MarketService,
    subscription_id: &SubscriptionId,
    stop_is_ok: bool,
) {
    let steps = 20;
    let wait_step = Duration::from_millis(grace_millis / steps);
    let store = market.matcher.store.clone();
    for _ in 0..steps {
        tokio::time::delay_for(wait_step).await;
        if store.get_offer(&subscription_id).await.is_ok() == stop_is_ok {
            break;
        }
    }
}

#[async_trait::async_trait]
pub trait MarketStore {
    async fn get_offer(&self, id: &SubscriptionId) -> Result<Offer, OfferError>;
    async fn get_demand(&self, id: &SubscriptionId) -> Result<Demand, DemandError>;
}

#[async_trait::async_trait]
impl MarketStore for MarketService {
    async fn get_offer(&self, id: &SubscriptionId) -> Result<Offer, OfferError> {
        self.matcher.store.get_offer(id).await
    }

    async fn get_demand(&self, id: &SubscriptionId) -> Result<Demand, DemandError> {
        self.matcher.store.get_demand(id).await
    }
}

pub mod default {
    use ya_market_decentralized::protocol::negotiation::messages::AgreementCancelled;
    use ya_market_decentralized::protocol::{
        DiscoveryRemoteError, OfferReceived, OfferUnsubscribed, Propagate, Reason, RetrieveOffers,
    };
    use ya_market_decentralized::testing::negotiation::errors::{AgreementError, ProposalError};
    use ya_market_decentralized::testing::negotiation::messages::{
        AgreementApproved, AgreementReceived, AgreementRejected, InitialProposalReceived,
        ProposalReceived, ProposalRejected,
    };
    use ya_market_decentralized::testing::Offer;

    pub async fn empty_on_offer_received(
        _caller: String,
        _msg: OfferReceived,
    ) -> Result<Propagate, ()> {
        Ok(Propagate::No(Reason::AlreadyExists))
    }

    pub async fn empty_on_offer_unsubscribed(
        _caller: String,
        _msg: OfferUnsubscribed,
    ) -> Result<Propagate, ()> {
        Ok(Propagate::No(Reason::Unsubscribed))
    }

    pub async fn empty_on_retrieve_offers(
        _caller: String,
        _msg: RetrieveOffers,
    ) -> Result<Vec<Offer>, DiscoveryRemoteError> {
        Ok(vec![])
    }

    pub async fn empty_on_initial_proposal(
        _caller: String,
        _msg: InitialProposalReceived,
    ) -> Result<(), ProposalError> {
        Ok(())
    }

    pub async fn empty_on_proposal_received(
        _caller: String,
        _msg: ProposalReceived,
    ) -> Result<(), ProposalError> {
        Ok(())
    }

    pub async fn empty_on_proposal_rejected(
        _caller: String,
        _msg: ProposalRejected,
    ) -> Result<(), ProposalError> {
        Ok(())
    }

    pub async fn empty_on_agreement_received(
        _caller: String,
        _msg: AgreementReceived,
    ) -> Result<(), AgreementError> {
        Ok(())
    }

    pub async fn empty_on_agreement_approved(
        _caller: String,
        _msg: AgreementApproved,
    ) -> Result<(), AgreementError> {
        Ok(())
    }

    pub async fn empty_on_agreement_rejected(
        _caller: String,
        _msg: AgreementRejected,
    ) -> Result<(), AgreementError> {
        Ok(())
    }

    pub async fn empty_on_agreement_cancelled(
        _caller: String,
        _msg: AgreementCancelled,
    ) -> Result<(), AgreementError> {
        Ok(())
    }
}<|MERGE_RESOLUTION|>--- conflicted
+++ resolved
@@ -1,22 +1,19 @@
 use anyhow::{anyhow, Context, Result};
 use std::fs;
 use std::path::PathBuf;
+use std::sync::Arc;
 use std::time::Duration;
 
 use ya_market_decentralized::protocol::{
     CallbackHandler, Discovery, DiscoveryBuilder, OfferReceived, OfferUnsubscribed, RetrieveOffers,
 };
-<<<<<<< HEAD
 use ya_market_decentralized::testing::mock_offer::generate_identity;
-=======
 use ya_market_decentralized::testing::negotiation::messages::{
     AgreementApproved, AgreementCancelled, AgreementReceived, AgreementRejected,
     InitialProposalReceived, ProposalReceived, ProposalRejected,
 };
-use ya_market_decentralized::testing::negotiation::provider;
-use ya_market_decentralized::testing::negotiation::requestor;
->>>>>>> d35e90d6
-use ya_market_decentralized::testing::{DemandError, OfferError};
+use ya_market_decentralized::testing::negotiation::{provider, requestor};
+use ya_market_decentralized::testing::{DemandError, NotifierError, OfferError};
 use ya_market_decentralized::{Demand, MarketService, Offer, SubscriptionId};
 use ya_persistence::executor::DbExecutor;
 use ya_service_api_web::middleware::Identity;
@@ -27,10 +24,11 @@
 use super::bcast::singleton::BCastService;
 #[cfg(not(feature = "bcast-singleton"))]
 use super::bcast::BCastService;
+use crate::utils::mock_net::gsb_prefixes;
 
 /// Instantiates market test nodes inside one process.
 pub struct MarketsNetwork {
-    net: MockNet,
+    // net: MockNet,
     markets: Vec<MarketNode>,
     discoveries: Vec<DiscoveryNode>,
     negotiations: Vec<NegotiationNode>,
@@ -40,15 +38,9 @@
 
 /// Store all object associated with single market
 /// for example: Database
-#[derive(Clone)]
 pub struct MarketNode {
-<<<<<<< HEAD
-    market: MarketService,
-    name: String,
-=======
     pub market: Arc<MarketService>,
     pub name: String,
->>>>>>> d35e90d6
     /// For now only mock default Identity.
     pub id: Identity,
     /// Direct access to underlying database.
@@ -82,15 +74,12 @@
     /// to avoid potential name clashes.
     pub async fn new<Str: AsRef<str>>(test_name: Str) -> Self {
         let test_dir = prepare_test_dir(&test_name).unwrap();
-<<<<<<< HEAD
 
         MockNet::default().bind_gsb();
-=======
-        let net = MockNet::new().unwrap();
->>>>>>> d35e90d6
+        // let net = MockNet::new().unwrap();
 
         MarketsNetwork {
-            net,
+            // net,
             markets: vec![],
             discoveries: vec![],
             negotiations: vec![],
@@ -101,10 +90,9 @@
 
     pub async fn add_market_instance<Str: AsRef<str>>(mut self, name: Str) -> Result<Self> {
         let db = self.init_database(name.as_ref())?;
-        let market = MarketService::new(&db)?;
-
-        let (public_gsb_prefix, local_gsb_prefix) =
-            self.net.gsb_prefixes(&self.test_name, name.as_ref());
+        let market = Arc::new(MarketService::new(&db)?);
+
+        let (public_gsb_prefix, local_gsb_prefix) = gsb_prefixes(&self.test_name, name.as_ref());
         market
             .bind_gsb(&public_gsb_prefix, &local_gsb_prefix)
             .await?;
@@ -115,14 +103,11 @@
             market,
             db,
         };
-<<<<<<< HEAD
         BCastService::default().register(&market_node.id.identity, &self.test_name);
-=======
-
-        self.net
-            .register_node(&market_node.id.identity, &public_gsb_prefix)
-            .await?;
->>>>>>> d35e90d6
+        // self.net
+        //     .register_node(&market_node.id.identity, &public_gsb_prefix)
+        //     .await?;
+        MockNet::default().register_node(&market_node.id.identity, &public_gsb_prefix);
         self.markets.push(market_node);
         Ok(self)
     }
@@ -134,8 +119,7 @@
         offer_unsubscribed: impl CallbackHandler<OfferUnsubscribed>,
         retrieve_offers: impl CallbackHandler<RetrieveOffers>,
     ) -> Result<Self> {
-        let (public_gsb_prefix, local_gsb_prefix) =
-            self.net.gsb_prefixes(&self.test_name, name.as_ref());
+        let (public_gsb_prefix, local_gsb_prefix) = gsb_prefixes(&self.test_name, name.as_ref());
 
         let discovery = DiscoveryBuilder::default()
             .add_handler(offer_received)
@@ -152,20 +136,15 @@
             discovery,
         };
 
-<<<<<<< HEAD
         BCastService::default().register(&discovery_node.id.identity, &self.test_name);
-=======
-        self.net
-            .register_node(&discovery_node.id.identity, &public_gsb_prefix)
-            .await?;
->>>>>>> d35e90d6
+        // self.net
+        //     .register_node(&discovery_node.id.identity, &public_gsb_prefix)
+        //     .await?;
+        MockNet::default().register_node(&discovery_node.id.identity, &public_gsb_prefix);
         self.discoveries.push(discovery_node);
         Ok(self)
     }
 
-<<<<<<< HEAD
-    pub fn get_market(&self, name: &str) -> &MarketService {
-=======
     pub async fn add_provider_negotiation_api<Str: AsRef<str>>(
         self,
         name: Str,
@@ -226,8 +205,7 @@
         req_agreement_approved: impl CallbackHandler<AgreementApproved>,
         req_agreement_rejected: impl CallbackHandler<AgreementRejected>,
     ) -> Result<Self> {
-        let (public_gsb_prefix, local_gsb_prefix) =
-            self.net.gsb_prefixes(&self.test_name, name.as_ref());
+        let (public_gsb_prefix, local_gsb_prefix) = gsb_prefixes(&self.test_name, name.as_ref());
 
         let provider_api = provider::NegotiationApi::new(
             prov_initial_proposal_received,
@@ -257,27 +235,19 @@
             requestor: requestor_api,
         };
 
-        self.net
-            .register_node(&node.id.identity, &public_gsb_prefix)
-            .await?;
+        // self.net
+        //     .register_node(&node.id.identity, &public_gsb_prefix)
+        //     .await?;
+        MockNet::default().register_node(&node.id.identity, &public_gsb_prefix);
         self.negotiations.push(node);
         Ok(self)
     }
 
     pub fn get_market(&self, name: &str) -> Arc<MarketService> {
->>>>>>> d35e90d6
         self.markets
             .iter()
             .find(|node| node.name == name)
-            .map(|node| &node.market)
-            .unwrap()
-    }
-
-    pub fn get_market_mut(&mut self, name: &str) -> &mut MarketService {
-        self.markets
-            .iter_mut()
-            .find(|node| node.name == name)
-            .map(|node| &mut node.market)
+            .map(|node| node.market.clone())
             .unwrap()
     }
 
@@ -302,14 +272,6 @@
             .iter()
             .find(|node| node.name == name)
             .map(|node| node.requestor.clone())
-            .unwrap()
-    }
-
-    pub fn get_node(&self, name: &str) -> MarketNode {
-        self.markets
-            .iter()
-            .find(|node| node.name == name)
-            .map(|node| node.clone())
             .unwrap()
     }
 
@@ -381,19 +343,27 @@
 }
 
 #[async_trait::async_trait]
-pub trait MarketStore {
+pub trait MarketServiceExt {
     async fn get_offer(&self, id: &SubscriptionId) -> Result<Offer, OfferError>;
     async fn get_demand(&self, id: &SubscriptionId) -> Result<Demand, DemandError>;
+    async fn wait_1s_for_event(&self, id: &SubscriptionId) -> Result<(), NotifierError>;
 }
 
 #[async_trait::async_trait]
-impl MarketStore for MarketService {
+impl MarketServiceExt for MarketService {
     async fn get_offer(&self, id: &SubscriptionId) -> Result<Offer, OfferError> {
         self.matcher.store.get_offer(id).await
     }
 
     async fn get_demand(&self, id: &SubscriptionId) -> Result<Demand, DemandError> {
         self.matcher.store.get_demand(id).await
+    }
+
+    async fn wait_1s_for_event(&self, id: &SubscriptionId) -> Result<(), NotifierError> {
+        self.requestor_engine
+            .notifier
+            .wait_for_event_with_timeout(id, Duration::from_secs(1))
+            .await
     }
 }
 
