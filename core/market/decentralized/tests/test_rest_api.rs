--- conflicted
+++ resolved
@@ -2,22 +2,10 @@
 use actix_service::Service as ActixService;
 use actix_web::{body::MessageBody, dev::ServiceResponse};
 use actix_web::{error::PathError, http::StatusCode, test, App};
-<<<<<<< HEAD
 use serde::de::DeserializeOwned;
 use serde_json::json;
 
 use ya_client::model::{market::Offer, ErrorMessage, NodeId};
-=======
-
-use crate::utils::mock_node::{wait_for_bcast, MarketStore};
-use crate::utils::MarketsNetwork;
-use actix_web::body::MessageBody;
-use actix_web::dev::ServiceResponse;
-use serde::de::DeserializeOwned;
-use serde_json::json;
-use ya_client::model::market::Offer;
-use ya_client::model::{ErrorMessage, NodeId};
->>>>>>> 0cd0240b
 use ya_core_model::market;
 use ya_market_decentralized::testing::{
     DemandError, OfferError, SubscriptionParseError, SubscriptionStore,
@@ -28,7 +16,6 @@
 
 mod utils;
 
-<<<<<<< HEAD
 use utils::client::{sample_demand, sample_offer};
 use utils::mock_node::{wait_for_bcast, MarketServiceExt};
 use utils::MarketsNetwork;
@@ -39,8 +26,6 @@
 use utils::bcast::BCastService;
 use utils::{bcast::BCast, mock_net::MockNet};
 
-=======
->>>>>>> 0cd0240b
 //#[cfg_attr(not(feature = "market-test-suite"), ignore)]
 #[actix_rt::test]
 async fn test_rest_get_offers() -> Result<(), anyhow::Error> {
@@ -58,23 +43,17 @@
     let identity_remote = network.get_default_id("Node-2");
 
     let offer_local = Offer::new(json!({}), "()".to_string());
-<<<<<<< HEAD
-=======
     let offer_local_unsubscribed = Offer::new(json!({}), "()".to_string());
->>>>>>> 0cd0240b
     let offer_remote = Offer::new(json!({}), "()".to_string());
     let subscription_id_local = market_local
         .subscribe_offer(&offer_local, &identity_local)
         .await?;
-<<<<<<< HEAD
-=======
     let subscription_id_local_unsubscribed = market_local
         .subscribe_offer(&offer_local_unsubscribed, &identity_local)
         .await?;
     market_local
         .unsubscribe_offer(&subscription_id_local_unsubscribed, &identity_local)
         .await?;
->>>>>>> 0cd0240b
     let subscription_id_remote = market_remote
         .subscribe_offer(&offer_remote, &identity_remote)
         .await?;
