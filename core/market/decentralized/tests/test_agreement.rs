use anyhow::Result;
use chrono::{Duration, Utc};

use ya_core_model::market;
use ya_market_decentralized::testing::mock_node::MarketServiceExt;
use ya_market_decentralized::testing::proposal_util::{
    exchange_draft_proposals, NegotiationHelper,
};
use ya_market_decentralized::testing::MarketsNetwork;
use ya_market_decentralized::testing::{
    client::sample_demand, client::sample_offer, events_helper::*, AgreementError,
    AgreementStateError, ApprovalStatus, OwnerType, ProposalState, WaitForApprovalError,
};
use ya_service_bus::typed as bus;
use ya_service_bus::RpcEndpoint;

const REQ_NAME: &str = "Node-1";
const PROV_NAME: &str = "Node-2";

#[cfg_attr(not(feature = "market-test-suite"), ignore)]
#[actix_rt::test]
#[serial_test::serial]
async fn test_gsb_get_agreement() -> Result<()> {
    let network = MarketsNetwork::new("test_gsb_get_agreement")
        .await
        .add_market_instance(REQ_NAME)
        .await?
        .add_market_instance(PROV_NAME)
        .await?;

    let proposal_id = exchange_draft_proposals(&network, REQ_NAME, PROV_NAME)
        .await?
        .proposal_id;
    let req_market = network.get_market(REQ_NAME);
    let req_engine = &req_market.requestor_engine;
    let req_id = network.get_default_id(REQ_NAME);
    let prov_id = network.get_default_id(PROV_NAME);

    let agreement_id = req_engine
        .create_agreement(req_id.clone(), &proposal_id, Utc::now())
        .await?;
    let agreement = bus::service(network.node_gsb_prefixes(REQ_NAME).0)
        .send(market::GetAgreement {
            agreement_id: agreement_id.into_client(),
        })
        .await??;
    assert_eq!(agreement.agreement_id, agreement_id.into_client());
    assert_eq!(
        agreement.demand.requestor_id.unwrap(),
        req_id.identity.to_string()
    );
    assert_eq!(
        agreement.offer.provider_id.unwrap(),
        prov_id.identity.to_string()
    );
    Ok(())
}

#[cfg_attr(not(feature = "market-test-suite"), ignore)]
#[actix_rt::test]
<<<<<<< HEAD
#[serial_test::serial]
=======
async fn test_get_agreement() -> Result<()> {
    let network = MarketsNetwork::new("test_get_agreement")
        .await
        .add_market_instance(REQ_NAME)
        .await?
        .add_market_instance(PROV_NAME)
        .await?;

    let proposal_id = exchange_draft_proposals(&network, REQ_NAME, PROV_NAME)
        .await?
        .proposal_id;
    let req_market = network.get_market(REQ_NAME);
    let req_engine = &req_market.requestor_engine;
    let req_id = network.get_default_id(REQ_NAME);
    let prov_id = network.get_default_id(PROV_NAME);

    let agreement_id = req_engine
        .create_agreement(req_id.clone(), &proposal_id, Utc::now())
        .await?;

    let agreement = req_market.get_agreement(&agreement_id, &req_id).await?;
    assert_eq!(agreement.agreement_id, agreement_id.into_client());
    assert_eq!(
        agreement.demand.requestor_id.unwrap(),
        req_id.identity.to_string()
    );
    assert_eq!(
        agreement.offer.provider_id.unwrap(),
        prov_id.identity.to_string()
    );
    Ok(())
}

#[cfg_attr(not(feature = "market-test-suite"), ignore)]
#[actix_rt::test]
async fn test_rest_get_not_existing_agreement() -> Result<()> {
    let network = MarketsNetwork::new("test_rest_get_not_existing_agreement")
        .await
        .add_market_instance(REQ_NAME)
        .await?
        .add_market_instance(PROV_NAME)
        .await?;

    let proposal_id = exchange_draft_proposals(&network, REQ_NAME, PROV_NAME)
        .await?
        .proposal_id;
    let req_market = network.get_market(REQ_NAME);
    let req_engine = &req_market.requestor_engine;
    let req_id = network.get_default_id(REQ_NAME);

    // Create invalid id. Translation to provider id should give us
    // something, that can't be found on Requestor.
    let agreement_id = req_engine
        .create_agreement(req_id.clone(), &proposal_id, Utc::now())
        .await?
        .translate(OwnerType::Provider);

    let result = req_market.get_agreement(&agreement_id, &req_id).await;
    assert!(result.is_err());
    assert_eq!(
        result.unwrap_err().to_string(),
        AgreementError::NotFound(agreement_id.clone()).to_string()
    );
    Ok(())
}

#[cfg_attr(not(feature = "market-test-suite"), ignore)]
#[actix_rt::test]
>>>>>>> ada923d6
async fn full_market_interaction_aka_happy_path() -> Result<()> {
    let network = MarketsNetwork::new("full_market_interaction_aka_happy_path")
        .await
        .add_market_instance(REQ_NAME)
        .await?
        .add_market_instance(PROV_NAME)
        .await?;

    let proposal_id = exchange_draft_proposals(&network, REQ_NAME, PROV_NAME)
        .await?
        .proposal_id;
    let req_market = network.get_market(REQ_NAME);
    let req_engine = &req_market.requestor_engine;
    let req_id = network.get_default_id(REQ_NAME);

    // Requestor creates agreement with 1h expiration
    let agreement_id = req_engine
        .create_agreement(
            req_id.clone(),
            &proposal_id,
            Utc::now() + Duration::hours(1),
        )
        .await?;

    assert_eq!(
        req_market
            .get_proposal_from_db(&proposal_id)
            .await?
            .body
            .state,
        ProposalState::Accepted
    );

    // Confirms it immediately
    req_engine
        .confirm_agreement(req_id.clone(), &agreement_id)
        .await?;

    // And starts waiting for Agreement approval by Provider
    let agr_id = agreement_id.clone();
    let query_handle = tokio::spawn(async move {
        let approval_status = req_market
            .requestor_engine
            .wait_for_approval(&agr_id, 0.1)
            .await?;

        assert_eq!(
            approval_status.to_string(),
            ApprovalStatus::Approved.to_string()
        );
        Result::<(), anyhow::Error>::Ok(())
    });

    // Provider approves the Agreement and waits for ack
    network
        .get_market(PROV_NAME)
        .provider_engine
        .approve_agreement(
            network.get_default_id(PROV_NAME),
            &agreement_id.clone().translate(OwnerType::Provider),
            0.1,
        )
        .await?;

    // Protect from eternal waiting.
    tokio::time::timeout(Duration::milliseconds(150).to_std()?, query_handle).await???;

    Ok(())
}

/// Requestor can't counter the same Proposal for the second time.
// TODO: Should it be allowed after expiration?? For sure it shouldn't be allowed
// TODO: after rejection, because rejection always ends negotiations.
#[cfg_attr(not(feature = "market-test-suite"), ignore)]
#[actix_rt::test]
#[serial_test::serial]
async fn second_creation_should_fail() -> Result<()> {
    let network = MarketsNetwork::new("second_creation_should_fail")
        .await
        .add_market_instance(REQ_NAME)
        .await?
        .add_market_instance(PROV_NAME)
        .await?;

    let proposal_id = exchange_draft_proposals(&network, REQ_NAME, PROV_NAME)
        .await?
        .proposal_id;
    let req_market = network.get_market(REQ_NAME);
    let req_engine = &req_market.requestor_engine;
    let req_id = network.get_default_id(REQ_NAME);

    // when: expiration time is now
    let agreement_id = req_engine
        .create_agreement(req_id.clone(), &proposal_id, Utc::now())
        .await?;

    let result = req_engine
        .create_agreement(req_id.clone(), &proposal_id, Utc::now())
        .await;

    assert_eq!(
        result.unwrap_err().to_string(),
        AgreementError::AlreadyExists(agreement_id, proposal_id).to_string()
    );

    Ok(())
}

#[cfg_attr(not(feature = "market-test-suite"), ignore)]
#[actix_rt::test]
#[serial_test::serial]
async fn second_confirmation_should_fail() -> Result<()> {
    let network = MarketsNetwork::new("second_confirmation_should_fail")
        .await
        .add_market_instance(REQ_NAME)
        .await?
        .add_market_instance(PROV_NAME)
        .await?;

    let proposal_id = exchange_draft_proposals(&network, REQ_NAME, PROV_NAME)
        .await?
        .proposal_id;
    let req_market = network.get_market(REQ_NAME);
    let req_engine = &req_market.requestor_engine;
    let req_id = network.get_default_id(REQ_NAME);

    // when: expiration time is now
    let agreement_id = req_engine
        .create_agreement(
            req_id.clone(),
            &proposal_id,
            Utc::now() + Duration::hours(1),
        )
        .await?;

    // than: first try to confirm agreement should pass
    req_engine
        .confirm_agreement(req_id.clone(), &agreement_id)
        .await?;

    // but second should fail
    let result = req_engine
        .confirm_agreement(req_id.clone(), &agreement_id)
        .await;
    assert_eq!(
        result.unwrap_err().to_string(),
        AgreementError::InvalidState(AgreementStateError::Confirmed(agreement_id)).to_string()
    );

    Ok(())
}

#[cfg_attr(not(feature = "market-test-suite"), ignore)]
#[actix_rt::test]
#[serial_test::serial]
async fn agreement_expired_before_confirmation() -> Result<()> {
    let network = MarketsNetwork::new("agreement_expired_before_confirmation")
        .await
        .add_market_instance(REQ_NAME)
        .await?
        .add_market_instance(PROV_NAME)
        .await?;

    let proposal_id = exchange_draft_proposals(&network, REQ_NAME, PROV_NAME)
        .await?
        .proposal_id;
    let req_market = network.get_market(REQ_NAME);
    let req_engine = &req_market.requestor_engine;
    let req_id = network.get_default_id(REQ_NAME);

    // when: expiration time is now
    let agreement_id = req_engine
        .create_agreement(req_id.clone(), &proposal_id, Utc::now())
        .await?;

    // try to wait a bit, because CI on Windows is failing here...
    tokio::time::delay_for(Duration::milliseconds(50).to_std()?).await;

    // than: a try to confirm agreement...
    let result = req_engine
        .confirm_agreement(req_id.clone(), &agreement_id)
        .await;

    // results with Expired error
    assert_eq!(
        result.unwrap_err().to_string(),
        AgreementError::InvalidState(AgreementStateError::Expired(agreement_id)).to_string()
    );

    Ok(())
}

#[cfg_attr(not(feature = "market-test-suite"), ignore)]
#[actix_rt::test]
#[serial_test::serial]
async fn agreement_expired_before_approval() -> Result<()> {
    let network = MarketsNetwork::new("agreement_expired_before_approval")
        .await
        .add_market_instance(REQ_NAME)
        .await?
        .add_market_instance(PROV_NAME)
        .await?;

    let proposal_id = exchange_draft_proposals(&network, REQ_NAME, PROV_NAME)
        .await?
        .proposal_id;
    let req_market = network.get_market(REQ_NAME);
    let req_engine = &req_market.requestor_engine;
    let req_id = network.get_default_id(REQ_NAME);

    // when: expiration time is now
    let agreement_id = req_engine
        .create_agreement(
            req_id.clone(),
            &proposal_id,
            Utc::now() + Duration::milliseconds(30),
        )
        .await?;

    // than: immediate confirm agreement should pass
    req_engine
        .confirm_agreement(req_id.clone(), &agreement_id)
        .await?;

    tokio::time::delay_for(Duration::milliseconds(50).to_std()?).await;

    // waiting for approval results with Expired error
    // bc Provider does not approve the Agreement
    let result = req_engine.wait_for_approval(&agreement_id, 0.1).await;

    assert_eq!(
        result.unwrap_err().to_string(),
        WaitForApprovalError::Expired(agreement_id).to_string()
    );

    Ok(())
}

#[cfg_attr(not(feature = "market-test-suite"), ignore)]
#[actix_rt::test]
#[serial_test::serial]
async fn waiting_wo_confirmation_should_fail() -> Result<()> {
    let network = MarketsNetwork::new("waiting_wo_confirmation_should_fail")
        .await
        .add_market_instance(REQ_NAME)
        .await?
        .add_market_instance(PROV_NAME)
        .await?;

    let proposal_id = exchange_draft_proposals(&network, REQ_NAME, PROV_NAME)
        .await?
        .proposal_id;
    let req_market = network.get_market(REQ_NAME);
    let req_engine = &req_market.requestor_engine;
    let req_id = network.get_default_id(REQ_NAME);

    // when: expiration time is now
    let agreement_id = req_engine
        .create_agreement(
            req_id.clone(),
            &proposal_id,
            Utc::now() + Duration::hours(1),
        )
        .await?;

    // waiting for approval results with not confirmed error
    let result = req_engine.wait_for_approval(&agreement_id, 0.1).await;

    assert_eq!(
        result.unwrap_err().to_string(),
        WaitForApprovalError::NotConfirmed(agreement_id).to_string()
    );

    Ok(())
}

#[cfg_attr(not(feature = "market-test-suite"), ignore)]
#[actix_rt::test]
#[serial_test::serial]
async fn approval_before_confirmation_should_fail() -> Result<()> {
    let network = MarketsNetwork::new("approval_before_confirmation_should_fail")
        .await
        .add_market_instance(REQ_NAME)
        .await?
        .add_market_instance(PROV_NAME)
        .await?;

    let proposal_id = exchange_draft_proposals(&network, REQ_NAME, PROV_NAME)
        .await?
        .proposal_id;
    let req_market = network.get_market(REQ_NAME);
    let req_engine = &req_market.requestor_engine;
    let req_id = network.get_default_id(REQ_NAME);
    let prov_id = network.get_default_id(PROV_NAME);

    // Requestor creates agreement with 1h expiration
    let agreement_id = req_engine
        .create_agreement(
            req_id.clone(),
            &proposal_id,
            Utc::now() + Duration::hours(1),
        )
        .await?;

    // Provider tries to approve the Agreement
    let result = network
        .get_market(PROV_NAME)
        .provider_engine
        .approve_agreement(prov_id.clone(), &agreement_id, 0.1)
        .await;

    // ... which results in not found error, bc there was no confirmation
    // so Requestor did not send an Agreement
    assert_eq!(
        result.unwrap_err().to_string(),
        AgreementError::NotFound(agreement_id).to_string()
    );

    Ok(())
}

#[cfg_attr(not(feature = "market-test-suite"), ignore)]
#[actix_rt::test]
#[serial_test::serial]
async fn approval_without_waiting_should_pass() -> Result<()> {
    let network = MarketsNetwork::new("approval_without_waiting_should_pass")
        .await
        .add_market_instance(REQ_NAME)
        .await?
        .add_market_instance(PROV_NAME)
        .await?;

    let proposal_id = exchange_draft_proposals(&network, REQ_NAME, PROV_NAME)
        .await?
        .proposal_id;
    let req_market = network.get_market(REQ_NAME);
    let req_engine = &req_market.requestor_engine;
    let req_id = network.get_default_id(REQ_NAME);
    let prov_id = network.get_default_id(PROV_NAME);

    // Requestor creates agreement with 1h expiration
    let agreement_id = req_engine
        .create_agreement(
            req_id.clone(),
            &proposal_id,
            Utc::now() + Duration::hours(1),
        )
        .await?;

    // Confirms it immediately
    req_engine
        .confirm_agreement(req_id.clone(), &agreement_id)
        .await?;

    // Provider successfully approves the Agreement
    // even though Requestor does not wait for it
    network
        .get_market(PROV_NAME)
        .provider_engine
        .approve_agreement(
            prov_id.clone(),
            &agreement_id.translate(OwnerType::Provider),
            0.1,
        )
        .await?;

    Ok(())
}

#[cfg_attr(not(feature = "market-test-suite"), ignore)]
#[actix_rt::test]
#[serial_test::serial]
async fn waiting_after_approval_should_pass() -> Result<()> {
    let network = MarketsNetwork::new("waiting_after_approval_should_pass")
        .await
        .add_market_instance(REQ_NAME)
        .await?
        .add_market_instance(PROV_NAME)
        .await?;

    let proposal_id = exchange_draft_proposals(&network, REQ_NAME, PROV_NAME)
        .await?
        .proposal_id;
    let req_market = network.get_market(REQ_NAME);
    let req_engine = &req_market.requestor_engine;
    let req_id = network.get_default_id(REQ_NAME);
    let prov_id = network.get_default_id(PROV_NAME);

    // Requestor creates agreement with 1h expiration
    let agreement_id = req_engine
        .create_agreement(
            req_id.clone(),
            &proposal_id,
            Utc::now() + Duration::hours(1),
        )
        .await?;

    // Confirms it immediately
    req_engine
        .confirm_agreement(req_id.clone(), &agreement_id)
        .await?;

    // Provider successfully approves the Agreement
    network
        .get_market(PROV_NAME)
        .provider_engine
        .approve_agreement(
            prov_id.clone(),
            &agreement_id.clone().translate(OwnerType::Provider),
            0.1,
        )
        .await?;

    // Requestor successfully waits for the Agreement approval
    let approval_status = req_engine.wait_for_approval(&agreement_id, 0.1).await?;
    assert_eq!(
        approval_status.to_string(),
        ApprovalStatus::Approved.to_string()
    );

    Ok(())
}

#[cfg_attr(not(feature = "market-test-suite"), ignore)]
#[actix_rt::test]
#[serial_test::serial]
async fn second_approval_should_fail() -> Result<()> {
    let network = MarketsNetwork::new("second_approval_should_fail")
        .await
        .add_market_instance(REQ_NAME)
        .await?
        .add_market_instance(PROV_NAME)
        .await?;

    let proposal_id = exchange_draft_proposals(&network, REQ_NAME, PROV_NAME)
        .await?
        .proposal_id;
    let req_market = network.get_market(REQ_NAME);
    let req_engine = &req_market.requestor_engine;
    let req_id = network.get_default_id(REQ_NAME);
    let prov_id = network.get_default_id(PROV_NAME);

    // Requestor creates agreement with 1h expiration
    let agreement_id = req_engine
        .create_agreement(
            req_id.clone(),
            &proposal_id,
            Utc::now() + Duration::hours(1),
        )
        .await?;

    // Confirms it immediately
    req_engine
        .confirm_agreement(req_id.clone(), &agreement_id)
        .await?;

    // Provider successfully approves the Agreement
    // even though Requestor does not wait for it
    let prov_market = &network.get_market(PROV_NAME).provider_engine;

    // First approval succeeds
    prov_market
        .approve_agreement(
            prov_id.clone(),
            &agreement_id.clone().translate(OwnerType::Provider),
            0.1,
        )
        .await?;

    // ... but second fails
    let result = prov_market
        .approve_agreement(
            prov_id.clone(),
            &agreement_id.clone().translate(OwnerType::Provider),
            0.1,
        )
        .await;
    let agreement_id = agreement_id.clone().translate(OwnerType::Provider);
    assert_eq!(
        result.unwrap_err().to_string(),
        AgreementError::InvalidState(AgreementStateError::Approved(agreement_id)).to_string()
    );

    Ok(())
}

#[cfg_attr(not(feature = "market-test-suite"), ignore)]
#[actix_rt::test]
#[serial_test::serial]
async fn second_waiting_should_pass() -> Result<()> {
    let network = MarketsNetwork::new("second_waiting_should_pass")
        .await
        .add_market_instance(REQ_NAME)
        .await?
        .add_market_instance(PROV_NAME)
        .await?;

    let proposal_id = exchange_draft_proposals(&network, REQ_NAME, PROV_NAME)
        .await?
        .proposal_id;
    let req_market = network.get_market(REQ_NAME);
    let req_engine = &req_market.requestor_engine;
    let req_id = network.get_default_id(REQ_NAME);

    // Requestor creates agreement with 1h expiration
    let agreement_id = req_engine
        .create_agreement(
            req_id.clone(),
            &proposal_id,
            Utc::now() + Duration::hours(1),
        )
        .await?;

    // Confirms it immediately
    req_engine
        .confirm_agreement(req_id.clone(), &agreement_id)
        .await?;

    // Provider successfully approves the Agreement
    let prov_id = network.get_default_id(PROV_NAME);
    network
        .get_market(PROV_NAME)
        .provider_engine
        .approve_agreement(
            prov_id.clone(),
            &agreement_id.clone().translate(OwnerType::Provider),
            0.1,
        )
        .await?;

    // Requestor successfully waits for the Agreement approval first time
    let approval_status = req_engine.wait_for_approval(&agreement_id, 0.1).await?;
    assert_eq!(
        approval_status.to_string(),
        ApprovalStatus::Approved.to_string()
    );

    // second wait should also succeed
    let approval_status = req_engine.wait_for_approval(&agreement_id, 0.1).await?;
    assert_eq!(
        approval_status.to_string(),
        ApprovalStatus::Approved.to_string()
    );

    Ok(())
}

#[cfg_attr(not(feature = "market-test-suite"), ignore)]
#[actix_rt::test]
#[serial_test::serial]
async fn net_err_while_confirming() -> Result<()> {
    let network = MarketsNetwork::new("net_err_while_confirming")
        .await
        .add_market_instance(REQ_NAME)
        .await?
        .add_market_instance(PROV_NAME)
        .await?;

    let proposal_id = exchange_draft_proposals(&network, REQ_NAME, PROV_NAME)
        .await?
        .proposal_id;
    let req_market = network.get_market(REQ_NAME);
    let req_engine = &req_market.requestor_engine;
    let req_id = network.get_default_id(REQ_NAME);

    // Requestor creates agreement with 1h expiration
    let agreement_id = req_engine
        .create_agreement(
            req_id.clone(),
            &proposal_id,
            Utc::now() + Duration::hours(1),
        )
        .await?;

    // when
    network.break_networking_for(PROV_NAME)?;

    // then confirm should
    let result = req_engine
        .confirm_agreement(req_id.clone(), &agreement_id)
        .await;
    match result.unwrap_err() {
        AgreementError::ProtocolCreate(_) => (),
        e => panic!("expected protocol error, but got: {}", e),
    };

    Ok(())
}

#[cfg_attr(not(feature = "market-test-suite"), ignore)]
#[actix_rt::test]
#[serial_test::serial]
async fn net_err_while_approving() -> Result<()> {
    let network = MarketsNetwork::new("net_err_while_approving")
        .await
        .add_market_instance(REQ_NAME)
        .await?
        .add_market_instance(PROV_NAME)
        .await?;

    let proposal_id = exchange_draft_proposals(&network, REQ_NAME, PROV_NAME)
        .await?
        .proposal_id;
    let req_market = network.get_market(REQ_NAME);
    let req_engine = &req_market.requestor_engine;
    let req_id = network.get_default_id(REQ_NAME);

    // Requestor creates agreement with 1h expiration
    let agreement_id = req_engine
        .create_agreement(
            req_id.clone(),
            &proposal_id,
            Utc::now() + Duration::hours(1),
        )
        .await?;

    // Confirms it immediately
    req_engine
        .confirm_agreement(req_id.clone(), &agreement_id)
        .await?;

    // when
    network.break_networking_for(REQ_NAME)?;

    // then approve should fail
    let prov_id = network.get_default_id(PROV_NAME);
    let result = network
        .get_market(PROV_NAME)
        .provider_engine
        .approve_agreement(
            prov_id.clone(),
            &agreement_id.clone().translate(OwnerType::Provider),
            0.1,
        )
        .await;

    match result.unwrap_err() {
        AgreementError::ProtocolApprove(_) => (),
        e => panic!("expected protocol error, but got: {}", e),
    };

    Ok(())
}

/// Requestor can create Agreements only from Proposals, that came from Provider.
/// He can turn his own Proposal into Agreement.
#[cfg_attr(not(feature = "market-test-suite"), ignore)]
#[actix_rt::test]
async fn cant_promote_requestor_proposal() -> Result<()> {
    let network = MarketsNetwork::new("cant_promote_requestor_proposal")
        .await
        .add_market_instance(REQ_NAME)
        .await?
        .add_market_instance(PROV_NAME)
        .await?;

    let NegotiationHelper {
        proposal,
        proposal_id,
        demand_id,
        ..
    } = exchange_draft_proposals(&network, REQ_NAME, PROV_NAME).await?;

    let req_market = network.get_market(REQ_NAME);
    let req_engine = &req_market.requestor_engine;
    let req_id = network.get_default_id(REQ_NAME);

    let our_proposal = proposal.counter_demand(sample_demand())?;
    let our_proposal_id = req_market
        .requestor_engine
        .counter_proposal(&demand_id, &proposal_id, &our_proposal, &req_id)
        .await?;

    // Requestor tries to promote his own Proposal to Agreement.
    match req_engine
        .create_agreement(
            req_id.clone(),
            &our_proposal_id,
            Utc::now() + Duration::hours(1),
        )
        .await
    {
        Err(AgreementError::OwnProposal(id)) => assert_eq!(id, our_proposal_id),
        _ => panic!("Expected AgreementError::OwnProposal."),
    }
    Ok(())
}

/// Requestor can't create Agreement from initial Proposal. At least one step
/// of negotiations must happen, before he can create Agreement.
#[cfg_attr(not(feature = "market-test-suite"), ignore)]
#[actix_rt::test]
async fn cant_promote_initial_proposal() -> Result<()> {
    let network = MarketsNetwork::new("cant_promote_initial_proposal")
        .await
        .add_market_instance(REQ_NAME)
        .await?
        .add_market_instance(PROV_NAME)
        .await?;

    let req_market = network.get_market(REQ_NAME);
    let req_identity = network.get_default_id(REQ_NAME);
    let prov_market = network.get_market(PROV_NAME);
    let prov_identity = network.get_default_id(PROV_NAME);

    let demand_id = req_market
        .subscribe_demand(&sample_demand(), &req_identity)
        .await?;
    prov_market
        .subscribe_offer(&sample_offer(), &prov_identity)
        .await?;

    let proposal = requestor::query_proposal(&req_market, &demand_id, 1).await?;
    let proposal_id = proposal.get_proposal_id()?;

    match req_market
        .requestor_engine
        .create_agreement(
            req_identity.clone(),
            &proposal_id,
            Utc::now() + Duration::hours(1),
        )
        .await
    {
        Err(AgreementError::NoNegotiations(id)) => assert_eq!(id, proposal_id),
        _ => panic!("Expected AgreementError::NoNegotiations."),
    }
    Ok(())
}

/// Requestor can promote only last proposal in negotiation chain.
/// If negotiations were more advanced, `create_agreement` will end with error.
#[cfg_attr(not(feature = "market-test-suite"), ignore)]
#[actix_rt::test]
async fn cant_promote_not_last_proposal() -> Result<()> {
    let network = MarketsNetwork::new("cant_promote_not_last_proposal")
        .await
        .add_market_instance(REQ_NAME)
        .await?
        .add_market_instance(PROV_NAME)
        .await?;

    let NegotiationHelper {
        proposal,
        proposal_id,
        demand_id,
        ..
    } = exchange_draft_proposals(&network, REQ_NAME, PROV_NAME).await?;

    let req_market = network.get_market(REQ_NAME);
    let req_engine = &req_market.requestor_engine;
    let req_id = network.get_default_id(REQ_NAME);

    let our_proposal = proposal.counter_demand(sample_demand())?;
    req_market
        .requestor_engine
        .counter_proposal(&demand_id, &proposal_id, &our_proposal, &req_id)
        .await?;

    // Requestor tries to promote Proposal that was already followed by
    // further negotiations.
    match req_engine
        .create_agreement(
            req_id.clone(),
            &proposal_id,
            Utc::now() + Duration::hours(1),
        )
        .await
    {
        Err(AgreementError::ProposalCountered(id)) => assert_eq!(id, proposal_id),
        _ => panic!("Expected AgreementError::ProposalCountered."),
    }
    Ok(())
}<|MERGE_RESOLUTION|>--- conflicted
+++ resolved
@@ -58,9 +58,6 @@
 
 #[cfg_attr(not(feature = "market-test-suite"), ignore)]
 #[actix_rt::test]
-<<<<<<< HEAD
-#[serial_test::serial]
-=======
 async fn test_get_agreement() -> Result<()> {
     let network = MarketsNetwork::new("test_get_agreement")
         .await
@@ -129,7 +126,7 @@
 
 #[cfg_attr(not(feature = "market-test-suite"), ignore)]
 #[actix_rt::test]
->>>>>>> ada923d6
+#[serial_test::serial]
 async fn full_market_interaction_aka_happy_path() -> Result<()> {
     let network = MarketsNetwork::new("full_market_interaction_aka_happy_path")
         .await
