--- conflicted
+++ resolved
@@ -4,7 +4,9 @@
 use ya_core_model::market;
 use ya_market_decentralized::testing::proposal_util::exchange_draft_proposals;
 use ya_market_decentralized::testing::MarketsNetwork;
-use ya_market_decentralized::testing::{AgreementError, ApprovalStatus, WaitForApprovalError};
+use ya_market_decentralized::testing::{
+    AgreementError, ApprovalStatus, OwnerType, WaitForApprovalError,
+};
 use ya_service_bus::typed as bus;
 use ya_service_bus::RpcEndpoint;
 
@@ -21,20 +23,13 @@
         .add_market_instance(PROV_NAME)
         .await?;
 
-<<<<<<< HEAD
-    let proposal_id = exchange_draft_proposals(&network, node_id1, node_id2)
-        .await?
-        .proposal_id;
-    let market = network.get_market(node_id1);
-    let identity1 = network.get_default_id(node_id1);
-    let identity2 = network.get_default_id(node_id2);
-=======
-    let proposal_id = exchange_draft_proposals(&network, REQ_NAME, PROV_NAME).await?;
+    let proposal_id = exchange_draft_proposals(&network, REQ_NAME, PROV_NAME)
+        .await?
+        .proposal_id;
     let req_market = network.get_market(REQ_NAME);
     let req_engine = &req_market.requestor_engine;
     let req_id = network.get_default_id(REQ_NAME);
     let prov_id = network.get_default_id(PROV_NAME);
->>>>>>> 8d57274f
 
     let agreement_id = req_engine
         .create_agreement(req_id.clone(), &proposal_id, Utc::now())
@@ -66,7 +61,9 @@
         .add_market_instance(PROV_NAME)
         .await?;
 
-    let proposal_id = exchange_draft_proposals(&network, REQ_NAME, PROV_NAME).await?;
+    let proposal_id = exchange_draft_proposals(&network, REQ_NAME, PROV_NAME)
+        .await?
+        .proposal_id;
     let req_market = network.get_market(REQ_NAME);
     let req_engine = &req_market.requestor_engine;
     let req_id = network.get_default_id(REQ_NAME);
@@ -104,7 +101,11 @@
     network
         .get_market(PROV_NAME)
         .provider_engine
-        .approve_agreement(network.get_default_id(PROV_NAME), &agreement_id, 0.1)
+        .approve_agreement(
+            network.get_default_id(PROV_NAME),
+            &agreement_id.clone().translate(OwnerType::Provider),
+            0.1,
+        )
         .await?;
 
     // Protect from eternal waiting.
@@ -126,7 +127,9 @@
         .add_market_instance(PROV_NAME)
         .await?;
 
-    let proposal_id = exchange_draft_proposals(&network, REQ_NAME, PROV_NAME).await?;
+    let proposal_id = exchange_draft_proposals(&network, REQ_NAME, PROV_NAME)
+        .await?
+        .proposal_id;
     let req_market = network.get_market(REQ_NAME);
     let req_engine = &req_market.requestor_engine;
     let req_id = network.get_default_id(REQ_NAME);
@@ -158,7 +161,9 @@
         .add_market_instance(PROV_NAME)
         .await?;
 
-    let proposal_id = exchange_draft_proposals(&network, REQ_NAME, PROV_NAME).await?;
+    let proposal_id = exchange_draft_proposals(&network, REQ_NAME, PROV_NAME)
+        .await?
+        .proposal_id;
     let req_market = network.get_market(REQ_NAME);
     let req_engine = &req_market.requestor_engine;
     let req_id = network.get_default_id(REQ_NAME);
@@ -199,7 +204,9 @@
         .add_market_instance(PROV_NAME)
         .await?;
 
-    let proposal_id = exchange_draft_proposals(&network, REQ_NAME, PROV_NAME).await?;
+    let proposal_id = exchange_draft_proposals(&network, REQ_NAME, PROV_NAME)
+        .await?
+        .proposal_id;
     let req_market = network.get_market(REQ_NAME);
     let req_engine = &req_market.requestor_engine;
     let req_id = network.get_default_id(REQ_NAME);
@@ -233,7 +240,9 @@
         .add_market_instance(PROV_NAME)
         .await?;
 
-    let proposal_id = exchange_draft_proposals(&network, REQ_NAME, PROV_NAME).await?;
+    let proposal_id = exchange_draft_proposals(&network, REQ_NAME, PROV_NAME)
+        .await?
+        .proposal_id;
     let req_market = network.get_market(REQ_NAME);
     let req_engine = &req_market.requestor_engine;
     let req_id = network.get_default_id(REQ_NAME);
@@ -276,7 +285,9 @@
         .add_market_instance(PROV_NAME)
         .await?;
 
-    let proposal_id = exchange_draft_proposals(&network, REQ_NAME, PROV_NAME).await?;
+    let proposal_id = exchange_draft_proposals(&network, REQ_NAME, PROV_NAME)
+        .await?
+        .proposal_id;
     let req_market = network.get_market(REQ_NAME);
     let req_engine = &req_market.requestor_engine;
     let req_id = network.get_default_id(REQ_NAME);
@@ -311,7 +322,9 @@
         .add_market_instance(PROV_NAME)
         .await?;
 
-    let proposal_id = exchange_draft_proposals(&network, REQ_NAME, PROV_NAME).await?;
+    let proposal_id = exchange_draft_proposals(&network, REQ_NAME, PROV_NAME)
+        .await?
+        .proposal_id;
     let req_market = network.get_market(REQ_NAME);
     let req_engine = &req_market.requestor_engine;
     let req_id = network.get_default_id(REQ_NAME);
@@ -353,7 +366,9 @@
         .add_market_instance(PROV_NAME)
         .await?;
 
-    let proposal_id = exchange_draft_proposals(&network, REQ_NAME, PROV_NAME).await?;
+    let proposal_id = exchange_draft_proposals(&network, REQ_NAME, PROV_NAME)
+        .await?
+        .proposal_id;
     let req_market = network.get_market(REQ_NAME);
     let req_engine = &req_market.requestor_engine;
     let req_id = network.get_default_id(REQ_NAME);
@@ -378,7 +393,11 @@
     network
         .get_market(PROV_NAME)
         .provider_engine
-        .approve_agreement(prov_id.clone(), &agreement_id, 0.1)
+        .approve_agreement(
+            prov_id.clone(),
+            &agreement_id.translate(OwnerType::Provider),
+            0.1,
+        )
         .await?;
 
     Ok(())
@@ -394,7 +413,9 @@
         .add_market_instance(PROV_NAME)
         .await?;
 
-    let proposal_id = exchange_draft_proposals(&network, REQ_NAME, PROV_NAME).await?;
+    let proposal_id = exchange_draft_proposals(&network, REQ_NAME, PROV_NAME)
+        .await?
+        .proposal_id;
     let req_market = network.get_market(REQ_NAME);
     let req_engine = &req_market.requestor_engine;
     let req_id = network.get_default_id(REQ_NAME);
@@ -418,7 +439,11 @@
     network
         .get_market(PROV_NAME)
         .provider_engine
-        .approve_agreement(prov_id.clone(), &agreement_id, 0.1)
+        .approve_agreement(
+            prov_id.clone(),
+            &agreement_id.clone().translate(OwnerType::Provider),
+            0.1,
+        )
         .await?;
 
     // Requestor successfully waits for the Agreement approval
@@ -441,7 +466,9 @@
         .add_market_instance(PROV_NAME)
         .await?;
 
-    let proposal_id = exchange_draft_proposals(&network, REQ_NAME, PROV_NAME).await?;
+    let proposal_id = exchange_draft_proposals(&network, REQ_NAME, PROV_NAME)
+        .await?
+        .proposal_id;
     let req_market = network.get_market(REQ_NAME);
     let req_engine = &req_market.requestor_engine;
     let req_id = network.get_default_id(REQ_NAME);
@@ -467,16 +494,24 @@
 
     // First approval succeeds
     prov_market
-        .approve_agreement(prov_id.clone(), &agreement_id, 0.1)
+        .approve_agreement(
+            prov_id.clone(),
+            &agreement_id.clone().translate(OwnerType::Provider),
+            0.1,
+        )
         .await?;
 
     // ... but second fails
     let result = prov_market
-        .approve_agreement(prov_id.clone(), &agreement_id, 0.1)
+        .approve_agreement(
+            prov_id.clone(),
+            &agreement_id.clone().translate(OwnerType::Provider),
+            0.1,
+        )
         .await;
     assert_eq!(
         result.unwrap_err().to_string(),
-        AgreementError::Approved(agreement_id).to_string()
+        AgreementError::Approved(agreement_id.clone().translate(OwnerType::Provider)).to_string()
     );
 
     Ok(())
@@ -492,7 +527,9 @@
         .add_market_instance(PROV_NAME)
         .await?;
 
-    let proposal_id = exchange_draft_proposals(&network, REQ_NAME, PROV_NAME).await?;
+    let proposal_id = exchange_draft_proposals(&network, REQ_NAME, PROV_NAME)
+        .await?
+        .proposal_id;
     let req_market = network.get_market(REQ_NAME);
     let req_engine = &req_market.requestor_engine;
     let req_id = network.get_default_id(REQ_NAME);
@@ -516,7 +553,11 @@
     network
         .get_market(PROV_NAME)
         .provider_engine
-        .approve_agreement(prov_id.clone(), &agreement_id, 0.1)
+        .approve_agreement(
+            prov_id.clone(),
+            &agreement_id.clone().translate(OwnerType::Provider),
+            0.1,
+        )
         .await?;
 
     // Requestor successfully waits for the Agreement approval first time
@@ -546,7 +587,9 @@
         .add_market_instance(PROV_NAME)
         .await?;
 
-    let proposal_id = exchange_draft_proposals(&network, REQ_NAME, PROV_NAME).await?;
+    let proposal_id = exchange_draft_proposals(&network, REQ_NAME, PROV_NAME)
+        .await?
+        .proposal_id;
     let req_market = network.get_market(REQ_NAME);
     let req_engine = &req_market.requestor_engine;
     let req_id = network.get_default_id(REQ_NAME);
@@ -585,7 +628,9 @@
         .add_market_instance(PROV_NAME)
         .await?;
 
-    let proposal_id = exchange_draft_proposals(&network, REQ_NAME, PROV_NAME).await?;
+    let proposal_id = exchange_draft_proposals(&network, REQ_NAME, PROV_NAME)
+        .await?
+        .proposal_id;
     let req_market = network.get_market(REQ_NAME);
     let req_engine = &req_market.requestor_engine;
     let req_id = network.get_default_id(REQ_NAME);
@@ -612,7 +657,11 @@
     let result = network
         .get_market(PROV_NAME)
         .provider_engine
-        .approve_agreement(prov_id.clone(), &agreement_id, 0.1)
+        .approve_agreement(
+            prov_id.clone(),
+            &agreement_id.clone().translate(OwnerType::Provider),
+            0.1,
+        )
         .await;
 
     match result.unwrap_err() {
