use actix_web::web::{Data, Json, Path, Query};
use actix_web::{HttpResponse, Responder, Scope};
use std::sync::Arc;

use super::{
    PathAgreement, PathSubscription, PathSubscriptionProposal, QueryTimeout, QueryTimeoutMaxEvents,
};
use crate::market::MarketService;

use ya_client::model::market::{Offer, Proposal};
use ya_service_api_web::middleware::Identity;

// This file contains market REST endpoints. Responsibility of these functions
// is calling respective functions in market modules and mapping return values
// to http responses. No market logic is allowed here.

pub fn register_endpoints(scope: Scope) -> Scope {
    scope
        .service(subscribe)
        .service(get_offers)
        .service(unsubscribe)
        .service(collect)
        .service(counter_proposal)
        .service(get_proposal)
        .service(reject_proposal)
        .service(approve_agreement)
        .service(reject_agreement)
        .service(terminate_agreement)
        .service(get_agreement)
}

#[actix_web::post("/offers")]
async fn subscribe(
    market: Data<Arc<MarketService>>,
    body: Json<Offer>,
    id: Identity,
) -> impl Responder {
    market
        .subscribe_offer(&body.into_inner(), &id)
        .await
        .map(|id| HttpResponse::Created().json(id))
}

#[actix_web::get("/offers")]
<<<<<<< HEAD
async fn get_offers(market: Data<Arc<MarketService>>, id: Identity) -> HttpResponse {
    match market.get_offers(Some(id)).await {
        Ok(offers) => HttpResponse::Ok().json(offers),
        Err(error) => HttpResponse::InternalServerError().json(&format!("{}", error)),
    }
=======
async fn get_offers(market: Data<Arc<MarketService>>, id: Identity) -> impl Responder {
    market
        .get_offers(Some(id))
        .await
        .map(|offers| HttpResponse::Ok().json(offers))
>>>>>>> 0cd0240b
}

#[actix_web::delete("/offers/{subscription_id}")]
async fn unsubscribe(
    market: Data<Arc<MarketService>>,
    path: Path<PathSubscription>,
    id: Identity,
) -> impl Responder {
    market
        .unsubscribe_offer(&path.into_inner().subscription_id, &id)
        .await
        .map(|x| HttpResponse::Ok().json("Ok"))
}

#[actix_web::get("/offers/{subscription_id}/events")]
async fn collect(
    market: Data<Arc<MarketService>>,
    path: Path<PathSubscription>,
    query: Query<QueryTimeoutMaxEvents>,
    id: Identity,
) -> HttpResponse {
    HttpResponse::NotImplemented().finish()
}

#[actix_web::post("/offers/{subscription_id}/proposals/{proposal_id}")]
async fn counter_proposal(
    market: Data<Arc<MarketService>>,
    path: Path<PathSubscriptionProposal>,
    body: Json<Proposal>,
    id: Identity,
) -> HttpResponse {
    HttpResponse::NotImplemented().finish()
}

#[actix_web::get("/offers/{subscription_id}/proposals/{proposal_id}")]
async fn get_proposal(
    market: Data<Arc<MarketService>>,
    path: Path<PathSubscriptionProposal>,
    id: Identity,
) -> HttpResponse {
    HttpResponse::NotImplemented().finish()
}

#[actix_web::delete("/offers/{subscription_id}/proposals/{proposal_id}")]
async fn reject_proposal(
    market: Data<Arc<MarketService>>,
    path: Path<PathSubscriptionProposal>,
    id: Identity,
) -> HttpResponse {
    HttpResponse::NotImplemented().finish()
}

#[actix_web::post("/agreements/{agreement_id}/approve")]
async fn approve_agreement(
    market: Data<Arc<MarketService>>,
    path: Path<PathAgreement>,
    query: Query<QueryTimeout>,
    id: Identity,
) -> HttpResponse {
    HttpResponse::NotImplemented().finish()
}

#[actix_web::post("/agreements/{agreement_id}/reject")]
async fn reject_agreement(
    market: Data<Arc<MarketService>>,
    path: Path<PathAgreement>,
    id: Identity,
) -> HttpResponse {
    HttpResponse::NotImplemented().finish()
}

#[actix_web::post("/agreements/{agreement_id}/terminate")]
async fn terminate_agreement(
    market: Data<Arc<MarketService>>,
    path: Path<PathAgreement>,
    id: Identity,
) -> HttpResponse {
    HttpResponse::NotImplemented().finish()
}

#[actix_web::get("/agreements/{agreement_id}")]
async fn get_agreement(
    market: Data<Arc<MarketService>>,
    path: Path<PathAgreement>,
    id: Identity,
) -> HttpResponse {
    HttpResponse::NotImplemented().finish()
}<|MERGE_RESOLUTION|>--- conflicted
+++ resolved
@@ -42,19 +42,11 @@
 }
 
 #[actix_web::get("/offers")]
-<<<<<<< HEAD
-async fn get_offers(market: Data<Arc<MarketService>>, id: Identity) -> HttpResponse {
-    match market.get_offers(Some(id)).await {
-        Ok(offers) => HttpResponse::Ok().json(offers),
-        Err(error) => HttpResponse::InternalServerError().json(&format!("{}", error)),
-    }
-=======
 async fn get_offers(market: Data<Arc<MarketService>>, id: Identity) -> impl Responder {
     market
         .get_offers(Some(id))
         .await
         .map(|offers| HttpResponse::Ok().json(offers))
->>>>>>> 0cd0240b
 }
 
 #[actix_web::delete("/offers/{subscription_id}")]
