--- conflicted
+++ resolved
@@ -4,13 +4,8 @@
 
 use crate::{
     market::MarketError,
-<<<<<<< HEAD
     matcher::error::{DemandError, MatcherError, OfferError, ResolverError},
-    negotiation::NegotiationError,
-=======
-    matcher::{DemandError, MatcherError, OfferError},
     negotiation::{NegotiationError, QueryEventsError},
->>>>>>> d35e90d6
 };
 
 impl From<MarketError> for actix_web::HttpResponse {
