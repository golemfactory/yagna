use crate::{db::models::Offer as ModelOffer, SubscriptionId};
use ya_persistence::executor::DbExecutor;

use super::errors::{NegotiationError, NegotiationInitError};
use crate::protocol::negotiation::messages::{
    AgreementCancelled, AgreementReceived, InitialProposalReceived, ProposalReceived,
    ProposalRejected,
};
use crate::protocol::negotiation::provider::NegotiationApi;

/// Provider part of negotiation logic.
pub struct ProviderBroker {
    db: DbExecutor,
    api: NegotiationApi,
}

<<<<<<< HEAD
impl ProviderNegotiationEngine {
    pub fn new(db: DbExecutor) -> Result<ProviderNegotiationEngine, NegotiationInitError> {
        Ok(ProviderNegotiationEngine { db })
=======
impl ProviderBroker {
    pub fn new(db: DbExecutor) -> Result<Arc<ProviderBroker>, NegotiationInitError> {
        let api = NegotiationApi::new(
            move |_caller: String, msg: InitialProposalReceived| async move { unimplemented!() },
            move |_caller: String, msg: ProposalReceived| async move { unimplemented!() },
            move |caller: String, msg: ProposalRejected| async move { unimplemented!() },
            move |caller: String, msg: AgreementReceived| async move { unimplemented!() },
            move |caller: String, msg: AgreementCancelled| async move { unimplemented!() },
        );

        Ok(Arc::new(ProviderBroker { api, db }))
>>>>>>> d35e90d6
    }

    pub async fn bind_gsb(
        &self,
        public_prefix: &str,
        private_prefix: &str,
    ) -> Result<(), NegotiationInitError> {
        Ok(())
    }

    pub async fn subscribe_offer(&self, offer: &ModelOffer) -> Result<(), NegotiationError> {
        // TODO: Implement
        Ok(())
    }

    pub async fn unsubscribe_offer(
        &self,
        subscription_id: &SubscriptionId,
    ) -> Result<(), NegotiationError> {
        // TODO: Implement
        Ok(())
    }
}<|MERGE_RESOLUTION|>--- conflicted
+++ resolved
@@ -14,13 +14,8 @@
     api: NegotiationApi,
 }
 
-<<<<<<< HEAD
-impl ProviderNegotiationEngine {
-    pub fn new(db: DbExecutor) -> Result<ProviderNegotiationEngine, NegotiationInitError> {
-        Ok(ProviderNegotiationEngine { db })
-=======
 impl ProviderBroker {
-    pub fn new(db: DbExecutor) -> Result<Arc<ProviderBroker>, NegotiationInitError> {
+    pub fn new(db: DbExecutor) -> Result<ProviderBroker, NegotiationInitError> {
         let api = NegotiationApi::new(
             move |_caller: String, msg: InitialProposalReceived| async move { unimplemented!() },
             move |_caller: String, msg: ProposalReceived| async move { unimplemented!() },
@@ -29,8 +24,7 @@
             move |caller: String, msg: AgreementCancelled| async move { unimplemented!() },
         );
 
-        Ok(Arc::new(ProviderBroker { api, db }))
->>>>>>> d35e90d6
+        Ok(ProviderBroker { api, db })
     }
 
     pub async fn bind_gsb(
