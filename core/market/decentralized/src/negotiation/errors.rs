use crate::protocol::negotiation::errors::NegotiationApiInitError;
use thiserror::Error;

use crate::db::dao::TakeEventsError;
use crate::db::models::{SubscriptionId, SubscriptionParseError};

#[derive(Error, Debug)]
pub enum NegotiationError {}

#[derive(Error, Debug)]
<<<<<<< HEAD
pub enum NegotiationInitError {
    #[error("Failed to initialize Negotiation interface. Error: {0}.")]
    ApiInitError(#[from] NegotiationApiInitError),
=======
pub enum NegotiationInitError {}

#[derive(Error, Debug)]
pub enum QueryEventsError {
    #[error("Subscription [{0}] was already unsubscribed.")]
    Unsubscribed(SubscriptionId),
    #[error("Subscription [{0}] expired.")]
    SubscriptionExpired(SubscriptionId),
    #[error("Invalid subscription id. {0}")]
    InvalidSubscriptionId(#[from] SubscriptionParseError),
    #[error("Failed to get events from database. Error: {0}.")]
    FailedGetEvents(TakeEventsError),
    #[error("Invalid maxEvents '{0}', should be greater from 0.")]
    InvalidMaxEvents(i32),
    #[error("Can't query events. Error: {0}.")]
    InternalError(String),
}

#[derive(Error, Debug)]
pub enum ProposalError {}

impl From<TakeEventsError> for QueryEventsError {
    fn from(e: TakeEventsError) -> Self {
        match e {
            TakeEventsError::SubscriptionExpired(id) => QueryEventsError::SubscriptionExpired(id),
            TakeEventsError::SubscriptionNotFound(id) => QueryEventsError::Unsubscribed(id),
            _ => QueryEventsError::FailedGetEvents(e),
        }
    }
>>>>>>> 714297bd
}<|MERGE_RESOLUTION|>--- conflicted
+++ resolved
@@ -8,12 +8,10 @@
 pub enum NegotiationError {}
 
 #[derive(Error, Debug)]
-<<<<<<< HEAD
 pub enum NegotiationInitError {
     #[error("Failed to initialize Negotiation interface. Error: {0}.")]
     ApiInitError(#[from] NegotiationApiInitError),
-=======
-pub enum NegotiationInitError {}
+}
 
 #[derive(Error, Debug)]
 pub enum QueryEventsError {
@@ -42,5 +40,4 @@
             _ => QueryEventsError::FailedGetEvents(e),
         }
     }
->>>>>>> 714297bd
 }