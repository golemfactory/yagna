--- conflicted
+++ resolved
@@ -10,7 +10,6 @@
 use crate::db::schema::market_negotiation::dsl as dsl_negotiation;
 use crate::db::schema::market_proposal::dsl;
 use crate::db::{DbError, DbResult};
-<<<<<<< HEAD
 
 #[derive(thiserror::Error, Debug)]
 pub enum SaveProposalError {
@@ -21,8 +20,6 @@
     #[error("Proposal [{0}] has no previous proposal. This should not happened when calling save_proposal.")]
     NoPreviousProposal(ProposalId),
 }
-=======
->>>>>>> 554e565a
 
 pub struct ProposalDao<'c> {
     pool: &'c PoolType,
@@ -93,20 +90,6 @@
         })
         .await
     }
-}
-
-fn has_counter_proposal(conn: &ConnType, proposal_id: &ProposalId) -> DbResult<bool> {
-    let proposal: Option<DbProposal> = dsl::market_proposal
-        .filter(dsl::prev_proposal_id.eq(&proposal_id))
-        .first(conn)
-        .optional()?;
-    Ok(proposal.is_some())
-}
-
-impl<ErrorType: Into<DbError>> From<ErrorType> for SaveProposalError {
-    fn from(err: ErrorType) -> Self {
-        SaveProposalError::DatabaseError(err.into())
-    }
 
     pub async fn clean(&self) -> DbResult<()> {
         // FIXME clean negotiations also
@@ -152,4 +135,18 @@
         log::debug!("Clean market proposals: done");
         Ok(())
     }
+}
+
+fn has_counter_proposal(conn: &ConnType, proposal_id: &ProposalId) -> DbResult<bool> {
+    let proposal: Option<DbProposal> = dsl::market_proposal
+        .filter(dsl::prev_proposal_id.eq(&proposal_id))
+        .first(conn)
+        .optional()?;
+    Ok(proposal.is_some())
+}
+
+impl<ErrorType: Into<DbError>> From<ErrorType> for SaveProposalError {
+    fn from(err: ErrorType) -> Self {
+        SaveProposalError::DatabaseError(err.into())
+    }
 }