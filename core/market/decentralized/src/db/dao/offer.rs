use chrono::NaiveDateTime;

use ya_persistence::executor::{
    do_with_transaction, readonly_transaction, AsDao, ConnType, PoolType,
};

<<<<<<< HEAD
use crate::db::models::SubscriptionId;
use crate::db::models::{Offer as ModelOffer, OfferUnsubscribed};
=======
use crate::db::models::{Offer, OfferUnsubscribed};
>>>>>>> b93a2758
use crate::db::schema::market_offer::dsl;
use crate::db::schema::market_offer_unsubscribed::dsl as dsl_unsubscribed;
use crate::db::DbResult;
use diesel::{ExpressionMethods, OptionalExtension, QueryDsl, RunQueryDsl};

pub struct OfferDao<'c> {
    pool: &'c PoolType,
}

impl<'c> AsDao<'c> for OfferDao<'c> {
    fn as_dao(pool: &'c PoolType) -> Self {
        Self { pool }
    }
}

<<<<<<< HEAD
#[derive(Error, Debug)]
pub enum UnsubscribeError {
    #[error("Can't unsubscribe not existing offer.")]
    OfferNotFound,
    #[error("Can't unsubscribe expired offer.")]
    OfferExpired,
    #[error("Offer already unsubscribed.")]
    AlreadyUnsubscribed,
    #[error("Can't unsubscribe offer. Database error: {0}")]
    DatabaseError(DbError),
}

=======
>>>>>>> b93a2758
/// Internal Offer state.
///
/// Since we keep only Offers subscribed locally
/// (Offers from other nodes are removed upon unsubscribe)
/// Unsubscribed and Expired Offers are Options.
// TODO: cleanup external expired offers
#[derive(Clone)]
pub enum OfferState {
    Active(Offer),
    Unsubscribed(Option<Offer>),
    Expired(Option<Offer>),
    NotFound,
}

impl<'c> OfferDao<'c> {
    pub async fn select(
        &self,
        subscription_id: &SubscriptionId,
        validation_ts: NaiveDateTime,
    ) -> DbResult<OfferState> {
        let subscription_id = subscription_id.clone();
        readonly_transaction(self.pool, move |conn| {
            query_state(conn, &subscription_id, validation_ts)
        })
        .await
    }

    pub async fn insert(&self, offer: Offer) -> DbResult<()> {
        do_with_transaction(self.pool, move |conn| {
            diesel::insert_into(dsl::market_offer)
                .values(offer)
                .execute(conn)?;
            Ok(())
        })
        .await
    }

    /// In single transaction checks offer state and if `Active` inserts unsubscription marker.
    /// Returns state as before operation. `Active` means unsubscribe has succeeded.
    pub async fn mark_unsubscribed(
        &self,
        subscription_id: &SubscriptionId,
        validation_ts: NaiveDateTime,
    ) -> DbResult<OfferState> {
        let subscription_id = subscription_id.clone();
        do_with_transaction(self.pool, move |conn| {
            query_state(conn, &subscription_id, validation_ts).map(|state| match state {
                OfferState::Active(offer) => {
                    diesel::insert_into(dsl_unsubscribed::market_offer_unsubscribed)
                        .values(offer.clone().into_unsubscribe())
                        .execute(conn)
                        .map_err(From::from)
                        .map(|_| OfferState::Active(offer))
                }
                _ => Ok(state),
            })
        })
        .await?
    }

    pub async fn delete(&self, subscription_id: &SubscriptionId) -> DbResult<bool> {
        let subscription_id = subscription_id.clone();

        do_with_transaction(self.pool, move |conn| {
            let num_deleted = diesel::delete(dsl::market_offer.filter(dsl::id.eq(subscription_id)))
                .execute(conn)?;
            Ok(num_deleted > 0)
        })
        .await
    }
}

<<<<<<< HEAD
pub(super) fn query_offer(
    conn: &ConnType,
    subscription_id: &SubscriptionId,
) -> DbResult<OfferState> {
    let offer: Option<ModelOffer> = dsl::market_offer
=======
fn query_state(
    conn: &ConnType,
    subscription_id: &SubscriptionId,
    validation_ts: NaiveDateTime,
) -> DbResult<OfferState> {
    let offer: Option<Offer> = dsl::market_offer
>>>>>>> b93a2758
        .filter(dsl::id.eq(&subscription_id))
        .first(conn)
        .optional()?;

    if is_unsubscribed(conn, subscription_id)? {
        return Ok(OfferState::Unsubscribed(offer));
    }

    Ok(match offer {
        None => OfferState::NotFound,
        Some(offer) => match offer.expiration_ts > validation_ts {
            true => OfferState::Active(offer),
            false => OfferState::Expired(Some(offer)),
        },
    })
}

pub(super) fn is_unsubscribed(conn: &ConnType, subscription_id: &SubscriptionId) -> DbResult<bool> {
    Ok(dsl_unsubscribed::market_offer_unsubscribed
        .filter(dsl_unsubscribed::id.eq(&subscription_id))
        .first::<OfferUnsubscribed>(conn)
        .optional()?
        .is_some())
}<|MERGE_RESOLUTION|>--- conflicted
+++ resolved
@@ -4,12 +4,8 @@
     do_with_transaction, readonly_transaction, AsDao, ConnType, PoolType,
 };
 
-<<<<<<< HEAD
 use crate::db::models::SubscriptionId;
-use crate::db::models::{Offer as ModelOffer, OfferUnsubscribed};
-=======
 use crate::db::models::{Offer, OfferUnsubscribed};
->>>>>>> b93a2758
 use crate::db::schema::market_offer::dsl;
 use crate::db::schema::market_offer_unsubscribed::dsl as dsl_unsubscribed;
 use crate::db::DbResult;
@@ -25,21 +21,6 @@
     }
 }
 
-<<<<<<< HEAD
-#[derive(Error, Debug)]
-pub enum UnsubscribeError {
-    #[error("Can't unsubscribe not existing offer.")]
-    OfferNotFound,
-    #[error("Can't unsubscribe expired offer.")]
-    OfferExpired,
-    #[error("Offer already unsubscribed.")]
-    AlreadyUnsubscribed,
-    #[error("Can't unsubscribe offer. Database error: {0}")]
-    DatabaseError(DbError),
-}
-
-=======
->>>>>>> b93a2758
 /// Internal Offer state.
 ///
 /// Since we keep only Offers subscribed locally
@@ -112,20 +93,12 @@
     }
 }
 
-<<<<<<< HEAD
-pub(super) fn query_offer(
-    conn: &ConnType,
-    subscription_id: &SubscriptionId,
-) -> DbResult<OfferState> {
-    let offer: Option<ModelOffer> = dsl::market_offer
-=======
-fn query_state(
+pub(super) fn query_state(
     conn: &ConnType,
     subscription_id: &SubscriptionId,
     validation_ts: NaiveDateTime,
 ) -> DbResult<OfferState> {
     let offer: Option<Offer> = dsl::market_offer
->>>>>>> b93a2758
         .filter(dsl::id.eq(&subscription_id))
         .first(conn)
         .optional()?;
