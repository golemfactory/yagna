--- conflicted
+++ resolved
@@ -6,16 +6,11 @@
     do_with_transaction, readonly_transaction, AsDao, ConnType, PoolType,
 };
 
-<<<<<<< HEAD
 use crate::db::models::SubscriptionId;
-use crate::db::models::{NewOfferUnsubscribed, Offer as ModelOffer, OfferUnsubscribed};
-=======
 use crate::db::models::{Offer as ModelOffer, OfferUnsubscribed};
->>>>>>> 25959338
 use crate::db::schema::market_offer::dsl;
 use crate::db::schema::market_offer_unsubscribed::dsl as dsl_unsubscribed;
 use crate::db::DbResult;
-use crate::SubscriptionId;
 use diesel::{ExpressionMethods, OptionalExtension, QueryDsl, RunQueryDsl};
 
 pub struct OfferDao<'c> {
@@ -30,25 +25,11 @@
 
 #[derive(Error, Debug)]
 pub enum UnsubscribeError {
-<<<<<<< HEAD
-    #[error("Can't unsubscribe not existing offer: {0}.")]
-    OfferDoesntExist(SubscriptionId),
-    #[error("Can't unsubscribe expired offer: {0}.")]
-    OfferExpired(SubscriptionId),
-    #[error("Offer [{0}] already unsubscribed.")]
-    AlreadyUnsubscribed(SubscriptionId),
-    #[error(transparent)]
-    DatabaseError(DbError),
-}
-
-/// Returns state of Offer in database. Since we keep our Offers
-/// and remove other node's Offers, Unsubscribed and Expired Offers are Options.
-=======
-    #[error("Can't unsubscribe not existing offer")]
+    #[error("Can't unsubscribe not existing offer.")]
     OfferNotFound,
-    #[error("Can't unsubscribe expired offer")]
+    #[error("Can't unsubscribe expired offer.")]
     OfferExpired,
-    #[error("Offer already unsubscribed")]
+    #[error("Offer already unsubscribed.")]
     AlreadyUnsubscribed,
     #[error("Can't unsubscribe offer. Database error: {0}")]
     DatabaseError(DbError),
@@ -60,7 +41,6 @@
 /// (Offers from other nodes are removed upon unsubscribe)
 /// Unsubscribed and Expired Offers are Options.
 // TODO: cleanup external expired offers
->>>>>>> 25959338
 pub enum OfferState {
     Active(ModelOffer),
     Unsubscribed(Option<ModelOffer>),
@@ -111,25 +91,6 @@
     ) -> Result<(), UnsubscribeError> {
         let subscription_id = subscription_id.clone();
         Ok(do_with_transaction(self.pool, move |conn| {
-<<<<<<< HEAD
-            let unsubscribe: NewOfferUnsubscribed = match query_offer(conn, &subscription_id)? {
-                OfferState::Active(offer) => offer.into_unsubscribe(),
-                OfferState::Expired(_) => {
-                    Err(UnsubscribeError::OfferExpired(subscription_id.clone()))?
-                }
-                OfferState::Unsubscribed(_) => Err(UnsubscribeError::AlreadyUnsubscribed(
-                    subscription_id.clone(),
-                ))?,
-                OfferState::NotFound => {
-                    Err(UnsubscribeError::OfferDoesntExist(subscription_id.clone()))?
-                }
-            };
-
-            diesel::insert_into(dsl_unsubscribed::market_offer_unsubscribed)
-                .values(unsubscribe)
-                .execute(conn)?;
-            Result::<(), UnsubscribeError>::Ok(())
-=======
             match query_offer(conn, &subscription_id)? {
                 OfferState::Active(offer) => {
                     diesel::insert_into(dsl_unsubscribed::market_offer_unsubscribed)
@@ -141,7 +102,6 @@
                 OfferState::Unsubscribed(_) => Err(UnsubscribeError::AlreadyUnsubscribed),
                 OfferState::NotFound => Err(UnsubscribeError::OfferNotFound),
             }
->>>>>>> 25959338
         })
         .await?)
     }
@@ -158,26 +118,16 @@
     }
 }
 
-<<<<<<< HEAD
 pub(super) fn query_offer(
     conn: &ConnType,
     subscription_id: &SubscriptionId,
 ) -> DbResult<OfferState> {
-    let is_unsubscribed = is_unsubscribed(conn, subscription_id)?;
-
-=======
-fn query_offer(conn: &ConnType, subscription_id: &SubscriptionId) -> DbResult<OfferState> {
->>>>>>> 25959338
     let offer: Option<ModelOffer> = dsl::market_offer
         .filter(dsl::id.eq(&subscription_id))
         .first(conn)
         .optional()?;
 
-<<<<<<< HEAD
-    if is_unsubscribed {
-=======
     if is_unsubscribed(conn, subscription_id)? {
->>>>>>> 25959338
         return Ok(OfferState::Unsubscribed(offer));
     }
 
@@ -185,30 +135,12 @@
         None => OfferState::NotFound,
         Some(offer) => match offer.expiration_ts > Utc::now().naive_utc() {
             true => OfferState::Active(offer),
-<<<<<<< HEAD
-            false => OfferState::Expired(Some(offer)),
+            false => OfferState::Expired(Some(offer)), // TODO: cleanup external expired offers
         },
     })
 }
 
 pub(super) fn is_unsubscribed(conn: &ConnType, subscription_id: &SubscriptionId) -> DbResult<bool> {
-    let unsubscribed: Option<OfferUnsubscribed> = dsl_unsubscribed::market_offer_unsubscribed
-        .filter(dsl_unsubscribed::id.eq(&subscription_id))
-        .first(conn)
-        .optional()?;
-    Ok(unsubscribed.is_some())
-}
-
-impl<ErrorType: Into<DbError>> From<ErrorType> for UnsubscribeError {
-    fn from(err: ErrorType) -> Self {
-        UnsubscribeError::DatabaseError(err.into())
-=======
-            false => OfferState::Expired(Some(offer)), // TODO: cleanup external expired offers
-        },
-    })
-}
-
-fn is_unsubscribed(conn: &ConnType, subscription_id: &SubscriptionId) -> DbResult<bool> {
     Ok(dsl_unsubscribed::market_offer_unsubscribed
         .filter(dsl_unsubscribed::id.eq(&subscription_id))
         .first::<OfferUnsubscribed>(conn)
@@ -219,6 +151,5 @@
 impl<ErrorType: Into<DbError>> From<ErrorType> for UnsubscribeError {
     fn from(e: ErrorType) -> Self {
         UnsubscribeError::DatabaseError(e.into())
->>>>>>> 25959338
     }
 }