--- conflicted
+++ resolved
@@ -49,14 +49,22 @@
         .await
     }
 
-<<<<<<< HEAD
-    pub async fn get_offers(&self, node_id: Option<NodeId>) -> DbResult<Vec<Offer>> {
+    pub async fn get_offers(
+        &self,
+        node_id: Option<NodeId>,
+        validation_ts: NaiveDateTime,
+    ) -> DbResult<Vec<Offer>> {
         readonly_transaction(self.pool, move |conn| {
+            let active_offers = dsl::market_offer
+                .filter(dsl::id.ne_all(
+                    dsl_unsubscribed::market_offer_unsubscribed.select(dsl_unsubscribed::id),
+                ))
+                .filter(dsl::expiration_ts.ge(validation_ts));
             Ok(match node_id {
-                Some(ident) => dsl::market_offer
+                Some(ident) => active_offers
                     .filter(dsl::node_id.eq(ident))
                     .load::<Offer>(conn)?,
-                _ => dsl::market_offer.load::<Offer>(conn)?,
+                _ => active_offers.load::<Offer>(conn)?,
             })
         })
         .await
@@ -79,25 +87,6 @@
                 ))
                 .order_by(dsl::creation_ts.asc())
                 .load::<Offer>(conn)?)
-=======
-    pub async fn get_offers(
-        &self,
-        node_id: Option<NodeId>,
-        validation_ts: NaiveDateTime,
-    ) -> DbResult<Vec<Offer>> {
-        readonly_transaction(self.pool, move |conn| {
-            let active_offers = dsl::market_offer
-                .filter(dsl::id.ne_all(
-                    dsl_unsubscribed::market_offer_unsubscribed.select(dsl_unsubscribed::id),
-                ))
-                .filter(dsl::expiration_ts.ge(validation_ts));
-            Ok(match node_id {
-                Some(ident) => active_offers
-                    .filter(dsl::node_id.eq(ident))
-                    .load::<Offer>(conn)?,
-                _ => active_offers.load::<Offer>(conn)?,
-            })
->>>>>>> 0cd0240b
         })
         .await
     }
