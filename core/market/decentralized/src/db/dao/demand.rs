--- conflicted
+++ resolved
@@ -3,12 +3,8 @@
 use ya_persistence::executor::ConnType;
 use ya_persistence::executor::{do_with_transaction, readonly_transaction, AsDao, PoolType};
 
-<<<<<<< HEAD
-use crate::db::models::Demand as ModelDemand;
+use crate::db::models::Demand;
 use crate::db::models::SubscriptionId;
-=======
-use crate::db::models::Demand;
->>>>>>> b93a2758
 use crate::db::schema::market_demand::dsl;
 use crate::db::DbResult;
 use diesel::{ExpressionMethods, OptionalExtension, QueryDsl, RunQueryDsl};
@@ -26,8 +22,8 @@
 
 /// Returns state of Demand in database.
 pub enum DemandState {
-    Active(ModelDemand),
-    Expired(Option<ModelDemand>),
+    Active(Demand),
+    Expired(Option<Demand>),
     NotFound,
 }
 
@@ -74,7 +70,7 @@
     conn: &ConnType,
     subscription_id: &SubscriptionId,
 ) -> DbResult<DemandState> {
-    let demand: Option<ModelDemand> = dsl::market_demand
+    let demand: Option<Demand> = dsl::market_demand
         .filter(dsl::id.eq(&subscription_id))
         .first(conn)
         .optional()?;
