use chrono::NaiveDateTime;
use derive_more::Display;
use diesel::backend::Backend;
use diesel::deserialize::{FromSql, Result as DeserializeResult};
use diesel::serialize::{Output, Result as SerializeResult, ToSql};
use diesel::sql_types::Text;
use digest::Digest;
<<<<<<< HEAD
use serde::{Deserialize, Serialize};
=======
use serde::{de, Deserialize, Deserializer, Serialize, Serializer};
>>>>>>> 25959338
use sha3::Sha3_256;
use std::io::Write;
use std::str::FromStr;
use thiserror::Error;
use uuid::Uuid;

use ya_client::model::{ErrorMessage, NodeId};

const RANDOM_PREFIX_LEN: usize = 32;
const HASH_SUFFIX_LEN: usize = 64;

#[derive(Error, Debug, PartialEq)]
pub enum SubscriptionParseError {
    #[error("Subscription id [{0}] has invalid format.")]
    InvalidFormat(String),
    #[error("Subscription id [{0}] contains non hexadecimal characters.")]
    NotHexadecimal(String),
    #[error(
        "Subscription id [{0}] has invalid length. Should be |{}|-|{}|",
        RANDOM_PREFIX_LEN,
        HASH_SUFFIX_LEN
    )]
    InvalidLength(String),
}

<<<<<<< HEAD
#[derive(
    Display, Debug, Clone, AsExpression, FromSqlRow, Hash, PartialEq, Eq, Serialize, Deserialize,
)]
=======
#[derive(Error, Debug, PartialEq)]
#[error("Subscription id [{0}] doesn't match content hash [{1}].")]
pub struct SubscriptionValidationError(SubscriptionId, String);

#[derive(Display, Debug, Clone, AsExpression, FromSqlRow, Hash, PartialEq, Eq)]
>>>>>>> 25959338
#[display(fmt = "{}-{}", random_id, hash)]
#[sql_type = "Text"]
pub struct SubscriptionId {
    random_id: String,
    hash: String,
}

impl Serialize for SubscriptionId {
    fn serialize<S: Serializer>(
        &self,
        serializer: S,
    ) -> Result<<S as Serializer>::Ok, <S as Serializer>::Error> {
        serializer.serialize_str(&self.to_string())
    }
}

impl<'de> Deserialize<'de> for SubscriptionId {
    fn deserialize<D: Deserializer<'de>>(
        deserializer: D,
    ) -> Result<Self, <D as Deserializer<'de>>::Error> {
        let s = String::deserialize(deserializer)?;
        FromStr::from_str(&s).map_err(de::Error::custom)
    }
}

/// TODO: Should be cryptographically strong.
pub fn generate_random_id() -> String {
    Uuid::new_v4().to_simple().to_string()
}

impl SubscriptionId {
    pub fn generate_id(
        properties: &str,
        constraints: &str,
<<<<<<< HEAD
        node_id: &str,
=======
        node_id: &NodeId,
>>>>>>> 25959338
        creation_ts: &NaiveDateTime,
        expiration_ts: &NaiveDateTime,
    ) -> SubscriptionId {
        SubscriptionId {
            random_id: generate_random_id(),
            hash: hash(properties, constraints, node_id, creation_ts, expiration_ts),
        }
    }

    pub fn validate(
        &self,
        properties: &str,
        constraints: &str,
<<<<<<< HEAD
        node_id: &str,
        creation_ts: &NaiveDateTime,
        expiration_ts: &NaiveDateTime,
    ) -> Result<(), ErrorMessage> {
        let hash = hash(properties, constraints, node_id, creation_ts, expiration_ts);
        if self.hash != hash {
            Err(ErrorMessage::new(format!(
                "Invalid subscription id [{}]. Hash doesn't match content hash [{}].",
                &self, hash,
            )))?;
=======
        node_id: &NodeId,
        creation_ts: &NaiveDateTime,
        expiration_ts: &NaiveDateTime,
    ) -> Result<(), SubscriptionValidationError> {
        let hash = hash(properties, constraints, node_id, creation_ts, expiration_ts);
        if self.hash != hash {
            return Err(SubscriptionValidationError(self.clone(), hash));
>>>>>>> 25959338
        }
        Ok(())
    }
}

<<<<<<< HEAD
impl Default for SubscriptionId {
    fn default() -> Self {
        SubscriptionId {
            random_id: "0".to_string(),
            hash: "0".to_string(),
        }
    }
}

pub fn hash(
    properties: &str,
    constraints: &str,
    node_id: &str,
=======
pub fn hash(
    properties: &str,
    constraints: &str,
    node_id: &NodeId,
>>>>>>> 25959338
    creation_ts: &NaiveDateTime,
    expiration_ts: &NaiveDateTime,
) -> String {
    let mut hasher = Sha3_256::new();

    hasher.input(properties);
    hasher.input(constraints);
    hasher.input(node_id);
    // We can't change format freely, because it is important to compute hash.
    // Is there any other solution, to compute hash, that is format independent?
<<<<<<< HEAD
    hasher.input(creation_ts.format("%Y-%m-%d %H:%M:%f").to_string());
    hasher.input(expiration_ts.format("%Y-%m-%d %H:%M:%f").to_string());

    format!("{:x}", hasher.result())
}

pub fn hash_proposal(
    offer_id: &SubscriptionId,
    demand_id: &SubscriptionId,
    creation_ts: &NaiveDateTime,
) -> String {
    let mut hasher = Sha3_256::new();

    hasher.input(offer_id.to_string());
    hasher.input(demand_id.to_string());
    hasher.input(creation_ts.format("%Y-%m-%d %H:%M:%f").to_string());
=======
    // TODO: increase precision issue #353
    hasher.input(creation_ts.format("%Y-%m-%d %H:%M:%S").to_string());
    hasher.input(expiration_ts.format("%Y-%m-%d %H:%M:%S").to_string());
>>>>>>> 25959338

    format!("{:x}", hasher.result())
}

impl FromStr for SubscriptionId {
    type Err = SubscriptionParseError;

    fn from_str(s: &str) -> Result<Self, Self::Err> {
        let elements: Vec<&str> = s.split('-').collect();

        if elements.len() != 2 {
            Err(SubscriptionParseError::InvalidFormat(s.to_string()))?;
        }

        if !elements
            .iter()
            .map(|slice| slice.chars().all(|character| character.is_ascii_hexdigit()))
            .all(|result| result == true)
        {
            Err(SubscriptionParseError::NotHexadecimal(s.to_string()))?;
        }

        if elements[0].len() != RANDOM_PREFIX_LEN {
            Err(SubscriptionParseError::InvalidLength(s.to_string()))?;
        }

        if elements[1].len() != HASH_SUFFIX_LEN {
            Err(SubscriptionParseError::InvalidLength(s.to_string()))?;
        }

        Ok(SubscriptionId {
            random_id: elements[0].to_string(),
            hash: elements[1].to_string(),
        })
    }
}

impl<DB> ToSql<Text, DB> for SubscriptionId
where
    DB: Backend,
    String: ToSql<Text, DB>,
{
    fn to_sql<W: Write>(&self, out: &mut Output<W, DB>) -> SerializeResult {
        self.to_string().to_sql(out)
    }
}

impl<DB> FromSql<Text, DB> for SubscriptionId
where
    DB: Backend,
    String: FromSql<Text, DB>,
{
    fn from_sql(bytes: Option<&DB::RawValue>) -> DeserializeResult<Self> {
        Ok(String::from_sql(bytes)?.parse()?)
    }
}

impl From<SubscriptionParseError> for ErrorMessage {
    fn from(e: SubscriptionParseError) -> Self {
        ErrorMessage::new(e.to_string())
    }
}

#[cfg(test)]
mod tests {
    use super::*;
    use crate::db::models::subscription::SubscriptionParseError::{
        InvalidFormat, InvalidLength, NotHexadecimal,
    };
    use chrono::NaiveDate;

    #[test]
    fn should_parse_subscription_id() {
        let subscription_id = "c76161077d0343ab85ac986eb5f6ea38-edb0016d9f8bafb54540da34f05a8d510de8114488f23916276bdead05509a53";

        let sub_id = SubscriptionId::from_str(subscription_id).unwrap();
        assert_eq!(
            &sub_id.hash,
            "edb0016d9f8bafb54540da34f05a8d510de8114488f23916276bdead05509a53"
        );
        assert_eq!(&sub_id.random_id, "c76161077d0343ab85ac986eb5f6ea38");
    }

    #[test]
    fn should_be_case_sensitive_subscription_id() {
        assert_ne!(
            SubscriptionId::from_str("c76161077d0343ab85ac986eb5f6ea38-edb0016d9f8bafb54540da34f05a8d510de8114488f23916276bdead05509a53").unwrap(),
            SubscriptionId::from_str("C76161077d0343ab85ac986eb5f6ea38-edb0016d9f8bafb54540da34f05a8d510de8114488f23916276bdead05509a53").unwrap(),
        );
    }

    #[test]
    fn should_fail_to_parse_subscription_id() {
        assert_eq!(SubscriptionId::from_str(""), Err(InvalidFormat("".into())));
        assert_eq!(
            SubscriptionId::from_str("a"),
            Err(InvalidFormat("a".into()))
        );
        assert_eq!(
            SubscriptionId::from_str("x-x"),
            Err(NotHexadecimal("x-x".into()))
        );
        assert_eq!(
            SubscriptionId::from_str("gfht-ertry"),
            Err(NotHexadecimal("gfht-ertry".into()))
        );
        let invalid_len = SubscriptionId::from_str("34324-241");
        assert_eq!(invalid_len, Err(InvalidLength("34324-241".into())));
        assert_eq!(
            invalid_len.unwrap_err().to_string(),
            "Subscription id [34324-241] has invalid length. Should be |32|-|64|"
        );

        assert_eq!(
            SubscriptionId::from_str("c76161077d0343ab85ac986eb5f6ea38-"),
            Err(InvalidLength("c76161077d0343ab85ac986eb5f6ea38-".into()))
        );
        assert_eq!(
            SubscriptionId::from_str(
                "-edb0016d9f8bafb54540da34f05a8d510de8114488f23916276bdead05509a53"
            ),
            Err(InvalidLength(
                "-edb0016d9f8bafb54540da34f05a8d510de8114488f23916276bdead05509a53".into()
            ))
        );
        assert_eq!(
            SubscriptionId::from_str("c76161077d0343ab85ac986eb5f6ea38F-edb0016d9f8bafb54540da34f05a8d510de8114488f23916276bdead05509a53"),
            Err(InvalidLength("c76161077d0343ab85ac986eb5f6ea38F-edb0016d9f8bafb54540da34f05a8d510de8114488f23916276bdead05509a53".into()))
        );
        assert_eq!(
            SubscriptionId::from_str("c76161077d0343ab85ac986eb5f6ea38-edb0016d9f8bafb54540da34f05a8d510de8114488f23916276bdead05509a53F"),
            Err(InvalidLength("c76161077d0343ab85ac986eb5f6ea38-edb0016d9f8bafb54540da34f05a8d510de8114488f23916276bdead05509a53F".into()))
        );
        assert_eq!(
            SubscriptionId::from_str("c76161077d0343ab85ac986eb5f6ea38F-edb0016d9f8bafb54540da34f05a8d510de8114488f23916276bdead05509a53F"),
            Err(InvalidLength("c76161077d0343ab85ac986eb5f6ea38F-edb0016d9f8bafb54540da34f05a8d510de8114488f23916276bdead05509a53F".into()))
        );
    }

    #[test]
    fn should_validate() {
        let properties = "{}";
        let constraints = "()";
        let node_id = NodeId::from_str("0xbabe000000000000000000000000000000000000").unwrap();
        let creation_ts = NaiveDate::from_ymd(2020, 6, 19).and_hms(18, 53, 1);
        let expiration_ts = NaiveDate::from_ymd(2020, 6, 19).and_hms(20, 19, 17);
        let good_subscription_id = SubscriptionId::generate_id(
            properties,
            constraints,
            &node_id,
            &creation_ts,
            &expiration_ts,
        );
        assert_eq!(
            good_subscription_id.validate(
                properties,
                constraints,
                &node_id,
                &creation_ts,
                &expiration_ts
            ),
            Ok(())
        );
    }

    #[test]
    fn should_not_validate() {
        let bad_subscription_id = SubscriptionId::from_str("c76161077d0343ab85ac986eb5f6ea38-edb0016d9f8bafb54540da34f05a8d510de8114488f23916276bdead05509a53").unwrap();
        let properties = "{}";
        let constraints = "()";
        let node_id = NodeId::from_str("0xbabe000000000000000000000000000000000000").unwrap();
        let creation_ts = NaiveDate::from_ymd(2020, 6, 19).and_hms(18, 53, 1);
        let expiration_ts = NaiveDate::from_ymd(2020, 6, 19).and_hms(20, 19, 17);
        assert_eq!(
            bad_subscription_id.validate(
                properties,
                constraints,
                &node_id,
                &creation_ts,
                &expiration_ts
            ),
            Err(SubscriptionValidationError(
                bad_subscription_id,
                hash(
                    properties,
                    constraints,
                    &node_id,
                    &creation_ts,
                    &expiration_ts
                )
            ))
        );
    }
}<|MERGE_RESOLUTION|>--- conflicted
+++ resolved
@@ -5,11 +5,7 @@
 use diesel::serialize::{Output, Result as SerializeResult, ToSql};
 use diesel::sql_types::Text;
 use digest::Digest;
-<<<<<<< HEAD
-use serde::{Deserialize, Serialize};
-=======
 use serde::{de, Deserialize, Deserializer, Serialize, Serializer};
->>>>>>> 25959338
 use sha3::Sha3_256;
 use std::io::Write;
 use std::str::FromStr;
@@ -35,17 +31,11 @@
     InvalidLength(String),
 }
 
-<<<<<<< HEAD
-#[derive(
-    Display, Debug, Clone, AsExpression, FromSqlRow, Hash, PartialEq, Eq, Serialize, Deserialize,
-)]
-=======
 #[derive(Error, Debug, PartialEq)]
 #[error("Subscription id [{0}] doesn't match content hash [{1}].")]
 pub struct SubscriptionValidationError(SubscriptionId, String);
 
 #[derive(Display, Debug, Clone, AsExpression, FromSqlRow, Hash, PartialEq, Eq)]
->>>>>>> 25959338
 #[display(fmt = "{}-{}", random_id, hash)]
 #[sql_type = "Text"]
 pub struct SubscriptionId {
@@ -53,24 +43,6 @@
     hash: String,
 }
 
-impl Serialize for SubscriptionId {
-    fn serialize<S: Serializer>(
-        &self,
-        serializer: S,
-    ) -> Result<<S as Serializer>::Ok, <S as Serializer>::Error> {
-        serializer.serialize_str(&self.to_string())
-    }
-}
-
-impl<'de> Deserialize<'de> for SubscriptionId {
-    fn deserialize<D: Deserializer<'de>>(
-        deserializer: D,
-    ) -> Result<Self, <D as Deserializer<'de>>::Error> {
-        let s = String::deserialize(deserializer)?;
-        FromStr::from_str(&s).map_err(de::Error::custom)
-    }
-}
-
 /// TODO: Should be cryptographically strong.
 pub fn generate_random_id() -> String {
     Uuid::new_v4().to_simple().to_string()
@@ -80,11 +52,7 @@
     pub fn generate_id(
         properties: &str,
         constraints: &str,
-<<<<<<< HEAD
-        node_id: &str,
-=======
         node_id: &NodeId,
->>>>>>> 25959338
         creation_ts: &NaiveDateTime,
         expiration_ts: &NaiveDateTime,
     ) -> SubscriptionId {
@@ -98,18 +66,6 @@
         &self,
         properties: &str,
         constraints: &str,
-<<<<<<< HEAD
-        node_id: &str,
-        creation_ts: &NaiveDateTime,
-        expiration_ts: &NaiveDateTime,
-    ) -> Result<(), ErrorMessage> {
-        let hash = hash(properties, constraints, node_id, creation_ts, expiration_ts);
-        if self.hash != hash {
-            Err(ErrorMessage::new(format!(
-                "Invalid subscription id [{}]. Hash doesn't match content hash [{}].",
-                &self, hash,
-            )))?;
-=======
         node_id: &NodeId,
         creation_ts: &NaiveDateTime,
         expiration_ts: &NaiveDateTime,
@@ -117,32 +73,15 @@
         let hash = hash(properties, constraints, node_id, creation_ts, expiration_ts);
         if self.hash != hash {
             return Err(SubscriptionValidationError(self.clone(), hash));
->>>>>>> 25959338
         }
         Ok(())
     }
 }
 
-<<<<<<< HEAD
-impl Default for SubscriptionId {
-    fn default() -> Self {
-        SubscriptionId {
-            random_id: "0".to_string(),
-            hash: "0".to_string(),
-        }
-    }
-}
-
-pub fn hash(
-    properties: &str,
-    constraints: &str,
-    node_id: &str,
-=======
 pub fn hash(
     properties: &str,
     constraints: &str,
     node_id: &NodeId,
->>>>>>> 25959338
     creation_ts: &NaiveDateTime,
     expiration_ts: &NaiveDateTime,
 ) -> String {
@@ -153,7 +92,6 @@
     hasher.input(node_id);
     // We can't change format freely, because it is important to compute hash.
     // Is there any other solution, to compute hash, that is format independent?
-<<<<<<< HEAD
     hasher.input(creation_ts.format("%Y-%m-%d %H:%M:%f").to_string());
     hasher.input(expiration_ts.format("%Y-%m-%d %H:%M:%f").to_string());
 
@@ -170,11 +108,6 @@
     hasher.input(offer_id.to_string());
     hasher.input(demand_id.to_string());
     hasher.input(creation_ts.format("%Y-%m-%d %H:%M:%f").to_string());
-=======
-    // TODO: increase precision issue #353
-    hasher.input(creation_ts.format("%Y-%m-%d %H:%M:%S").to_string());
-    hasher.input(expiration_ts.format("%Y-%m-%d %H:%M:%S").to_string());
->>>>>>> 25959338
 
     format!("{:x}", hasher.result())
 }
@@ -229,6 +162,24 @@
 {
     fn from_sql(bytes: Option<&DB::RawValue>) -> DeserializeResult<Self> {
         Ok(String::from_sql(bytes)?.parse()?)
+    }
+}
+
+impl Serialize for SubscriptionId {
+    fn serialize<S: Serializer>(
+        &self,
+        serializer: S,
+    ) -> Result<<S as Serializer>::Ok, <S as Serializer>::Error> {
+        serializer.serialize_str(&self.to_string())
+    }
+}
+
+impl<'de> Deserialize<'de> for SubscriptionId {
+    fn deserialize<D: Deserializer<'de>>(
+        deserializer: D,
+    ) -> Result<Self, <D as Deserializer<'de>>::Error> {
+        let s = String::deserialize(deserializer)?;
+        FromStr::from_str(&s).map_err(de::Error::custom)
     }
 }
 
