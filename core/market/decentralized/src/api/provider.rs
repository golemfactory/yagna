use actix_web::web::{Data, Json, Path, Query};
use actix_web::{HttpResponse, Scope};
use std::sync::Arc;

use super::response;
use super::{
    PathAgreement, PathSubscription, PathSubscriptionProposal, QueryTimeout, QueryTimeoutMaxEvents,
};
use crate::market::MarketService;

use ya_client::model::market::{Agreement, AgreementProposal, Offer, Proposal};
use ya_service_api_web::middleware::Identity;

// This file contains market REST endpoints. Responsibility of these functions
// is calling respective functions in market modules and mapping return values
// to http responses. No market logic is allowed here.

pub fn register_endpoints(scope: Scope) -> Scope {
    scope
        .service(subscribe)
        .service(get_offers)
        .service(unsubscribe)
        .service(collect)
        .service(counter_proposal)
        .service(get_proposal)
        .service(reject_proposal)
        .service(approve_agreement)
        .service(reject_agreement)
        .service(terminate_agreement)
        .service(get_agreement)
}

#[actix_web::post("/offers")]
async fn subscribe(
    market: Data<Arc<MarketService>>,
    body: Json<Offer>,
    id: Identity,
) -> HttpResponse {
    match market.subscribe_offer(&body.into_inner(), id).await {
        Ok(subscription_id) => response::created(subscription_id),
        // TODO: Translate MarketError to better HTTP response.
        Err(error) => response::server_error(&format!("{}", error)),
    }
}

#[actix_web::get("/offers")]
async fn get_offers(market: Data<Arc<MarketService>>, id: Identity) -> HttpResponse {
    response::not_implemented()
}

#[actix_web::delete("/offers/{subscription_id}")]
async fn unsubscribe(
    market: Data<Arc<MarketService>>,
    path: Path<PathSubscription>,
    id: Identity,
) -> HttpResponse {
    let subscription_id = path.into_inner().subscription_id;
    match market.unsubscribe_offer(subscription_id.clone(), id).await {
<<<<<<< HEAD
        Ok(()) => response::ok(subscription_id),
=======
        Ok(()) => response::ok("Ok"),
>>>>>>> d1002622
        // TODO: Translate MatcherError to better HTTP response.
        Err(error) => response::server_error(&format!("{}", error)),
    }
}

#[actix_web::get("/offers/{subscription_id}/events")]
async fn collect(
    market: Data<Arc<MarketService>>,
    path: Path<PathSubscription>,
    query: Query<QueryTimeoutMaxEvents>,
    id: Identity,
) -> HttpResponse {
    response::not_implemented()
}

#[actix_web::post("/offers/{subscription_id}/proposals/{proposal_id}")]
async fn counter_proposal(
    market: Data<Arc<MarketService>>,
    path: Path<PathSubscriptionProposal>,
    body: Json<Proposal>,
    id: Identity,
) -> HttpResponse {
    response::not_implemented()
}

#[actix_web::get("/offers/{subscription_id}/proposals/{proposal_id}")]
async fn get_proposal(
    market: Data<Arc<MarketService>>,
    path: Path<PathSubscriptionProposal>,
    id: Identity,
) -> HttpResponse {
    response::not_implemented()
}

#[actix_web::delete("/offers/{subscription_id}/proposals/{proposal_id}")]
async fn reject_proposal(
    market: Data<Arc<MarketService>>,
    path: Path<PathSubscriptionProposal>,
    id: Identity,
) -> HttpResponse {
    response::not_implemented()
}

#[actix_web::post("/agreements/{agreement_id}/approve")]
async fn approve_agreement(
    market: Data<Arc<MarketService>>,
    path: Path<PathAgreement>,
    query: Query<QueryTimeout>,
    id: Identity,
) -> HttpResponse {
    response::not_implemented()
}

#[actix_web::post("/agreements/{agreement_id}/reject")]
async fn reject_agreement(
    market: Data<Arc<MarketService>>,
    path: Path<PathAgreement>,
    id: Identity,
) -> HttpResponse {
    response::not_implemented()
}

#[actix_web::post("/agreements/{agreement_id}/terminate")]
async fn terminate_agreement(
    market: Data<Arc<MarketService>>,
    path: Path<PathAgreement>,
    id: Identity,
) -> HttpResponse {
    response::not_implemented()
}

#[actix_web::get("/agreements/{agreement_id}")]
async fn get_agreement(
    market: Data<Arc<MarketService>>,
    path: Path<PathAgreement>,
    id: Identity,
) -> HttpResponse {
    response::not_implemented()
}<|MERGE_RESOLUTION|>--- conflicted
+++ resolved
@@ -56,11 +56,7 @@
 ) -> HttpResponse {
     let subscription_id = path.into_inner().subscription_id;
     match market.unsubscribe_offer(subscription_id.clone(), id).await {
-<<<<<<< HEAD
-        Ok(()) => response::ok(subscription_id),
-=======
         Ok(()) => response::ok("Ok"),
->>>>>>> d1002622
         // TODO: Translate MatcherError to better HTTP response.
         Err(error) => response::server_error(&format!("{}", error)),
     }
