--- conflicted
+++ resolved
@@ -26,31 +26,16 @@
     pub demand: Demand,
 }
 
-/// Stores proposal generated from resolver.
-#[derive(Debug)]
-pub struct DraftProposal {
-    pub offer: Offer,
-    pub demand: Demand,
-}
-
 /// Receivers for events, that can be emitted from Matcher.
 pub struct EventsListeners {
-<<<<<<< HEAD
     pub proposal_rx: UnboundedReceiver<RawProposal>,
-=======
-    pub proposal_receiver: UnboundedReceiver<DraftProposal>,
->>>>>>> d35e90d6
 }
 
 /// Responsible for storing Offers and matching them with demands.
 pub struct Matcher {
     pub store: SubscriptionStore,
-    resolver: Resolver,
+    pub resolver: Resolver,
     discovery: Discovery,
-<<<<<<< HEAD
-=======
-    proposal_emitter: UnboundedSender<DraftProposal>,
->>>>>>> d35e90d6
 }
 
 impl Matcher {
@@ -67,21 +52,14 @@
             .add_handler(move |caller: String, msg: RetrieveOffers| async move {
                 log::info!("Offers request received from: {}. Unimplemented.", caller);
                 Ok(vec![])
-<<<<<<< HEAD
             })
             .build();
+
+        let (emitter, receiver) = unbounded_channel::<RawProposal>();
 
         let matcher = Matcher {
             store,
             resolver,
-=======
-            },
-        )?;
-        let (emitter, receiver) = unbounded_channel::<DraftProposal>();
-
-        let matcher = Matcher {
-            store,
->>>>>>> d35e90d6
             discovery,
         };
 
@@ -168,13 +146,6 @@
     ) -> Result<(), MatcherError> {
         Ok(self.store.remove_demand(subscription_id).await?)
     }
-<<<<<<< HEAD
-=======
-
-    pub fn emit_proposal(&self, proposal: DraftProposal) -> Result<(), SendError<DraftProposal>> {
-        self.proposal_emitter.send(proposal)
-    }
->>>>>>> d35e90d6
 }
 
 pub(crate) async fn on_offer_received(
