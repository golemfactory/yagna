use std::sync::Arc;
use tokio::sync::mpsc::{unbounded_channel, UnboundedReceiver};

use ya_client::model::market::{Demand as ClientDemand, Offer as ClientOffer};
use ya_service_api_web::middleware::Identity;

<<<<<<< HEAD
use crate::config::Config;
use crate::db::model::{Demand, Offer, SubscriptionId};
use crate::identity::IdentityApi;
use crate::protocol::discovery::{builder::DiscoveryBuilder, Discovery};
=======
use crate::db::model::{Demand, DisplayVec, Offer, SubscriptionId};
use crate::protocol::discovery::builder::DiscoveryBuilder;
use crate::protocol::discovery::{
    Discovery, DiscoveryRemoteError, GetOffers, OfferIdsReceived, OfferUnsubscribed,
    OffersRetrieved,
};
>>>>>>> bb3240c1

pub(crate) mod cyclic;
pub mod error;
pub(crate) mod handlers;
pub(crate) mod resolver;
pub(crate) mod store;

use error::{MatcherError, MatcherInitError, QueryOffersError};
use resolver::Resolver;
use store::SubscriptionStore;

/// Stores proposal generated from resolver.
#[derive(Debug)]
pub struct RawProposal {
    pub offer: Offer,
    pub demand: Demand,
}

/// Receivers for events, that can be emitted from Matcher.
pub struct EventsListeners {
    pub proposal_receiver: UnboundedReceiver<RawProposal>,
}

/// Responsible for storing Offers and matching them with demands.
#[derive(Clone)]
pub struct Matcher {
    pub store: SubscriptionStore,
    pub resolver: Resolver,
    discovery: Discovery,
    identity: Arc<dyn IdentityApi>,
    config: Arc<Config>,
}

impl Matcher {
    pub fn new(
        store: SubscriptionStore,
        identity_api: Arc<dyn IdentityApi>,
        config: Arc<Config>,
    ) -> Result<(Matcher, EventsListeners), MatcherInitError> {
        let (proposal_sender, proposal_receiver) = unbounded_channel::<RawProposal>();
        let resolver = Resolver::new(store.clone(), proposal_sender);

        let discovery = DiscoveryBuilder::default()
            .add_data(identity_api.clone())
            .add_data(store.clone())
            .add_data(resolver.clone())
            .add_data_handler(handlers::filter_out_known_offer_ids)
            .add_data_handler(handlers::receive_remote_offers)
            .add_data_handler(handlers::get_local_offers)
            .add_data_handler(handlers::receive_remote_offer_unsubscribes)
            .build();

        let matcher = Matcher {
            store,
            resolver,
            discovery,
            config,
            identity: identity_api,
        };

        let listeners = EventsListeners { proposal_receiver };
        Ok((matcher, listeners))
    }

    pub async fn bind_gsb(
        &self,
        public_prefix: &str,
        local_prefix: &str,
    ) -> Result<(), MatcherInitError> {
        self.discovery.bind_gsb(public_prefix, local_prefix).await?;

        // We can't spawn broadcasts, before gsb is bound.
        // That's why we don't spawn this in Matcher::new.
        tokio::task::spawn_local(cyclic::bcast_offers(self.clone()));
        tokio::task::spawn_local(cyclic::bcast_unsubscribes(self.clone()));
        Ok(())
    }

    // =========================================== //
    // Offer/Demand subscription
    // =========================================== //

    pub async fn subscribe_offer(
        &self,
        offer: &ClientOffer,
        id: &Identity,
    ) -> Result<Offer, MatcherError> {
        let offer = self.store.create_offer(id, offer).await?;
        self.resolver.receive(&offer);

        log::info!(
            "Subscribed new Offer: [{}] using identity: {} [{}]",
            &offer.id,
            id.name,
            id.identity
        );

        // Ignore error and don't retry to broadcast Offer. It will be broadcasted
        // anyway during random broadcast, so nothing bad happens here in case of error.
        let _ = self
            .discovery
            .bcast_offers(vec![offer.id.clone()])
            .await
            .map_err(|e| {
                log::warn!("Failed to bcast offer [{}]. Error: {}.", offer.id, e,);
            });
        Ok(offer)
    }

    pub async fn unsubscribe_offer(
        &self,
        offer_id: &SubscriptionId,
        id: &Identity,
    ) -> Result<(), MatcherError> {
        self.store
            .unsubscribe_offer(offer_id, true, Some(id.identity))
            .await?;

        log::info!(
            "Unsubscribed Offer: [{}] using identity: {} [{}]",
            &offer_id,
            id.name,
            id.identity
        );

        // Broadcast only, if no Error occurred in previous step.
        // We ignore broadcast errors. Unsubscribing was finished successfully, so:
        // - We shouldn't bother agent with broadcasts errors.
        // - Unsubscribe message probably will reach other markets, but later.
        let _ = self
            .discovery
            .bcast_unsubscribes(vec![offer_id.clone()])
            .await
            .map_err(|e| {
                log::warn!(
                    "Failed to bcast unsubscribe offer [{1}]. Error: {0}.",
                    e,
                    offer_id
                );
            });
        Ok(())
    }

    pub async fn subscribe_demand(
        &self,
        demand: &ClientDemand,
        id: &Identity,
    ) -> Result<Demand, MatcherError> {
        let demand = self.store.create_demand(id, demand).await?;
        self.resolver.receive(&demand);

        log::info!(
            "Subscribed new Demand: [{}] using identity: {} [{}]",
            &demand.id,
            id.name,
            id.identity
        );
        Ok(demand)
    }

    pub async fn unsubscribe_demand(
        &self,
        demand_id: &SubscriptionId,
        id: &Identity,
    ) -> Result<(), MatcherError> {
        self.store.remove_demand(demand_id, id).await?;

        log::info!(
            "Unsubscribed Demand: [{}] using identity: {} [{}]",
            &demand_id,
            id.name,
            id.identity
        );
        Ok(())
    }

    pub async fn list_our_offers(&self) -> Result<Vec<Offer>, QueryOffersError> {
        let identities = self.identity.list().await?;
        let store = self.store.clone();

        let mut our_offers = vec![];
        for node_id in identities.into_iter() {
            our_offers.append(&mut store.get_offers(Some(node_id)).await?)
        }

        Ok(our_offers)
    }

    pub async fn list_our_unsubscribed_offers(
        &self,
    ) -> Result<Vec<SubscriptionId>, QueryOffersError> {
        let identities = self.identity.list().await?;
        let store = self.store.clone();

        let mut our_offers = vec![];
        for node_id in identities.into_iter() {
            our_offers.append(&mut store.get_unsubscribed_offers(Some(node_id)).await?)
        }

        Ok(our_offers)
    }
<<<<<<< HEAD
=======
}

// =========================================== //
// Discovery protocol messages handlers
// =========================================== //

pub(crate) async fn filter_known_offer_ids(
    resolver: Resolver,
    _caller: String,
    msg: OfferIdsReceived,
) -> Result<Vec<SubscriptionId>, ()> {
    // We shouldn't propagate Offer, if we already have it in our database.
    // Note that when we broadcast our Offer, it will reach us too, so it concerns
    // not only Offers from other nodes.
    Ok(resolver
        .store
        .filter_out_existing(msg.offers)
        .await
        .map_err(|e| log::warn!("Error filtering Offers. Error: {}", e))?)
}

pub(crate) async fn on_offers_received(
    resolver: Resolver,
    caller: String,
    msg: OffersRetrieved,
) -> Result<Vec<SubscriptionId>, ()> {
    let added_offers_ids = futures::stream::iter(msg.offers.into_iter())
        .filter_map(|offer| {
            let resolver = resolver.clone();
            let offer_id = offer.id.clone();
            async move {
                resolver
                    .store
                    .save_offer(offer)
                    .await
                    .map(|offer| {
                        resolver.receive(&offer);
                        offer.id
                    })
                    .map_err(|e| {
                        log::warn!("Failed to save Offer [{}]. Error: {}", &offer_id, &e);
                        e
                    })
                    .ok()
            }
        })
        .collect::<Vec<SubscriptionId>>()
        .await;

    log::info!(
        "Received new Offers from [{}]: \n{}",
        caller,
        DisplayVec(&added_offers_ids)
    );
    Ok(added_offers_ids)
}

pub(crate) async fn on_get_offers(
    resolver: Resolver,
    _caller: String,
    msg: GetOffers,
) -> Result<Vec<Offer>, DiscoveryRemoteError> {
    match resolver.store.get_offers_batch(msg.offers).await {
        Ok(offers) => Ok(offers),
        Err(e) => {
            log::error!("Failed to get batch offers. Error: {}", e);
            Err(DiscoveryRemoteError::InternalError(format!(
                "Failed to get offers from db."
            )))
        }
    }
}

pub(crate) async fn on_offer_unsubscribed(
    store: SubscriptionStore,
    caller: String,
    msg: OfferUnsubscribed,
) -> Result<Vec<SubscriptionId>, ()> {
    let new_unsubscribes = futures::stream::iter(msg.offers.into_iter())
        .filter_map(|offer_id| {
            let store = store.clone();
            let caller = caller.parse().ok();
            async move {
                store
                    .unsubscribe_offer(&offer_id, false, caller)
                    .await
                    // Some errors don't mean we shouldn't propagate unsubscription.
                    .or_else(|e| match e {
                        ModifyOfferError::UnsubscribedNotRemoved(..) => Ok(()),
                        _ => Err(e),
                    })
                    // Collect Offers, that were correctly unsubscribed.
                    .map(|_| offer_id.clone())
                    .map_err(|e| match e {
                        // We don't want to warn about normal situations.
                        ModifyOfferError::Unsubscribed(..) | ModifyOfferError::Expired(..) => e,
                        _ => {
                            log::warn!(
                                "Failed to unsubscribe Offer [{}]. Error: {}",
                                &offer_id,
                                &e
                            );
                            e
                        }
                    })
                    .ok()
            }
        })
        .collect::<Vec<SubscriptionId>>()
        .await;

    if !new_unsubscribes.is_empty() {
        log::info!(
            "Received new Offers to unsubscribe from [{}]: \n{}",
            caller,
            DisplayVec(&new_unsubscribes)
        );
    }
    Ok(new_unsubscribes)
}

// =========================================== //
// Cyclic broadcasting
// =========================================== //

async fn cyclic_broadcast_offers(matcher: Matcher) {
    let broadcast_interval = matcher.config.discovery.mean_cyclic_broadcast_interval;
    loop {
        let matcher = matcher.clone();
        async move {
            wait_random_interval(broadcast_interval).await;

            // We always broadcast our own Offers.
            let our_offers = matcher
                .list_our_offers()
                .await?
                .into_iter()
                .map(|offer| offer.id)
                .collect::<Vec<SubscriptionId>>();

            // Add some random subset of Offers to broadcast.
            let num_ours_offers = our_offers.len();
            let num_to_broadcast = matcher.config.discovery.num_broadcasted_offers;

            // TODO: Don't query full Offers from database if we only need ids.
            let all_offers = matcher
                .store
                .get_offers(None)
                .await?
                .into_iter()
                .map(|offer| offer.id)
                .collect::<Vec<SubscriptionId>>();
            let random_offers = randomize_offers(our_offers, all_offers, num_to_broadcast as usize);

            log::debug!(
                "Cyclic broadcast: Sending {} Offers including {} ours.",
                random_offers.len(),
                num_ours_offers
            );

            matcher.discovery.broadcast_offers(random_offers).await?;
            Result::<(), anyhow::Error>::Ok(())
        }
        .await
        .map_err(|e| {
            log::warn!(
                "Failed to send random subscriptions broadcast. Error: {}",
                e
            )
        })
        .ok();
    }
}

async fn cyclic_broadcast_unsubscribes(matcher: Matcher) {
    let broadcast_interval = matcher.config.discovery.mean_cyclic_unsubscribes_interval;
    loop {
        let matcher = matcher.clone();
        async move {
            wait_random_interval(broadcast_interval).await;

            // We always broadcast our own Offers.
            let our_offers = matcher.list_our_unsubscribed_offers().await?;

            // Add some random subset of Offers to broadcast.
            let num_ours_offers = our_offers.len();
            let num_to_broadcast = matcher.config.discovery.num_broadcasted_unsubscribes;

            let all_offers = matcher.store.get_unsubscribed_offers(None).await?;
            let random_offers = randomize_offers(our_offers, all_offers, num_to_broadcast as usize);

            log::debug!(
                "Cyclic broadcast: Sending {} unsubscribes including {} ours.",
                random_offers.len(),
                num_ours_offers
            );

            matcher
                .discovery
                .broadcast_unsubscribes(random_offers)
                .await?;
            Result::<(), anyhow::Error>::Ok(())
        }
        .await
        .map_err(|e| log::warn!("Failed to send random unsubscribes broadcast. Error: {}", e))
        .ok();
    }
}

/// Chooses subset of all our Offers, that contains all of our
/// own Offers and is extended with random Offers, that came from other Nodes.
fn randomize_offers(
    our_offers: Vec<SubscriptionId>,
    all_offers: Vec<SubscriptionId>,
    max_offers: usize,
) -> Vec<SubscriptionId> {
    // Filter our Offers from set.
    let num_to_select = (max_offers - our_offers.len()).max(0);
    let all_offers_wo_ours = all_offers
        .into_iter()
        .collect::<HashSet<SubscriptionId>>()
        .difference(&HashSet::from_iter(our_offers.clone().into_iter()))
        .cloned()
        .collect::<Vec<SubscriptionId>>();
    let mut random_offers = all_offers_wo_ours
        .choose_multiple(&mut rand::thread_rng(), num_to_select)
        .cloned()
        .collect::<Vec<SubscriptionId>>();
    random_offers.extend(our_offers);
    random_offers
}

fn randomize_interval(mean_interval: std::time::Duration) -> std::time::Duration {
    let mut rng = rand::thread_rng();
    (2 * mean_interval).mul_f64(rng.gen::<f64>())
}

async fn wait_random_interval(mean_interval: std::time::Duration) {
    let random_interval = randomize_interval(mean_interval);
    tokio::time::delay_for(random_interval).await;
}

#[cfg(test)]
mod test {
    use std::str::FromStr;

    use super::*;

    #[test]
    fn test_randomize_offers_max_2() {
        let base_sub_id = "c76161077d0343ab85ac986eb5f6ea38-edb0016d9f8bafb54540da34f05a8d510de8114488f23916276bdead05509a5";
        let sub1 = SubscriptionId::from_str(&format!("{}{}", base_sub_id, 1)).unwrap();
        let sub2 = SubscriptionId::from_str(&format!("{}{}", base_sub_id, 2)).unwrap();
        let sub3 = SubscriptionId::from_str(&format!("{}{}", base_sub_id, 3)).unwrap();

        let our_offers = vec![sub1.clone()];
        let all_offers = vec![sub1.clone(), sub2.clone(), sub3.clone()];

        let offers = randomize_offers(our_offers, all_offers, 2);

        // Our Offer must be included.
        assert!(offers.contains(&sub1));
        // One of someone's else Offer must be included.
        assert!(offers.contains(&sub2) | offers.contains(&sub3));
        assert_eq!(offers.len(), 2);
    }

    #[test]
    fn test_randomize_offers_max_4() {
        let base_sub_id = "c76161077d0343ab85ac986eb5f6ea38-edb0016d9f8bafb54540da34f05a8d510de8114488f23916276bdead05509a5";
        let sub1 = SubscriptionId::from_str(&format!("{}{}", base_sub_id, 1)).unwrap();
        let sub2 = SubscriptionId::from_str(&format!("{}{}", base_sub_id, 2)).unwrap();
        let sub3 = SubscriptionId::from_str(&format!("{}{}", base_sub_id, 3)).unwrap();

        let our_offers = vec![sub1.clone()];
        let all_offers = vec![sub1.clone(), sub2.clone(), sub3.clone()];

        let offers = randomize_offers(our_offers, all_offers, 4);

        // All Offers should be included.
        assert!(offers.contains(&sub1));
        assert!(offers.contains(&sub2));
        assert!(offers.contains(&sub3));
        assert_eq!(offers.len(), 3);
    }
>>>>>>> bb3240c1
}<|MERGE_RESOLUTION|>--- conflicted
+++ resolved
@@ -4,19 +4,10 @@
 use ya_client::model::market::{Demand as ClientDemand, Offer as ClientOffer};
 use ya_service_api_web::middleware::Identity;
 
-<<<<<<< HEAD
 use crate::config::Config;
 use crate::db::model::{Demand, Offer, SubscriptionId};
 use crate::identity::IdentityApi;
 use crate::protocol::discovery::{builder::DiscoveryBuilder, Discovery};
-=======
-use crate::db::model::{Demand, DisplayVec, Offer, SubscriptionId};
-use crate::protocol::discovery::builder::DiscoveryBuilder;
-use crate::protocol::discovery::{
-    Discovery, DiscoveryRemoteError, GetOffers, OfferIdsReceived, OfferUnsubscribed,
-    OffersRetrieved,
-};
->>>>>>> bb3240c1
 
 pub(crate) mod cyclic;
 pub mod error;
@@ -218,292 +209,4 @@
 
         Ok(our_offers)
     }
-<<<<<<< HEAD
-=======
-}
-
-// =========================================== //
-// Discovery protocol messages handlers
-// =========================================== //
-
-pub(crate) async fn filter_known_offer_ids(
-    resolver: Resolver,
-    _caller: String,
-    msg: OfferIdsReceived,
-) -> Result<Vec<SubscriptionId>, ()> {
-    // We shouldn't propagate Offer, if we already have it in our database.
-    // Note that when we broadcast our Offer, it will reach us too, so it concerns
-    // not only Offers from other nodes.
-    Ok(resolver
-        .store
-        .filter_out_existing(msg.offers)
-        .await
-        .map_err(|e| log::warn!("Error filtering Offers. Error: {}", e))?)
-}
-
-pub(crate) async fn on_offers_received(
-    resolver: Resolver,
-    caller: String,
-    msg: OffersRetrieved,
-) -> Result<Vec<SubscriptionId>, ()> {
-    let added_offers_ids = futures::stream::iter(msg.offers.into_iter())
-        .filter_map(|offer| {
-            let resolver = resolver.clone();
-            let offer_id = offer.id.clone();
-            async move {
-                resolver
-                    .store
-                    .save_offer(offer)
-                    .await
-                    .map(|offer| {
-                        resolver.receive(&offer);
-                        offer.id
-                    })
-                    .map_err(|e| {
-                        log::warn!("Failed to save Offer [{}]. Error: {}", &offer_id, &e);
-                        e
-                    })
-                    .ok()
-            }
-        })
-        .collect::<Vec<SubscriptionId>>()
-        .await;
-
-    log::info!(
-        "Received new Offers from [{}]: \n{}",
-        caller,
-        DisplayVec(&added_offers_ids)
-    );
-    Ok(added_offers_ids)
-}
-
-pub(crate) async fn on_get_offers(
-    resolver: Resolver,
-    _caller: String,
-    msg: GetOffers,
-) -> Result<Vec<Offer>, DiscoveryRemoteError> {
-    match resolver.store.get_offers_batch(msg.offers).await {
-        Ok(offers) => Ok(offers),
-        Err(e) => {
-            log::error!("Failed to get batch offers. Error: {}", e);
-            Err(DiscoveryRemoteError::InternalError(format!(
-                "Failed to get offers from db."
-            )))
-        }
-    }
-}
-
-pub(crate) async fn on_offer_unsubscribed(
-    store: SubscriptionStore,
-    caller: String,
-    msg: OfferUnsubscribed,
-) -> Result<Vec<SubscriptionId>, ()> {
-    let new_unsubscribes = futures::stream::iter(msg.offers.into_iter())
-        .filter_map(|offer_id| {
-            let store = store.clone();
-            let caller = caller.parse().ok();
-            async move {
-                store
-                    .unsubscribe_offer(&offer_id, false, caller)
-                    .await
-                    // Some errors don't mean we shouldn't propagate unsubscription.
-                    .or_else(|e| match e {
-                        ModifyOfferError::UnsubscribedNotRemoved(..) => Ok(()),
-                        _ => Err(e),
-                    })
-                    // Collect Offers, that were correctly unsubscribed.
-                    .map(|_| offer_id.clone())
-                    .map_err(|e| match e {
-                        // We don't want to warn about normal situations.
-                        ModifyOfferError::Unsubscribed(..) | ModifyOfferError::Expired(..) => e,
-                        _ => {
-                            log::warn!(
-                                "Failed to unsubscribe Offer [{}]. Error: {}",
-                                &offer_id,
-                                &e
-                            );
-                            e
-                        }
-                    })
-                    .ok()
-            }
-        })
-        .collect::<Vec<SubscriptionId>>()
-        .await;
-
-    if !new_unsubscribes.is_empty() {
-        log::info!(
-            "Received new Offers to unsubscribe from [{}]: \n{}",
-            caller,
-            DisplayVec(&new_unsubscribes)
-        );
-    }
-    Ok(new_unsubscribes)
-}
-
-// =========================================== //
-// Cyclic broadcasting
-// =========================================== //
-
-async fn cyclic_broadcast_offers(matcher: Matcher) {
-    let broadcast_interval = matcher.config.discovery.mean_cyclic_broadcast_interval;
-    loop {
-        let matcher = matcher.clone();
-        async move {
-            wait_random_interval(broadcast_interval).await;
-
-            // We always broadcast our own Offers.
-            let our_offers = matcher
-                .list_our_offers()
-                .await?
-                .into_iter()
-                .map(|offer| offer.id)
-                .collect::<Vec<SubscriptionId>>();
-
-            // Add some random subset of Offers to broadcast.
-            let num_ours_offers = our_offers.len();
-            let num_to_broadcast = matcher.config.discovery.num_broadcasted_offers;
-
-            // TODO: Don't query full Offers from database if we only need ids.
-            let all_offers = matcher
-                .store
-                .get_offers(None)
-                .await?
-                .into_iter()
-                .map(|offer| offer.id)
-                .collect::<Vec<SubscriptionId>>();
-            let random_offers = randomize_offers(our_offers, all_offers, num_to_broadcast as usize);
-
-            log::debug!(
-                "Cyclic broadcast: Sending {} Offers including {} ours.",
-                random_offers.len(),
-                num_ours_offers
-            );
-
-            matcher.discovery.broadcast_offers(random_offers).await?;
-            Result::<(), anyhow::Error>::Ok(())
-        }
-        .await
-        .map_err(|e| {
-            log::warn!(
-                "Failed to send random subscriptions broadcast. Error: {}",
-                e
-            )
-        })
-        .ok();
-    }
-}
-
-async fn cyclic_broadcast_unsubscribes(matcher: Matcher) {
-    let broadcast_interval = matcher.config.discovery.mean_cyclic_unsubscribes_interval;
-    loop {
-        let matcher = matcher.clone();
-        async move {
-            wait_random_interval(broadcast_interval).await;
-
-            // We always broadcast our own Offers.
-            let our_offers = matcher.list_our_unsubscribed_offers().await?;
-
-            // Add some random subset of Offers to broadcast.
-            let num_ours_offers = our_offers.len();
-            let num_to_broadcast = matcher.config.discovery.num_broadcasted_unsubscribes;
-
-            let all_offers = matcher.store.get_unsubscribed_offers(None).await?;
-            let random_offers = randomize_offers(our_offers, all_offers, num_to_broadcast as usize);
-
-            log::debug!(
-                "Cyclic broadcast: Sending {} unsubscribes including {} ours.",
-                random_offers.len(),
-                num_ours_offers
-            );
-
-            matcher
-                .discovery
-                .broadcast_unsubscribes(random_offers)
-                .await?;
-            Result::<(), anyhow::Error>::Ok(())
-        }
-        .await
-        .map_err(|e| log::warn!("Failed to send random unsubscribes broadcast. Error: {}", e))
-        .ok();
-    }
-}
-
-/// Chooses subset of all our Offers, that contains all of our
-/// own Offers and is extended with random Offers, that came from other Nodes.
-fn randomize_offers(
-    our_offers: Vec<SubscriptionId>,
-    all_offers: Vec<SubscriptionId>,
-    max_offers: usize,
-) -> Vec<SubscriptionId> {
-    // Filter our Offers from set.
-    let num_to_select = (max_offers - our_offers.len()).max(0);
-    let all_offers_wo_ours = all_offers
-        .into_iter()
-        .collect::<HashSet<SubscriptionId>>()
-        .difference(&HashSet::from_iter(our_offers.clone().into_iter()))
-        .cloned()
-        .collect::<Vec<SubscriptionId>>();
-    let mut random_offers = all_offers_wo_ours
-        .choose_multiple(&mut rand::thread_rng(), num_to_select)
-        .cloned()
-        .collect::<Vec<SubscriptionId>>();
-    random_offers.extend(our_offers);
-    random_offers
-}
-
-fn randomize_interval(mean_interval: std::time::Duration) -> std::time::Duration {
-    let mut rng = rand::thread_rng();
-    (2 * mean_interval).mul_f64(rng.gen::<f64>())
-}
-
-async fn wait_random_interval(mean_interval: std::time::Duration) {
-    let random_interval = randomize_interval(mean_interval);
-    tokio::time::delay_for(random_interval).await;
-}
-
-#[cfg(test)]
-mod test {
-    use std::str::FromStr;
-
-    use super::*;
-
-    #[test]
-    fn test_randomize_offers_max_2() {
-        let base_sub_id = "c76161077d0343ab85ac986eb5f6ea38-edb0016d9f8bafb54540da34f05a8d510de8114488f23916276bdead05509a5";
-        let sub1 = SubscriptionId::from_str(&format!("{}{}", base_sub_id, 1)).unwrap();
-        let sub2 = SubscriptionId::from_str(&format!("{}{}", base_sub_id, 2)).unwrap();
-        let sub3 = SubscriptionId::from_str(&format!("{}{}", base_sub_id, 3)).unwrap();
-
-        let our_offers = vec![sub1.clone()];
-        let all_offers = vec![sub1.clone(), sub2.clone(), sub3.clone()];
-
-        let offers = randomize_offers(our_offers, all_offers, 2);
-
-        // Our Offer must be included.
-        assert!(offers.contains(&sub1));
-        // One of someone's else Offer must be included.
-        assert!(offers.contains(&sub2) | offers.contains(&sub3));
-        assert_eq!(offers.len(), 2);
-    }
-
-    #[test]
-    fn test_randomize_offers_max_4() {
-        let base_sub_id = "c76161077d0343ab85ac986eb5f6ea38-edb0016d9f8bafb54540da34f05a8d510de8114488f23916276bdead05509a5";
-        let sub1 = SubscriptionId::from_str(&format!("{}{}", base_sub_id, 1)).unwrap();
-        let sub2 = SubscriptionId::from_str(&format!("{}{}", base_sub_id, 2)).unwrap();
-        let sub3 = SubscriptionId::from_str(&format!("{}{}", base_sub_id, 3)).unwrap();
-
-        let our_offers = vec![sub1.clone()];
-        let all_offers = vec![sub1.clone(), sub2.clone(), sub3.clone()];
-
-        let offers = randomize_offers(our_offers, all_offers, 4);
-
-        // All Offers should be included.
-        assert!(offers.contains(&sub1));
-        assert!(offers.contains(&sub2));
-        assert!(offers.contains(&sub3));
-        assert_eq!(offers.len(), 3);
-    }
->>>>>>> bb3240c1
 }