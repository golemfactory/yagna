use lazy_static::lazy_static;
use std::sync::{Arc, Mutex};
use thiserror::Error;

<<<<<<< HEAD
use crate::api::{provider, requestor};
=======
use crate::db::models::Demand as ModelDemand;
>>>>>>> 25959338
use crate::db::models::Offer as ModelOffer;
use crate::db::models::{Demand as ModelDemand, SubscriptionId};
use crate::matcher::{Matcher, MatcherError, MatcherInitError};
use crate::negotiation::{NegotiationError, NegotiationInitError};
use crate::negotiation::{ProviderNegotiationEngine, RequestorNegotiationEngine};
<<<<<<< HEAD

use std::str::FromStr;
use ya_client::error::Error::ModelError;
=======
use crate::rest_api;
use crate::{migrations, SubscriptionId};

>>>>>>> 25959338
use ya_client::model::market::{Demand, Offer};
use ya_client::model::ErrorMessage;
use ya_core_model::market::{private, BUS_ID};
use ya_persistence::executor::DbExecutor;
use ya_service_api_interfaces::{Provider, Service};
use ya_service_api_web::middleware::Identity;
use ya_service_api_web::scope::ExtendableScope;

#[derive(Error, Debug)]
pub enum MarketError {
    #[error(transparent)]
    Matcher(#[from] MatcherError),
    #[error(transparent)]
    Negotiation(#[from] NegotiationError),
    #[error("Internal error: {0}.")]
    InternalError(#[from] ErrorMessage),
}

#[derive(Error, Debug)]
pub enum MarketInitError {
    #[error("Failed to initialize Offers matcher. Error: {0}.")]
    Matcher(#[from] MatcherInitError),
    #[error("Failed to initialize negotiation engine. Error: {0}.")]
    Negotiation(#[from] NegotiationInitError),
    #[error("Failed to migrate market database. Error: {0}.")]
    Migration(#[from] anyhow::Error),
}

/// Structure connecting all market objects.
pub struct MarketService {
    pub matcher: Arc<Matcher>,
    pub provider_engine: Arc<ProviderNegotiationEngine>,
    pub requestor_engine: Arc<RequestorNegotiationEngine>,
}

impl MarketService {
    pub fn new(db: &DbExecutor) -> Result<Self, MarketInitError> {
        db.apply_migration(migrations::run_with_output)?;

        let (matcher, listeners) = Matcher::new(db)?;
        let provider_engine = ProviderNegotiationEngine::new(db.clone())?;
        let requestor_engine =
            RequestorNegotiationEngine::new(db.clone(), listeners.proposal_receiver)?;

        Ok(MarketService {
            matcher: Arc::new(matcher),
            provider_engine,
            requestor_engine,
        })
    }

    pub async fn bind_gsb(
        &self,
        public_prefix: &str,
        private_prefix: &str,
    ) -> Result<(), MarketInitError> {
        self.matcher.bind_gsb(public_prefix, private_prefix).await?;
        self.provider_engine
            .bind_gsb(public_prefix, private_prefix)
            .await?;
        self.requestor_engine
            .bind_gsb(public_prefix, private_prefix)
            .await?;
        Ok(())
    }

    pub async fn gsb<Context: Provider<Self, DbExecutor>>(ctx: &Context) -> anyhow::Result<()> {
        let market = MARKET.get_or_init_market(&ctx.component())?;
        Ok(market.bind_gsb(BUS_ID, private::BUS_ID).await?)
    }

    pub fn rest<Context: Provider<Self, DbExecutor>>(ctx: &Context) -> actix_web::Scope {
        let market = match MARKET.get_or_init_market(&ctx.component()) {
            Ok(market) => market,
            Err(e) => {
                log::error!("REST API initialization failed: {}", e);
                panic!("Market Service initialization impossible: {}", e)
            }
        };
        MarketService::bind_rest(market)
    }

    pub fn bind_rest(myself: Arc<MarketService>) -> actix_web::Scope {
        actix_web::web::scope(crate::MARKET_API_PATH)
            .data(myself)
            .app_data(rest_api::path_config())
            .extend(rest_api::provider::register_endpoints)
            .extend(rest_api::requestor::register_endpoints)
    }

    pub async fn subscribe_offer(
        &self,
        offer: &Offer,
        id: &Identity,
    ) -> Result<SubscriptionId, MarketError> {
        let offer = ModelOffer::from_new(offer, &id);

        self.matcher.subscribe_offer(&offer).await?;
<<<<<<< HEAD
        self.provider_engine.subscribe_offer(&offer).await?;
        Ok(subscription_id)
=======
        self.provider_negotiation_engine
            .subscribe_offer(&offer)
            .await?;
        Ok(offer.id)
>>>>>>> 25959338
    }

    pub async fn unsubscribe_offer(
        &self,
        subscription_id: &SubscriptionId,
        id: &Identity,
    ) -> Result<(), MarketError> {
        // TODO: Authorize unsubscribe caller.
<<<<<<< HEAD
        self.provider_engine
            .unsubscribe_offer(&subscription_id)
=======
        self.provider_negotiation_engine
            .unsubscribe_offer(subscription_id)
>>>>>>> 25959338
            .await?;
        Ok(self.matcher.unsubscribe_offer(id, subscription_id).await?)
    }

    pub async fn subscribe_demand(
        &self,
        demand: &Demand,
        id: &Identity,
    ) -> Result<SubscriptionId, MarketError> {
        let demand = ModelDemand::from_new(demand, &id);

        self.matcher.subscribe_demand(&demand).await?;
<<<<<<< HEAD
        self.requestor_engine.subscribe_demand(&demand).await?;
        Ok(subscription_id)
=======
        self.requestor_negotiation_engine
            .subscribe_demand(&demand)
            .await?;
        Ok(demand.id)
>>>>>>> 25959338
    }

    pub async fn unsubscribe_demand(
        &self,
        subscription_id: &SubscriptionId,
        id: &Identity,
    ) -> Result<(), MarketError> {
        // TODO: Authorize unsubscribe caller.
        let subscription_id = SubscriptionId::from_str(&subscription_id)
            .map_err(|e| MatcherError::InternalError(format!("{}", e)))?;

<<<<<<< HEAD
        self.requestor_engine
            .unsubscribe_demand(&subscription_id)
            .await?;
        Ok(self
            .matcher
            .unsubscribe_demand(&subscription_id.to_string())
            .await?)
=======
        self.requestor_negotiation_engine
            .unsubscribe_demand(subscription_id)
            .await?;
        Ok(self.matcher.unsubscribe_demand(subscription_id).await?)
>>>>>>> 25959338
    }
}

impl Service for MarketService {
    type Cli = ();
}

// =========================================== //
// Awful static initialization. Necessary to
// share Market between gsb and rest functions.
// =========================================== //

struct StaticMarket {
    locked_market: Mutex<Option<Arc<MarketService>>>,
}

impl StaticMarket {
    pub fn new() -> StaticMarket {
        StaticMarket {
            locked_market: Mutex::new(None),
        }
    }

    pub fn get_or_init_market(
        &self,
        db: &DbExecutor,
    ) -> Result<Arc<MarketService>, MarketInitError> {
        let mut guarded_market = self.locked_market.lock().unwrap();
        if let Some(market) = &*guarded_market {
            Ok(market.clone())
        } else {
            let market = Arc::new(MarketService::new(db)?);
            *guarded_market = Some(market.clone());
            Ok(market)
        }
    }
}

lazy_static! {
    static ref MARKET: StaticMarket = StaticMarket::new();
}<|MERGE_RESOLUTION|>--- conflicted
+++ resolved
@@ -2,25 +2,15 @@
 use std::sync::{Arc, Mutex};
 use thiserror::Error;
 
-<<<<<<< HEAD
-use crate::api::{provider, requestor};
-=======
-use crate::db::models::Demand as ModelDemand;
->>>>>>> 25959338
 use crate::db::models::Offer as ModelOffer;
 use crate::db::models::{Demand as ModelDemand, SubscriptionId};
 use crate::matcher::{Matcher, MatcherError, MatcherInitError};
 use crate::negotiation::{NegotiationError, NegotiationInitError};
 use crate::negotiation::{ProviderNegotiationEngine, RequestorNegotiationEngine};
-<<<<<<< HEAD
 
-use std::str::FromStr;
-use ya_client::error::Error::ModelError;
-=======
+use crate::migrations;
 use crate::rest_api;
-use crate::{migrations, SubscriptionId};
 
->>>>>>> 25959338
 use ya_client::model::market::{Demand, Offer};
 use ya_client::model::ErrorMessage;
 use ya_core_model::market::{private, BUS_ID};
@@ -119,15 +109,8 @@
         let offer = ModelOffer::from_new(offer, &id);
 
         self.matcher.subscribe_offer(&offer).await?;
-<<<<<<< HEAD
         self.provider_engine.subscribe_offer(&offer).await?;
-        Ok(subscription_id)
-=======
-        self.provider_negotiation_engine
-            .subscribe_offer(&offer)
-            .await?;
         Ok(offer.id)
->>>>>>> 25959338
     }
 
     pub async fn unsubscribe_offer(
@@ -136,13 +119,8 @@
         id: &Identity,
     ) -> Result<(), MarketError> {
         // TODO: Authorize unsubscribe caller.
-<<<<<<< HEAD
         self.provider_engine
-            .unsubscribe_offer(&subscription_id)
-=======
-        self.provider_negotiation_engine
             .unsubscribe_offer(subscription_id)
->>>>>>> 25959338
             .await?;
         Ok(self.matcher.unsubscribe_offer(id, subscription_id).await?)
     }
@@ -155,15 +133,8 @@
         let demand = ModelDemand::from_new(demand, &id);
 
         self.matcher.subscribe_demand(&demand).await?;
-<<<<<<< HEAD
         self.requestor_engine.subscribe_demand(&demand).await?;
-        Ok(subscription_id)
-=======
-        self.requestor_negotiation_engine
-            .subscribe_demand(&demand)
-            .await?;
         Ok(demand.id)
->>>>>>> 25959338
     }
 
     pub async fn unsubscribe_demand(
@@ -172,23 +143,11 @@
         id: &Identity,
     ) -> Result<(), MarketError> {
         // TODO: Authorize unsubscribe caller.
-        let subscription_id = SubscriptionId::from_str(&subscription_id)
-            .map_err(|e| MatcherError::InternalError(format!("{}", e)))?;
 
-<<<<<<< HEAD
         self.requestor_engine
-            .unsubscribe_demand(&subscription_id)
-            .await?;
-        Ok(self
-            .matcher
-            .unsubscribe_demand(&subscription_id.to_string())
-            .await?)
-=======
-        self.requestor_negotiation_engine
             .unsubscribe_demand(subscription_id)
             .await?;
         Ok(self.matcher.unsubscribe_demand(subscription_id).await?)
->>>>>>> 25959338
     }
 }
 
