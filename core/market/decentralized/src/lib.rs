--- conflicted
+++ resolved
@@ -26,16 +26,9 @@
 
 /// These exports are expected to be used only in tests.
 pub mod testing {
-<<<<<<< HEAD
     pub use super::db::dao::{DemandDao, OfferDao};
-    pub use super::db::models::{Demand, Offer, SubscriptionId};
+    pub use super::db::models::{Demand, Offer, SubscriptionId, SubscriptionParseError};
     pub use super::matcher::DraftProposal;
     pub use super::negotiation::QueryEventsError;
     pub use super::negotiation::{ProviderNegotiationEngine, RequestorNegotiationEngine};
-=======
-    pub use super::db::{
-        dao::{DemandDao, OfferDao},
-        models::SubscriptionParseError,
-    };
->>>>>>> 25959338
 }