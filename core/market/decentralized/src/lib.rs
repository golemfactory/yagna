--- conflicted
+++ resolved
@@ -11,13 +11,9 @@
 mod rest_api;
 
 pub mod protocol;
-<<<<<<< HEAD
-pub use db::models::{Demand, Offer, ProposalId, SubscriptionId};
-=======
 pub mod testing;
 
-pub use db::models::{Demand, Offer, SubscriptionId};
->>>>>>> 799af76c
+pub use db::models::{Demand, Offer, ProposalId, SubscriptionId};
 pub use market::MarketService;
 
 pub use ya_client::model::market::MARKET_API_PATH;
@@ -28,20 +24,4 @@
 pub mod migrations {
     #[derive(diesel_migrations::EmbedMigrations)]
     struct _Dummy;
-<<<<<<< HEAD
-}
-
-/// These exports are expected to be used only in tests.
-pub mod testing {
-    pub use super::db::dao::{DemandDao, OfferDao};
-    pub use super::db::models::{
-        AgreementId, Demand, Offer, OwnerType, ProposalId, SubscriptionId, SubscriptionParseError,
-    };
-    pub use super::matcher::{DemandError, MatcherError, OfferError};
-    pub use super::matcher::{DraftProposal, SubscriptionStore};
-    pub use super::negotiation::QueryEventsError;
-    pub use super::negotiation::{ProviderBroker, RequestorBroker};
-    pub use super::protocol::negotiation;
-=======
->>>>>>> 799af76c
 }