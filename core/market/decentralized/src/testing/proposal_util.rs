use std::str::FromStr;

use ya_client::model::market::Proposal;

use crate::db::model::{ProposalId, SubscriptionId};
use crate::testing::events_helper::ClientProposalHelper;
use crate::testing::events_helper::{provider, requestor};
use crate::testing::mock_offer::client::{sample_demand, sample_offer};
use crate::testing::MarketsNetwork;
use crate::testing::OwnerType;

pub struct NegotiationHelper {
    pub demand_id: SubscriptionId,
    pub offer_id: SubscriptionId,
    pub proposal_id: ProposalId,
    pub proposal: Proposal,
}

pub async fn exchange_draft_proposals(
    network: &MarketsNetwork,
<<<<<<< HEAD
    node_id1: &str,
    node_id2: &str,
) -> Result<NegotiationHelper, anyhow::Error> {
    let market1 = network.get_market(node_id1);
    let market2 = network.get_market(node_id2);
=======
    req_name: &str,
    prov_name: &str,
) -> Result<ProposalId, anyhow::Error> {
    let req_mkt = network.get_market(req_name);
    let prov_mkt = network.get_market(prov_name);
>>>>>>> 8d57274f

    let req_id = network.get_default_id(req_name);
    let prov_id = network.get_default_id(prov_name);

    let demand_id = req_mkt.subscribe_demand(&sample_demand(), &req_id).await?;
    let offer_id = prov_mkt.subscribe_offer(&sample_offer(), &prov_id).await?;

    // Expect events generated on requestor market.
<<<<<<< HEAD
    let proposal0 = requestor::query_proposal(&market1, &demand_id).await?;
=======
    let req_events = req_mkt
        .requestor_engine
        .query_events(&demand_id, 3.14, Some(5))
        .await?;
    let req_offer_proposal1 = requestor::expect_proposal(req_events, 1)?;
>>>>>>> 8d57274f

    // Requestor counters initial proposal. We expect that provider will get proposal event.
    let req_demand_proposal1 = req_offer_proposal1.counter_demand(sample_demand())?;
    let req_demand_proposal1_id = req_mkt
        .requestor_engine
        .counter_proposal(
            &demand_id,
            &req_offer_proposal1.get_proposal_id()?,
            &req_demand_proposal1,
        )
        .await?;

    // Provider receives Proposal
<<<<<<< HEAD
    let proposal1_prov = provider::query_proposal(&market2, &offer_id).await?;
    let proposal1_prov_id = proposal1_req_id.clone().translate(OwnerType::Provider);
=======
    let prov_events = prov_mkt
        .provider_engine
        .query_events(&offer_id, 3.14, Some(5))
        .await?;
    let prov_demand_proposal1 = provider::expect_proposal(prov_events, 2)?;
    let prov_demand_proposal1_id = req_demand_proposal1_id
        .clone()
        .translate(OwnerType::Provider);
>>>>>>> 8d57274f

    // Provider counters proposal.
    let offer_proposal2 = prov_demand_proposal1.counter_offer(sample_offer())?;
    let _offer_proposal_id = prov_mkt
        .provider_engine
        .counter_proposal(&offer_id, &prov_demand_proposal1_id, &offer_proposal2)
        .await?;

    // Requestor receives proposal.
<<<<<<< HEAD
    let proposal2_req = requestor::query_proposal(&market1, &demand_id).await?;
    Ok(NegotiationHelper {
        proposal_id: ProposalId::from_str(&proposal2_req.proposal_id.clone().unwrap())?,
        proposal: proposal2_req,
        offer_id,
        demand_id,
    })
=======
    let req_events = req_mkt
        .requestor_engine
        .query_events(&demand_id, 1.2, Some(5))
        .await?;
    let req_offer_proposal2 = requestor::expect_proposal(req_events, 3)?;
    Ok(ProposalId::from_str(
        &req_offer_proposal2.proposal_id.unwrap(),
    )?)
>>>>>>> 8d57274f
}<|MERGE_RESOLUTION|>--- conflicted
+++ resolved
@@ -18,19 +18,11 @@
 
 pub async fn exchange_draft_proposals(
     network: &MarketsNetwork,
-<<<<<<< HEAD
-    node_id1: &str,
-    node_id2: &str,
-) -> Result<NegotiationHelper, anyhow::Error> {
-    let market1 = network.get_market(node_id1);
-    let market2 = network.get_market(node_id2);
-=======
     req_name: &str,
     prov_name: &str,
-) -> Result<ProposalId, anyhow::Error> {
+) -> Result<NegotiationHelper, anyhow::Error> {
     let req_mkt = network.get_market(req_name);
     let prov_mkt = network.get_market(prov_name);
->>>>>>> 8d57274f
 
     let req_id = network.get_default_id(req_name);
     let prov_id = network.get_default_id(prov_name);
@@ -39,15 +31,7 @@
     let offer_id = prov_mkt.subscribe_offer(&sample_offer(), &prov_id).await?;
 
     // Expect events generated on requestor market.
-<<<<<<< HEAD
-    let proposal0 = requestor::query_proposal(&market1, &demand_id).await?;
-=======
-    let req_events = req_mkt
-        .requestor_engine
-        .query_events(&demand_id, 3.14, Some(5))
-        .await?;
-    let req_offer_proposal1 = requestor::expect_proposal(req_events, 1)?;
->>>>>>> 8d57274f
+    let req_offer_proposal1 = requestor::query_proposal(&req_mkt, &demand_id, 1).await?;
 
     // Requestor counters initial proposal. We expect that provider will get proposal event.
     let req_demand_proposal1 = req_offer_proposal1.counter_demand(sample_demand())?;
@@ -61,19 +45,10 @@
         .await?;
 
     // Provider receives Proposal
-<<<<<<< HEAD
-    let proposal1_prov = provider::query_proposal(&market2, &offer_id).await?;
-    let proposal1_prov_id = proposal1_req_id.clone().translate(OwnerType::Provider);
-=======
-    let prov_events = prov_mkt
-        .provider_engine
-        .query_events(&offer_id, 3.14, Some(5))
-        .await?;
-    let prov_demand_proposal1 = provider::expect_proposal(prov_events, 2)?;
+    let prov_demand_proposal1 = provider::query_proposal(&prov_mkt, &offer_id, 2).await?;
     let prov_demand_proposal1_id = req_demand_proposal1_id
         .clone()
         .translate(OwnerType::Provider);
->>>>>>> 8d57274f
 
     // Provider counters proposal.
     let offer_proposal2 = prov_demand_proposal1.counter_offer(sample_offer())?;
@@ -83,22 +58,11 @@
         .await?;
 
     // Requestor receives proposal.
-<<<<<<< HEAD
-    let proposal2_req = requestor::query_proposal(&market1, &demand_id).await?;
+    let req_offer_proposal2 = requestor::query_proposal(&req_mkt, &demand_id, 3).await?;
     Ok(NegotiationHelper {
-        proposal_id: ProposalId::from_str(&proposal2_req.proposal_id.clone().unwrap())?,
-        proposal: proposal2_req,
+        proposal_id: ProposalId::from_str(&req_offer_proposal2.proposal_id.clone().unwrap())?,
+        proposal: req_offer_proposal2,
         offer_id,
         demand_id,
     })
-=======
-    let req_events = req_mkt
-        .requestor_engine
-        .query_events(&demand_id, 1.2, Some(5))
-        .await?;
-    let req_offer_proposal2 = requestor::expect_proposal(req_events, 3)?;
-    Ok(ProposalId::from_str(
-        &req_offer_proposal2.proposal_id.unwrap(),
-    )?)
->>>>>>> 8d57274f
 }