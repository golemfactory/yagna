use actix_http::{body::Body, Request};
use actix_service::Service as ActixService;
use actix_web::{dev::ServiceResponse, test, App};
use anyhow::{anyhow, Context, Result};
use std::{fs, path::PathBuf, sync::Arc, time::Duration};

use ya_client::model::market::RequestorEvent;
use ya_persistence::executor::DbExecutor;
use ya_service_api_web::middleware::{auth::dummy::DummyAuth, Identity};

use crate::MarketService;

#[cfg(feature = "bcast-singleton")]
use super::bcast::singleton::BCastService;
use super::bcast::BCast;
#[cfg(not(feature = "bcast-singleton"))]
use super::bcast::BCastService;
use super::mock_net::{gsb_prefixes, MockNet};
use super::negotiation::{provider, requestor};
use super::{store::SubscriptionStore, Matcher};
use crate::config::Config;
use crate::db::model::{Demand, Offer, SubscriptionId};
use crate::identity::IdentityApi;
use crate::matcher::error::{DemandError, QueryOfferError};
use crate::matcher::EventsListeners;
use crate::negotiation::error::QueryEventsError;
use crate::protocol::callback::*;
use crate::protocol::discovery::{builder::DiscoveryBuilder, error::*, message::*, Discovery};
use crate::protocol::negotiation::messages::*;
use crate::testing::mock_identity::MockIdentity;
use crate::testing::mock_node::default::{
    empty_on_get_offers, empty_on_offer_unsubscribed, empty_on_offers_ids_received,
    empty_on_offers_received,
};

/// Instantiates market test nodes inside one process.
pub struct MarketsNetwork {
    nodes: Vec<MockNode>,
    test_dir: PathBuf,
    test_name: String,
    config: Arc<Config>,
}

pub struct MockNode {
    pub name: String,
    /// For now only mock default Identity.
    pub mock_identity: Arc<MockIdentity>,
    pub kind: MockNodeKind,
}

/// Internal object associated with single Node
pub enum MockNodeKind {
    /// Full Market Service
    Market(Arc<MarketService>),
    /// Just Matcher sub-service and event listener.
    /// Used to check resolver behaviour.
    Matcher {
        matcher: Matcher,
        listeners: EventsListeners,
    },
    /// Stores mock discovery node, that doesn't include full
    /// Market implementation, but only Discovery interface.
    /// Necessary to emulate wrong nodes behavior.
    Discovery(Discovery),
    /// Stores mock negotiation interfaces, that doesn't include full
    /// Market implementation.
    /// Necessary to emulate wrong nodes behavior.
    Negotiation {
        provider: provider::NegotiationApi,
        requestor: requestor::NegotiationApi,
    },
}

impl MockNodeKind {
    pub async fn bind_gsb(&self, test_name: &str, name: &str) -> Result<String> {
        let (public, local) = gsb_prefixes(test_name, name);

        match self {
            MockNodeKind::Market(market) => market.bind_gsb(&public, &local).await?,
            MockNodeKind::Matcher { matcher, .. } => matcher.bind_gsb(&public, &local).await?,
            MockNodeKind::Discovery(discovery) => discovery.bind_gsb(&public, &local).await?,
            MockNodeKind::Negotiation {
                provider,
                requestor,
            } => {
                provider.bind_gsb(&public, &local).await?;
                requestor.bind_gsb(&public, &local).await?;
            }
        }

        Ok(public)
    }
}

impl MarketsNetwork {
    /// Remember that test_name should be unique between all tests.
    /// It will be used to create directories and GSB binding points,
    /// to avoid potential name clashes.
    pub async fn new(test_name: &str) -> Self {
        let _ = env_logger::builder().try_init();
        let test_dir = prepare_test_dir(&test_name).unwrap();

        MockNet::default().bind_gsb();

        // Disable cyclic broadcasts by default.
        let mut config = Config::default();
        config.discovery.max_bcasted_offers = 0;
        config.discovery.max_bcasted_unsubscribes = 0;

        MarketsNetwork {
            nodes: vec![],
            test_dir,
            test_name: test_name.to_string(),
            config: Arc::new(config),
        }
    }

    /// Config will be used to initialize all consecutive Nodes.
    pub fn with_config(mut self, config: Arc<Config>) -> Self {
        self.config = config;
        self
    }

    async fn add_node(
        mut self,
        name: &str,
        identity_api: Arc<MockIdentity>,
        node_kind: MockNodeKind,
    ) -> Result<MarketsNetwork> {
        let public_gsb_prefix = node_kind.bind_gsb(&self.test_name, name).await?;

        let node = MockNode {
            name: name.to_string(),
            mock_identity: identity_api,
            kind: node_kind,
        };

<<<<<<< HEAD
        log::info!("Creating mock node [{}].", &node.id.identity);

        BCastService::default().register(&node.id.identity, &self.test_name);
        MockNet::default().register_node(&node.id.identity, &public_gsb_prefix);
=======
        let node_id = node.mock_identity.default.clone().identity;
        BCastService::default().register(&node_id, &self.test_name);
        MockNet::default().register_node(&node_id, &public_gsb_prefix);
>>>>>>> 554e565a

        self.nodes.push(node);
        Ok(self)
    }

    pub fn break_networking_for(&self, node_name: &str) -> Result<()> {
        let id = self.get_default_id(node_name);
        MockNet::default().unregister_node(&id.identity)
    }

    pub fn enable_networking_for(&self, node_name: &str) -> Result<()> {
        let id = self.get_default_id(node_name);
        let (public_gsb_prefix, _) = gsb_prefixes(&self.test_name, node_name);

        MockNet::default().register_node(&id.identity, &public_gsb_prefix);
        Ok(())
    }

    pub async fn add_market_instance(self, name: &str) -> Result<Self> {
        let db = self.create_database(name)?;
        let identity_api = MockIdentity::new(name);
        let market = Arc::new(MarketService::new(
            &db,
            identity_api.clone() as Arc<dyn IdentityApi>,
            self.config.clone(),
        )?);
        self.add_node(name, identity_api, MockNodeKind::Market(market))
            .await
    }

    pub async fn add_matcher_instance(self, name: &str) -> Result<Self> {
        let db = self.init_database(name)?;

        let store = SubscriptionStore::new(db.clone(), self.config.clone());
        let identity_api = MockIdentity::new(name);

        let (matcher, listeners) = Matcher::new(store, identity_api.clone(), self.config.clone())?;
        self.add_node(
            name,
            identity_api,
            MockNodeKind::Matcher { matcher, listeners },
        )
        .await
    }

    pub async fn add_discovery_instance(
        self,
        name: &str,
        builder: DiscoveryBuilder,
    ) -> Result<Self> {
        let identity_api = MockIdentity::new(name);
        let discovery = builder
            .add_data(identity_api.clone() as Arc<dyn IdentityApi>)
            .build();
        self.add_node(name, identity_api, MockNodeKind::Discovery(discovery))
            .await
    }

    pub fn discovery_builder() -> DiscoveryBuilder {
        DiscoveryBuilder::default()
            .add_handler(empty_on_offers_received)
            .add_handler(empty_on_offers_ids_received)
            .add_handler(empty_on_offer_unsubscribed)
            .add_handler(empty_on_get_offers)
    }

    pub async fn add_provider_negotiation_api(
        self,
        name: &str,
        prov_initial_proposal_received: impl CallbackHandler<InitialProposalReceived>,
        prov_proposal_received: impl CallbackHandler<ProposalReceived>,
        prov_proposal_rejected: impl CallbackHandler<ProposalRejected>,
        prov_agreement_received: impl CallbackHandler<AgreementReceived>,
        prov_agreement_cancelled: impl CallbackHandler<AgreementCancelled>,
    ) -> Result<Self> {
        self.add_negotiation_api(
            name,
            prov_initial_proposal_received,
            prov_proposal_received,
            prov_proposal_rejected,
            prov_agreement_received,
            prov_agreement_cancelled,
            default::empty_on_proposal_received,
            default::empty_on_proposal_rejected,
            default::empty_on_agreement_approved,
            default::empty_on_agreement_rejected,
        )
        .await
    }

    pub async fn add_requestor_negotiation_api(
        self,
        name: &str,
        req_proposal_received: impl CallbackHandler<ProposalReceived>,
        req_proposal_rejected: impl CallbackHandler<ProposalRejected>,
        req_agreement_approved: impl CallbackHandler<AgreementApproved>,
        req_agreement_rejected: impl CallbackHandler<AgreementRejected>,
    ) -> Result<Self> {
        self.add_negotiation_api(
            name,
            default::empty_on_initial_proposal,
            default::empty_on_proposal_received,
            default::empty_on_proposal_rejected,
            default::empty_on_agreement_received,
            default::empty_on_agreement_cancelled,
            req_proposal_received,
            req_proposal_rejected,
            req_agreement_approved,
            req_agreement_rejected,
        )
        .await
    }

    pub async fn add_negotiation_api(
        self,
        name: &str,
        prov_initial_proposal_received: impl CallbackHandler<InitialProposalReceived>,
        prov_proposal_received: impl CallbackHandler<ProposalReceived>,
        prov_proposal_rejected: impl CallbackHandler<ProposalRejected>,
        prov_agreement_received: impl CallbackHandler<AgreementReceived>,
        prov_agreement_cancelled: impl CallbackHandler<AgreementCancelled>,
        req_proposal_received: impl CallbackHandler<ProposalReceived>,
        req_proposal_rejected: impl CallbackHandler<ProposalRejected>,
        req_agreement_approved: impl CallbackHandler<AgreementApproved>,
        req_agreement_rejected: impl CallbackHandler<AgreementRejected>,
    ) -> Result<Self> {
        let provider = provider::NegotiationApi::new(
            prov_initial_proposal_received,
            prov_proposal_received,
            prov_proposal_rejected,
            prov_agreement_received,
            prov_agreement_cancelled,
        );

        let requestor = requestor::NegotiationApi::new(
            req_proposal_received,
            req_proposal_rejected,
            req_agreement_approved,
            req_agreement_rejected,
        );

        let identity_api = MockIdentity::new(name);

        self.add_node(
            name,
            identity_api,
            MockNodeKind::Negotiation {
                provider,
                requestor,
            },
        )
        .await
    }

    pub fn get_market(&self, name: &str) -> Arc<MarketService> {
        self.nodes
            .iter()
            .find(|node| node.name == name)
            .map(|node| match &node.kind {
                MockNodeKind::Market(market) => market.clone(),
                _ => panic!("market expected"),
            })
            .unwrap()
    }

    pub fn get_matcher(&self, name: &str) -> &Matcher {
        self.nodes
            .iter()
            .find(|node| node.name == name)
            .map(|node| match &node.kind {
                MockNodeKind::Matcher { matcher, .. } => matcher,
                _ => panic!("discovery expected"),
            })
            .unwrap()
    }

    pub fn get_event_listeners(&mut self, name: &str) -> &mut EventsListeners {
        self.nodes
            .iter_mut()
            .find(|node| node.name == name)
            .map(|node| match &mut node.kind {
                MockNodeKind::Matcher { listeners, .. } => listeners,
                _ => panic!("discovery expected"),
            })
            .unwrap()
    }

    pub fn get_discovery(&self, name: &str) -> Discovery {
        self.nodes
            .iter()
            .find(|node| node.name == name)
            .map(|node| match &node.kind {
                MockNodeKind::Discovery(discovery) => discovery.clone(),
                _ => panic!("discovery expected"),
            })
            .unwrap()
    }

    pub fn get_provider_negotiation_api(&self, name: &str) -> provider::NegotiationApi {
        self.nodes
            .iter()
            .find(|node| node.name == name)
            .map(|node| match &node.kind {
                MockNodeKind::Negotiation { provider, .. } => provider.clone(),
                _ => panic!("negotiation expected"),
            })
            .unwrap()
    }

    pub fn get_requestor_negotiation_api(&self, name: &str) -> requestor::NegotiationApi {
        self.nodes
            .iter()
            .find(|node| node.name == name)
            .map(|node| match &node.kind {
                MockNodeKind::Negotiation { requestor, .. } => requestor.clone(),
                _ => panic!("negotiation expected"),
            })
            .unwrap()
    }

    pub fn get_default_id(&self, node_name: &str) -> Identity {
        self.nodes
            .iter()
            .find(|node| &node.name == node_name)
            .map(|node| node.mock_identity.clone())
            .unwrap()
            .default
            .clone()
    }

    pub async fn get_rest_app(
        &self,
        node_name: &str,
    ) -> impl ActixService<
        Request = Request,
        Response = ServiceResponse<Body>,
        Error = actix_http::error::Error,
    > {
        let market = self.get_market(node_name);
        let identity = self.get_default_id(node_name);

        test::init_service(
            App::new()
                .wrap(DummyAuth::new(identity))
                .service(MarketService::bind_rest(market)),
        )
        .await
    }

    fn create_database(&self, name: &str) -> Result<DbExecutor> {
        let db_path = self.instance_dir(name);
        let db = DbExecutor::from_data_dir(&db_path, "yagna")
            .map_err(|e| anyhow!("Failed to create db [{:?}]. Error: {}", db_path, e))?;
        Ok(db)
    }

    pub fn init_database(&self, name: &str) -> Result<DbExecutor> {
        let db = self.create_database(name)?;
        db.apply_migration(crate::db::migrations::run_with_output)?;
        Ok(db)
    }

    fn instance_dir(&self, name: &str) -> PathBuf {
        let dir = self.test_dir.join(name);
        fs::create_dir_all(&dir).unwrap();
        dir
    }

    pub fn node_gsb_prefixes(&self, node_name: &str) -> (String, String) {
        gsb_prefixes(&self.test_name, node_name)
    }
}

fn test_data_dir() -> PathBuf {
    PathBuf::from(env!("CARGO_MANIFEST_DIR"))
        .join("tests")
        .join("test-workdir")
}

pub fn prepare_test_dir(dir_name: &str) -> Result<PathBuf> {
    let test_dir: PathBuf = test_data_dir().join(dir_name);

    log::info!(
        "[MockNode] Preparing test directory: {}",
        test_dir.display()
    );
    if test_dir.exists() {
        fs::remove_dir_all(&test_dir)
            .with_context(|| format!("Removing test directory: {}", test_dir.display()))?;
    }
    fs::create_dir_all(&test_dir)
        .with_context(|| format!("Creating test directory: {}", test_dir.display()))?;
    Ok(test_dir)
}

/// Facilitates waiting for broadcast propagation.
pub async fn wait_for_bcast(
    grace_millis: u64,
    market: &MarketService,
    subscription_id: &SubscriptionId,
    stop_is_ok: bool,
) {
    let steps = 20;
    let wait_step = Duration::from_millis(grace_millis / steps);
    let store = market.matcher.store.clone();
    for _ in 0..steps {
        tokio::time::delay_for(wait_step).await;
        if store.get_offer(&subscription_id).await.is_ok() == stop_is_ok {
            break;
        }
    }
}

#[macro_export]
macro_rules! assert_err_eq {
    ($expected:expr, $actual:expr $(,)*) => {
        assert_eq!($expected.to_string(), $actual.unwrap_err().to_string())
    };
}

#[async_trait::async_trait]
pub trait MarketServiceExt {
    async fn get_offer(&self, id: &SubscriptionId) -> Result<Offer, QueryOfferError>;
    async fn get_demand(&self, id: &SubscriptionId) -> Result<Demand, DemandError>;
    async fn query_events(
        &self,
        subscription_id: &SubscriptionId,
        timeout: f32,
        max_events: Option<i32>,
    ) -> Result<Vec<RequestorEvent>, QueryEventsError>;
}

#[async_trait::async_trait]
impl MarketServiceExt for MarketService {
    async fn get_offer(&self, id: &SubscriptionId) -> Result<Offer, QueryOfferError> {
        self.matcher.store.get_offer(id).await
    }

    async fn get_demand(&self, id: &SubscriptionId) -> Result<Demand, DemandError> {
        self.matcher.store.get_demand(id).await
    }

    async fn query_events(
        &self,
        subscription_id: &SubscriptionId,
        timeout: f32,
        max_events: Option<i32>,
    ) -> Result<Vec<RequestorEvent>, QueryEventsError> {
        self.requestor_engine
            .query_events(subscription_id, timeout, max_events)
            .await
    }
}

pub mod default {
    use super::*;
    use crate::protocol::negotiation::error::{
        AgreementError, ApproveAgreementError, CounterProposalError, ProposalError,
    };

    pub async fn empty_on_offers_received(
        _caller: String,
        _msg: OffersRetrieved,
    ) -> Result<Vec<SubscriptionId>, ()> {
        Ok(vec![])
    }

    pub async fn empty_on_offers_ids_received(
        _caller: String,
        _msg: OffersBcast,
    ) -> Result<Vec<SubscriptionId>, ()> {
        Ok(vec![])
    }

    pub async fn empty_on_get_offers(
        _caller: String,
        _msg: RetrieveOffers,
    ) -> Result<Vec<Offer>, DiscoveryRemoteError> {
        Ok(vec![])
    }

    pub async fn empty_on_offer_unsubscribed(
        _caller: String,
        _msg: UnsubscribedOffersBcast,
    ) -> Result<Vec<SubscriptionId>, ()> {
        Ok(vec![])
    }

    pub async fn empty_on_initial_proposal(
        _caller: String,
        _msg: InitialProposalReceived,
    ) -> Result<(), CounterProposalError> {
        Ok(())
    }

    pub async fn empty_on_proposal_received(
        _caller: String,
        _msg: ProposalReceived,
    ) -> Result<(), CounterProposalError> {
        Ok(())
    }

    pub async fn empty_on_proposal_rejected(
        _caller: String,
        _msg: ProposalRejected,
    ) -> Result<(), ProposalError> {
        Ok(())
    }

    pub async fn empty_on_agreement_received(
        _caller: String,
        _msg: AgreementReceived,
    ) -> Result<(), AgreementError> {
        Ok(())
    }

    pub async fn empty_on_agreement_approved(
        _caller: String,
        _msg: AgreementApproved,
    ) -> Result<(), ApproveAgreementError> {
        Ok(())
    }

    pub async fn empty_on_agreement_rejected(
        _caller: String,
        _msg: AgreementRejected,
    ) -> Result<(), AgreementError> {
        Ok(())
    }

    pub async fn empty_on_agreement_cancelled(
        _caller: String,
        _msg: AgreementCancelled,
    ) -> Result<(), AgreementError> {
        Ok(())
    }
}<|MERGE_RESOLUTION|>--- conflicted
+++ resolved
@@ -135,16 +135,10 @@
             kind: node_kind,
         };
 
-<<<<<<< HEAD
-        log::info!("Creating mock node [{}].", &node.id.identity);
-
-        BCastService::default().register(&node.id.identity, &self.test_name);
-        MockNet::default().register_node(&node.id.identity, &public_gsb_prefix);
-=======
         let node_id = node.mock_identity.default.clone().identity;
+        log::info!("Creating mock node {}: [{}].", name, &node_id);
         BCastService::default().register(&node_id, &self.test_name);
         MockNet::default().register_node(&node_id, &public_gsb_prefix);
->>>>>>> 554e565a
 
         self.nodes.push(node);
         Ok(self)
