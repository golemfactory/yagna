--- conflicted
+++ resolved
@@ -157,8 +157,7 @@
     }
 
     pub async fn add_market_instance(self, name: &str) -> Result<Self> {
-<<<<<<< HEAD
-        let db = self.init_database(name)?;
+        let db = self.create_database(name)?;
         let identity_api = MockIdentity::new(name);
         let market = Arc::new(MarketService::new(
             &db,
@@ -167,11 +166,6 @@
         )?);
         self.add_node(name, identity_api, MockNodeKind::Market(market))
             .await
-=======
-        let db = self.create_database(name)?;
-        let market = Arc::new(MarketService::new(&db)?);
-        self.add_node(name, MockNodeKind::Market(market)).await
->>>>>>> 35c06cd8
     }
 
     pub async fn add_matcher_instance(self, name: &str) -> Result<Self> {
