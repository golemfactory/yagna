--- conflicted
+++ resolved
@@ -4,13 +4,9 @@
 
 use ya_client::model::market::Proposal;
 
-<<<<<<< HEAD
-use crate::db::model::ProposalId;
-use crate::db::model::SubscriptionId;
-use crate::MarketService;
-=======
 use crate::db::model::{EventType, OwnerType, ProposalId, SubscriptionId};
 use crate::db::schema::market_event;
+use crate::MarketService;
 
 #[derive(Clone, Debug, Insertable, Queryable)]
 #[table_name = "market_event"]
@@ -36,7 +32,6 @@
         timestamp,
     }
 }
->>>>>>> 554e565a
 
 pub mod requestor {
     use super::*;
