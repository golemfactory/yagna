use chrono::{Duration, NaiveDateTime, Utc};
use lazy_static::lazy_static;

use ya_client::model::market::{Demand as ClientDemand, Offer as ClientOffer};
use ya_persistence::executor::DbExecutor;
use ya_service_api_web::middleware::Identity;

use crate::db::dao::*;
use crate::db::models::{Demand, Offer, SubscriptionId};
use crate::matcher::error::{DemandError, OfferError};

lazy_static! {
    static ref DEFAULT_TTL: Duration = Duration::hours(24);
}

#[derive(Clone)]
pub struct SubscriptionStore {
    db: DbExecutor,
}

impl SubscriptionStore {
    pub fn new(db: DbExecutor) -> Self {
        Self { db }
    }

    pub async fn create_offer(
        &self,
        id: &Identity,
        offer: &ClientOffer,
    ) -> Result<Offer, OfferError> {
        let creation_ts = Utc::now().naive_utc();
        // TODO: provider agent should set expiration.
        let expiration_ts = creation_ts + *DEFAULT_TTL;
        let offer = Offer::from_new(offer, &id, creation_ts, expiration_ts);
        match self.db.as_dao::<OfferDao>().insert(offer.clone()).await {
            Ok(()) => Ok(offer),
            Err(e) => Err(OfferError::SaveError(e, offer.id)),
        }
    }

    pub async fn save_offer(&self, mut offer: Offer) -> Result<bool, OfferError> {
        // Will reject Offer, if hash was computed incorrectly. In most cases
        // it could mean, that it could be some kind of attack.
        offer.validate()?;

        // Insertions timestamp should always reference our local time
        // of adding it to database, so we must reset it here.
        offer.insertion_ts = None;
        let id = offer.id.clone();
        let now = Utc::now().naive_utc();
        self.db
            .as_dao::<OfferDao>()
            .checked_insert(offer, now)
            .await
            .map_err(|e| OfferError::SaveError(e, id))
    }

    pub async fn mark_offer_unsubscribed(&self, id: &SubscriptionId) -> Result<(), OfferError> {
        let now = Utc::now().naive_utc();
        self.db
            .as_dao::<OfferDao>()
            .mark_unsubscribed(id, now)
            .await
            .map_err(|e| OfferError::UnsubscribeError(e.into(), id.clone()))
            .and_then(|state| match state {
                OfferState::Active(_) => Ok(()),
                OfferState::NotFound => Err(OfferError::NotFound(id.clone())),
                OfferState::Unsubscribed(_) => Err(OfferError::AlreadyUnsubscribed(id.clone())),
                OfferState::Expired(_) => Err(OfferError::Expired(id.clone())),
            })
    }

    pub async fn get_offers(&self, id: Option<Identity>) -> Result<Vec<ClientOffer>, OfferError> {
        Ok(self
            .db
            .as_dao::<OfferDao>()
<<<<<<< HEAD
            .get_offers(id.map(|ident| ident.identity))
=======
            .get_offers(id.map(|ident| ident.identity), Utc::now().naive_utc())
>>>>>>> 0cd0240b
            .await
            .map_err(|e| OfferError::GetMany(e))?
            .into_iter()
            .filter_map(|o| match o.into_client_offer() {
                Err(e) => {
                    log::error!("Skipping Offer because of: {}", e);
                    None
                }
                Ok(o) => Some(o),
            })
            .collect())
    }

<<<<<<< HEAD
    pub async fn get_offers_before(
        &self,
        insertion_ts: NaiveDateTime,
    ) -> Result<Vec<Offer>, OfferError> {
        let now = Utc::now().naive_utc();
        Ok(self
            .db
            .as_dao::<OfferDao>()
            .get_offers_before(insertion_ts, now)
            .await
            .map_err(|e| OfferError::GetMany(e))?)
    }

=======
>>>>>>> 0cd0240b
    pub async fn get_offer(&self, id: &SubscriptionId) -> Result<Offer, OfferError> {
        let now = Utc::now().naive_utc();
        match self.db.as_dao::<OfferDao>().select(id, now).await {
            Err(e) => Err(OfferError::GetError(e, id.clone())),
            Ok(OfferState::Active(offer)) => Ok(offer),
            Ok(OfferState::Unsubscribed(_)) => Err(OfferError::AlreadyUnsubscribed(id.clone())),
            Ok(OfferState::Expired(_)) => Err(OfferError::Expired(id.clone())),
            Ok(OfferState::NotFound) => Err(OfferError::NotFound(id.clone())),
        }
    }

    /// We store only our Offers to keep history. Offers from other nodes
    /// should be removed.
    /// This is meant to be called upon receiving unsubscribe broadcast. To work correctly
    /// it assumes `mark_offer_unsubscribed` was invoked before broadcast in `unsubscribe_offer`.
    pub async fn remove_offer(&self, id: &SubscriptionId) -> Result<(), OfferError> {
        // If `mark_offer_unsubscribed` was called before we won't remove our Offer here,
        // because `AlreadyUnsubscribed` error will pop-up.
        self.mark_offer_unsubscribed(id).await?;
        // TODO: Maybe we should add check here, to be sure, that we don't remove own Offers.
        log::debug!("Removing unsubscribed Offer [{}].", id);
        match self.db.as_dao::<OfferDao>().delete(&id).await {
            Ok(true) => Ok(()),
            Ok(false) => Err(OfferError::UnexpectedError(format!(
                "Offer [{}] marked as unsubscribed, but not removed",
                id
            ))),
            Err(e) => Err(OfferError::RemoveError(e, id.clone()).into()),
        }
    }

    pub async fn create_demand(
        &self,
        id: &Identity,
        demand: &ClientDemand,
    ) -> Result<Demand, DemandError> {
        let creation_ts = Utc::now().naive_utc();
        // TODO: requestor agent should set expiration.
        let expiration_ts = creation_ts + *DEFAULT_TTL;
        let demand = Demand::from_new(demand, &id, creation_ts, expiration_ts);
        self.db
            .as_dao::<DemandDao>()
            .insert(&demand)
            .await
            .map_err(|e| DemandError::SaveError(e))?;
        Ok(demand)
    }

    pub async fn get_demand(&self, id: &SubscriptionId) -> Result<Demand, DemandError> {
        match self.db.as_dao::<DemandDao>().select(id).await {
            Err(e) => Err(DemandError::GetError(e, id.clone())),
            Ok(Some(demand)) => Ok(demand),
            Ok(None) => Err(DemandError::NotFound(id.clone())),
        }
    }

    pub async fn get_demands_before(
        &self,
        insertion_ts: NaiveDateTime,
    ) -> Result<Vec<Demand>, DemandError> {
        let now = Utc::now().naive_utc();
        Ok(self
            .db
            .as_dao::<DemandDao>()
            .get_demands_before(insertion_ts, now)
            .await
            .map_err(|e| DemandError::GetMany(e))?)
    }

    pub async fn remove_demand(&self, id: &SubscriptionId) -> Result<(), DemandError> {
        match self
            .db
            .as_dao::<DemandDao>()
            .delete(&id)
            .await
            .map_err(|e| DemandError::RemoveError(e, id.clone()))?
        {
            true => Ok(()),
            false => Err(DemandError::NotFound(id.clone())),
        }
    }
}<|MERGE_RESOLUTION|>--- conflicted
+++ resolved
@@ -74,11 +74,7 @@
         Ok(self
             .db
             .as_dao::<OfferDao>()
-<<<<<<< HEAD
-            .get_offers(id.map(|ident| ident.identity))
-=======
             .get_offers(id.map(|ident| ident.identity), Utc::now().naive_utc())
->>>>>>> 0cd0240b
             .await
             .map_err(|e| OfferError::GetMany(e))?
             .into_iter()
@@ -92,7 +88,6 @@
             .collect())
     }
 
-<<<<<<< HEAD
     pub async fn get_offers_before(
         &self,
         insertion_ts: NaiveDateTime,
@@ -106,8 +101,6 @@
             .map_err(|e| OfferError::GetMany(e))?)
     }
 
-=======
->>>>>>> 0cd0240b
     pub async fn get_offer(&self, id: &SubscriptionId) -> Result<Offer, OfferError> {
         let now = Utc::now().naive_utc();
         match self.db.as_dao::<OfferDao>().select(id, now).await {
