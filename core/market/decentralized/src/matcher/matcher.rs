--- conflicted
+++ resolved
@@ -11,52 +11,27 @@
 use crate::db::dao::*;
 use crate::db::models::Demand as ModelDemand;
 use crate::db::models::Offer as ModelOffer;
-<<<<<<< HEAD
 use crate::db::models::SubscriptionId;
 use crate::db::*;
 use crate::migrations;
 use crate::protocol::{
     Discovery, DiscoveryBuilder, DiscoveryError, DiscoveryInitError, PropagateOffer,
     StopPropagateReason,
-=======
-use crate::db::*;
-use crate::migrations;
-use crate::protocol::{
-    Discovery, DiscoveryBuilder, DiscoveryError, DiscoveryFactory, DiscoveryInitError,
->>>>>>> c5fc1d32
 };
 use crate::protocol::{OfferReceived, RetrieveOffers};
 
 #[derive(Error, Debug)]
 pub enum DemandError {
-<<<<<<< HEAD
-    #[error("Failed to insert Demand. Error: {}.", .0)]
-    InsertDemandFailure(#[from] DbError),
-    #[error("Failed to remove Demand [{}]. Error: {}.", .1, .0)]
-    RemoveDemandFailure(DbError, String),
-    #[error("Demand [{}] doesn't exist.", .0)]
-=======
     #[error("Failed to save Demand. Error: {0}.")]
     SaveDemandFailure(#[from] DbError),
     #[error("Failed to remove Demand [{1}]. Error: {0}.")]
     RemoveDemandFailure(DbError, String),
     #[error("Demand [{0}] doesn't exist.")]
->>>>>>> c5fc1d32
     DemandNotExists(String),
 }
 
 #[derive(Error, Debug)]
 pub enum OfferError {
-<<<<<<< HEAD
-    #[error("Failed to insert Offer. Error: {}.", .0)]
-    InsertOfferFailure(#[from] DbError),
-    #[error("Failed to remove Offer [{}]. Error: {}.", .1, .0)]
-    RemoveOfferFailure(DbError, String),
-    #[error("Offer [{}] doesn't exist.", .0)]
-    OfferNotExists(String),
-    #[error("Failed to broadcast offer [{}]. Error: {}.", .1, .0)]
-    BroadcastOfferFailure(DiscoveryError, SubscriptionId),
-=======
     #[error("Failed to save Offer. Error: {0}.")]
     SaveOfferFailure(#[from] DbError),
     #[error("Failed to remove Offer [{1}]. Error: {0}.")]
@@ -65,7 +40,6 @@
     OfferNotExists(String),
     #[error("Failed to broadcast offer [{1}]. Error: {0}.")]
     BroadcastOfferFailure(DiscoveryError, String),
->>>>>>> c5fc1d32
 }
 
 #[derive(Error, Debug)]
@@ -74,11 +48,7 @@
     DemandError(#[from] DemandError),
     #[error(transparent)]
     OfferError(#[from] OfferError),
-<<<<<<< HEAD
-    #[error("Internal error: {}.", .0)]
-=======
     #[error("Internal error: {0}.")]
->>>>>>> c5fc1d32
     InternalError(String),
 }
 
@@ -88,11 +58,7 @@
     DiscoveryError(#[from] DiscoveryInitError),
     #[error("Failed to initialize database. Error: {0}.")]
     DatabaseError(#[from] DbError),
-<<<<<<< HEAD
-    #[error("Failed to migrate market database. Error: {}.", .0)]
-=======
     #[error("Failed to migrate market database. Error: {0}.")]
->>>>>>> c5fc1d32
     MigrationError(#[from] anyhow::Error),
 }
 
@@ -166,24 +132,16 @@
             .as_dao::<OfferDao>()
             .create_offer(model_offer)
             .await
-<<<<<<< HEAD
-            .map_err(|error| OfferError::InsertOfferFailure(error))?;
-=======
             .map_err(OfferError::SaveOfferFailure)?;
->>>>>>> c5fc1d32
 
         // TODO: Run matching to find local matching demands. We shouldn't wait here.
         // TODO: Handle broadcast errors. Maybe we should retry if it failed.
         self.discovery
             .broadcast_offer(model_offer.into_client_offer()?)
             .await
-<<<<<<< HEAD
-            .map_err(|error| OfferError::BroadcastOfferFailure(error, model_offer.id.clone()))?;
-=======
             .map_err(|error| {
                 OfferError::BroadcastOfferFailure(error, model_offer.id.to_string())
             })?;
->>>>>>> c5fc1d32
         Ok(())
     }
 
@@ -192,11 +150,7 @@
             .as_dao::<DemandDao>()
             .create_demand(model_demand)
             .await
-<<<<<<< HEAD
-            .map_err(|error| DemandError::InsertDemandFailure(error))?;
-=======
             .map_err(DemandError::SaveDemandFailure)?;
->>>>>>> c5fc1d32
 
         // TODO: Try to match demand with offers currently existing in database.
         //  We shouldn't await here on this.
@@ -270,7 +224,6 @@
     }
 }
 
-<<<<<<< HEAD
 async fn on_offer_received(db: DbExecutor, msg: OfferReceived) -> Result<PropagateOffer, ()> {
     match async move {
         // We shouldn't propagate Offer, if we already have it in our database.
@@ -288,7 +241,7 @@
         db.as_dao::<OfferDao>()
             .create_offer(&model_offer)
             .await
-            .map_err(|error| OfferError::InsertOfferFailure(error))?;
+            .map_err(OfferError::SaveOfferFailure)?;
 
         // TODO: Spawn matching with Demands.
 
@@ -308,8 +261,6 @@
 // Errors From impls
 // =========================================== //
 
-=======
->>>>>>> c5fc1d32
 impl From<ErrorMessage> for MatcherError {
     fn from(e: ErrorMessage) -> Self {
         MatcherError::InternalError(e.to_string())
