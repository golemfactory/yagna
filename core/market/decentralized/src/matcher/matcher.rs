--- conflicted
+++ resolved
@@ -38,15 +38,10 @@
     RemoveOfferFailure(DbError, String),
     #[error("Offer [{0}] doesn't exist.")]
     OfferNotExists(String),
-<<<<<<< HEAD
-    #[error("Failed to broadcast offer [{}]. Error: {}.", .1, .0)]
+    #[error("Failed to broadcast offer [{1}]. Error: {0}.")]
     BroadcastOfferFailure(DiscoveryError, SubscriptionId),
-    #[error("Failed to broadcast unsubscribe offer [{}]. Error: {}.", .1, .0)]
+    #[error("Failed to broadcast unsubscribe offer [{1}]. Error: {0}.")]
     BroadcastUnsubscribeOfferFailure(DiscoveryError, SubscriptionId),
-=======
-    #[error("Failed to broadcast offer [{1}]. Error: {0}.")]
-    BroadcastOfferFailure(DiscoveryError, String),
->>>>>>> d1002622
 }
 
 #[derive(Error, Debug)]
@@ -148,7 +143,7 @@
             .broadcast_offer(model_offer.into_client_offer()?)
             .await
             .map_err(|error| {
-                OfferError::BroadcastOfferFailure(error, model_offer.id.to_string())
+                OfferError::BroadcastOfferFailure(error, model_offer.id.clone())
             })?;
         Ok(())
     }
@@ -240,13 +235,8 @@
     }
 }
 
-<<<<<<< HEAD
 async fn on_offer_received(db: DbExecutor, msg: OfferReceived) -> Result<Propagate, ()> {
-    match async move {
-=======
-async fn on_offer_received(db: DbExecutor, msg: OfferReceived) -> Result<PropagateOffer, ()> {
     async move {
->>>>>>> d1002622
         // We shouldn't propagate Offer, if we already have it in our database.
         // Note that when, we broadcast our Offer, it will reach us too, so it concerns
         // not only Offers from other nodes.
@@ -269,18 +259,14 @@
         Result::<_, MatcherError>::Ok(Propagate::True)
     }
     .await
-<<<<<<< HEAD
-    {
-        Err(error) => {
-            let reason = StopPropagateReason::Error(format!("{}", error));
-            Ok(Propagate::False(reason))
-        }
-        Ok(should_propagate) => Ok(should_propagate),
-    }
+    .or_else(|error| {
+        let reason = StopPropagateReason::Error(format!("{}", error));
+        Ok(Propagate::False(reason))
+    })
 }
 
 async fn on_offer_unsubscribed(db: DbExecutor, msg: OfferUnsubscribed) -> Result<Propagate, ()> {
-    match async move {
+    async move {
         // We should remove Offer if it wasn't ours. Ours Offers remain
         // in the database, but they are marked as unsubscribed.
         // TODO: Temporary version that always removes Offer.
@@ -299,19 +285,10 @@
         Result::<_, MatcherError>::Ok(Propagate::True)
     }
     .await
-    {
-        Ok(should_propagate) => Ok(should_propagate),
-        Err(error) => {
-            let reason = StopPropagateReason::Error(format!("{}", error));
-            Ok(Propagate::False(reason))
-        }
-    }
-=======
     .or_else(|error| {
         let reason = StopPropagateReason::Error(format!("{}", error));
-        Ok(PropagateOffer::False(reason))
+        Ok(Propagate::False(reason))
     })
->>>>>>> d1002622
 }
 
 // =========================================== //
