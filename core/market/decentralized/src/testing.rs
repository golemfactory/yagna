//! This module is to be used only in tests.
#![allow(dead_code)]
#![allow(unused_macros)]

pub use super::config::*;
pub use super::db::dao::*;
pub use super::db::model::*;
pub use super::matcher::{error::*, *};
pub use super::negotiation::{error::*, *};
pub use super::protocol::*;

pub mod bcast;
pub mod dao;
pub mod events_helper;
<<<<<<< HEAD
pub mod mock_identity;
=======
pub mod mock_agreement;
>>>>>>> 35c06cd8
pub mod mock_net;
pub mod mock_node;
pub mod mock_offer;
pub mod proposal_util;

pub use mock_node::{wait_for_bcast, MarketServiceExt, MarketsNetwork};
pub use mock_offer::{client, sample_demand, sample_offer};<|MERGE_RESOLUTION|>--- conflicted
+++ resolved
@@ -12,11 +12,8 @@
 pub mod bcast;
 pub mod dao;
 pub mod events_helper;
-<<<<<<< HEAD
+pub mod mock_agreement;
 pub mod mock_identity;
-=======
-pub mod mock_agreement;
->>>>>>> 35c06cd8
 pub mod mock_net;
 pub mod mock_node;
 pub mod mock_offer;
