use chrono::prelude::*;
use derive_more::Display;
use serde::{Deserialize, Serialize};
use std::sync::Arc;
use thiserror::Error;

use ya_client::model::ErrorMessage;
use ya_core_model::net;
<<<<<<< HEAD
use ya_core_model::net::local::{
    BindBroadcastError, BroadcastMessage, SendBroadcastMessage, Subscribe, ToEndpoint,
};
use ya_service_bus::{typed as bus, Handle, RpcEndpoint, RpcMessage};

use super::callbacks::{CallbackHandler, CallbackMessage, HandlerSlot};
use crate::db::models::{Offer as ModelOffer, SubscriptionId};
use std::future::Future;
=======
use ya_core_model::net::local::{BindBroadcastError, BroadcastMessage, SendBroadcastMessage};
use ya_service_bus::{typed as bus, RpcEndpoint};

use super::callbacks::{CallbackHandler, CallbackMessage, HandlerSlot};
use crate::db::models::{Offer as ModelOffer, SubscriptionId};
>>>>>>> 25959338

// =========================================== //
// Errors
// =========================================== //

#[derive(Error, Debug, Serialize, Deserialize)]
pub enum DiscoveryError {
    #[error(transparent)]
    RemoteError(#[from] DiscoveryRemoteError),
    #[error("Failed to broadcast caused by gsb error: {0}.")]
    GsbError(String),
    #[error("Internal error: {0}.")]
    InternalError(String),
}

#[derive(Error, Debug, Serialize, Deserialize)]
pub enum DiscoveryRemoteError {}

#[derive(Error, Debug, Serialize, Deserialize)]
pub enum DiscoveryInitError {
    #[error("Uninitialized callback '{0}'.")]
    UninitializedCallback(String),
    #[error("Failed to bind broadcast `{0}` to gsb. Error: {1}.")]
    BindingGsbFailed(String, String),
    #[error("Failed to subscribe to broadcast `{0}`. Error: {1}.")]
    BroadcastSubscribeFailed(String, String),
}

// =========================================== //
// Discovery interface
// =========================================== //

/// Responsible for communication with markets on other nodes
/// during discovery phase.
#[derive(Clone)]
pub struct Discovery {
    inner: Arc<DiscoveryImpl>,
}

pub struct DiscoveryImpl {
    offer_received: HandlerSlot<OfferReceived>,
    offer_unsubscribed: HandlerSlot<OfferUnsubscribed>,
    retrieve_offers: HandlerSlot<RetrieveOffers>,
}

impl Discovery {
    pub fn new(
        offer_received: impl CallbackHandler<OfferReceived>,
        offer_unsubscribed: impl CallbackHandler<OfferUnsubscribed>,
        retrieve_offers: impl CallbackHandler<RetrieveOffers>,
    ) -> Result<Discovery, DiscoveryInitError> {
        let inner = Arc::new(DiscoveryImpl {
            offer_received: HandlerSlot::new(offer_received),
            offer_unsubscribed: HandlerSlot::new(offer_unsubscribed),
            retrieve_offers: HandlerSlot::new(retrieve_offers),
        });
        Ok(Discovery { inner })
    }

    /// Broadcasts offer to other nodes in network. Connected nodes will
<<<<<<< HEAD
    /// get call to function bound in DiscoveryBuilder::bind_offer_received.
    pub async fn broadcast_offer(&self, offer: ModelOffer) -> Result<(), DiscoveryError> {
        log::info!("Broadcasting offer [{}] to the network.", &offer.id);
=======
    /// get call to function bound in `offer_received`.
    pub async fn broadcast_offer(&self, offer: ModelOffer) -> Result<(), DiscoveryError> {
        log::info!("Broadcasting offer [{}].", &offer.id);

        let original_sender = offer.node_id.clone();
        let bcast_msg = SendBroadcastMessage::new(OfferReceived { offer });

        let _ = bus::service(net::local::BUS_ID)
            .send_as(original_sender, bcast_msg)
            .await?;
        Ok(())
    }
>>>>>>> 25959338

    pub async fn broadcast_unsubscribe(
        &self,
        caller: String,
        subscription_id: SubscriptionId,
    ) -> Result<(), DiscoveryError> {
        log::info!("Broadcasting unsubscribe offer [{}].", &subscription_id);

        let msg = OfferUnsubscribed { subscription_id };
        let bcast_msg = SendBroadcastMessage::new(msg);

        let _ = bus::service(net::local::BUS_ID)
            .send_as(caller, bcast_msg)
            .await?;
        Ok(())
    }

<<<<<<< HEAD
    pub async fn broadcast_unsubscribe(
        &self,
        subscription_id: SubscriptionId,
    ) -> Result<(), DiscoveryError> {
        log::info!(
            "Broadcasting unsubscribe offer [{}] to the network.",
            &subscription_id
        );

        let msg = OfferUnsubscribed { subscription_id };
        let bcast_msg = SendBroadcastMessage::new(msg);

        let _ = bus::service(net::local::BUS_ID).send(bcast_msg).await?;
        Ok(())
    }

=======
>>>>>>> 25959338
    pub async fn retrieve_offers(&self) -> Result<Vec<ModelOffer>, DiscoveryError> {
        unimplemented!()
    }

    pub async fn bind_gsb(
        &self,
        public_prefix: &str,
        private_prefix: &str,
    ) -> Result<(), DiscoveryInitError> {
        let myself = self.clone();
<<<<<<< HEAD
        net::local::bind_broadcast_with_caller(
            // /private/market/market-protocol-mk1-offer
            &format!("{}/{}", private_prefix, OfferReceived::TOPIC),
=======
        // /private/market/market-protocol-mk1-offer
        let broadcast_address = format!("{}/{}", private_prefix, OfferReceived::TOPIC);
        ya_net::bind_broadcast_with_caller(
            &broadcast_address,
>>>>>>> 25959338
            move |caller, msg: SendBroadcastMessage<OfferReceived>| {
                let myself = myself.clone();
                myself.on_offer_received(caller, msg.body().to_owned())
            },
        )
<<<<<<< HEAD
        .await?;

        let myself = self.clone();
        net::local::bind_broadcast_with_caller(
            // /private/market/market-protocol-mk1-offer-unsubscribe
            &format!("{}/{}", private_prefix, OfferUnsubscribed::TOPIC),
=======
        .await
        .map_err(|e| DiscoveryInitError::from_pair(broadcast_address, e))?;

        let myself = self.clone();
        // /private/market/market-protocol-mk1-offer-unsubscribe
        let broadcast_address = format!("{}/{}", private_prefix, OfferUnsubscribed::TOPIC);
        ya_net::bind_broadcast_with_caller(
            &broadcast_address,
>>>>>>> 25959338
            move |caller, msg: SendBroadcastMessage<OfferUnsubscribed>| {
                let myself = myself.clone();
                myself.on_offer_unsubscribed(caller, msg.body().to_owned())
            },
        )
<<<<<<< HEAD
        .await?;
=======
        .await
        .map_err(|e| DiscoveryInitError::from_pair(broadcast_address, e))?;
>>>>>>> 25959338

        Ok(())
    }

    async fn on_offer_received(self, caller: String, msg: OfferReceived) -> Result<(), ()> {
        let callback = self.inner.offer_received.clone();

        let offer = msg.offer.clone();
        let offer_id = offer.id.clone();
        let provider_id = offer.node_id.clone();

        log::info!(
            "Received broadcasted Offer [{}] from provider [{}]. Sender: [{}].",
            offer_id,
            provider_id,
            &caller,
        );

        match callback.call(caller, msg).await? {
            Propagate::True => {
                log::info!("Propagating further Offer [{}].", offer_id,);

                // TODO: Should we retry in case of fail?
                if let Err(_) = self.broadcast_offer(offer).await {
                    log::error!(
                        "Error propagating Offer [{}] from provider [{}] further.",
                        offer_id,
                        provider_id
                    );
                }
            }
            Propagate::False(reason) => {
                log::info!(
                    "Not propagating Offer [{}] for reason: {}.",
                    offer_id,
                    reason
                );
            }
        }
        Ok(())
    }

    async fn on_offer_unsubscribed(self, caller: String, msg: OfferUnsubscribed) -> Result<(), ()> {
        let callback = self.inner.offer_unsubscribed.clone();
        let subscription_id = msg.subscription_id.clone();

        log::info!(
            "Received broadcasted unsubscribe Offer [{}]. Sender: [{}].",
            subscription_id,
            &caller,
        );

<<<<<<< HEAD
        match callback.call(caller, msg).await? {
=======
        match callback.call(caller.clone(), msg).await? {
>>>>>>> 25959338
            Propagate::True => {
                log::info!(
                    "Propagating further unsubscribe Offer [{}].",
                    &subscription_id,
                );

                // TODO: Should we retry in case of fail?
<<<<<<< HEAD
                if let Err(error) = self.broadcast_unsubscribe(subscription_id.clone()).await {
                    log::error!(
                        "Error propagating further unsubscribe Offer [{}].",
=======
                if let Err(_) = self
                    .broadcast_unsubscribe(caller, subscription_id.clone())
                    .await
                {
                    log::error!(
                        "Error propagating unsubscribe Offer [{}] further.",
>>>>>>> 25959338
                        subscription_id,
                    );
                }
            }
            Propagate::False(reason) => {
                log::info!(
<<<<<<< HEAD
                    "Not propagating unsubscribe Offer [{}] for reason: {}.",
=======
                    "Not propagating unsubscribe Offer [{}] because: {}.",
>>>>>>> 25959338
                    subscription_id,
                    reason
                );
            }
        }
        Ok(())
    }
}

// =========================================== //
// Discovery messages
// =========================================== //

#[derive(Serialize, Deserialize, Display)]
pub enum StopPropagateReason {
    #[display(fmt = "Offer already exists in database")]
    AlreadyExists,
    #[display(fmt = "Error adding offer: {}", "_0")]
    Error(String),
    #[display(fmt = "Offer already unsubscribed")]
    AlreadyUnsubscribed,
    #[display(fmt = "Offer expired")]
    Expired,
}

#[derive(Serialize, Deserialize)]
pub enum Propagate {
    True,
    False(StopPropagateReason),
}

#[derive(Clone, Serialize, Deserialize)]
#[serde(rename_all = "camelCase")]
pub struct OfferReceived {
    pub offer: ModelOffer,
}

impl CallbackMessage for OfferReceived {
    type Item = Propagate;
    type Error = ();
}

impl BroadcastMessage for OfferReceived {
    const TOPIC: &'static str = "market-protocol-mk1-offer";
}

#[derive(Clone, Serialize, Deserialize)]
#[serde(rename_all = "camelCase")]
pub struct OfferUnsubscribed {
    pub subscription_id: SubscriptionId,
}

impl CallbackMessage for OfferUnsubscribed {
    type Item = Propagate;
    type Error = ();
}

impl BroadcastMessage for OfferUnsubscribed {
    const TOPIC: &'static str = "market-protocol-mk1-offer-unsubscribe";
}

#[derive(Clone, Serialize, Deserialize)]
#[serde(rename_all = "camelCase")]
pub struct RetrieveOffers {
    pub newer_than: chrono::DateTime<Utc>,
}

impl CallbackMessage for RetrieveOffers {
    type Item = Vec<ModelOffer>;
    type Error = DiscoveryRemoteError;
}

// =========================================== //
// Errors From impls
// =========================================== //

<<<<<<< HEAD
impl From<net::local::BindBroadcastError> for DiscoveryInitError {
    fn from(err: net::local::BindBroadcastError) -> Self {
        match err {
            BindBroadcastError::GsbError(error) => {
                DiscoveryInitError::BindingGsbFailed(format!("{}", error))
            }
            BindBroadcastError::SubscribeError(error) => {
                DiscoveryInitError::BroadcastSubscribeFailed(format!("{}", error))
=======
impl DiscoveryInitError {
    fn from_pair(addr: String, e: net::local::BindBroadcastError) -> Self {
        match e {
            BindBroadcastError::GsbError(e) => {
                DiscoveryInitError::BindingGsbFailed(addr, e.to_string())
            }
            BindBroadcastError::SubscribeError(e) => {
                DiscoveryInitError::BroadcastSubscribeFailed(addr, e.to_string())
>>>>>>> 25959338
            }
        }
    }
}

impl From<ya_service_bus::error::Error> for DiscoveryError {
    fn from(e: ya_service_bus::error::Error) -> Self {
        DiscoveryError::GsbError(e.to_string())
    }
}

impl From<ErrorMessage> for DiscoveryError {
    fn from(e: ErrorMessage) -> Self {
        DiscoveryError::InternalError(e.to_string())
    }
}<|MERGE_RESOLUTION|>--- conflicted
+++ resolved
@@ -6,22 +6,11 @@
 
 use ya_client::model::ErrorMessage;
 use ya_core_model::net;
-<<<<<<< HEAD
-use ya_core_model::net::local::{
-    BindBroadcastError, BroadcastMessage, SendBroadcastMessage, Subscribe, ToEndpoint,
-};
-use ya_service_bus::{typed as bus, Handle, RpcEndpoint, RpcMessage};
+use ya_core_model::net::local::{BindBroadcastError, BroadcastMessage, SendBroadcastMessage};
+use ya_service_bus::{typed as bus, RpcEndpoint};
 
 use super::callbacks::{CallbackHandler, CallbackMessage, HandlerSlot};
 use crate::db::models::{Offer as ModelOffer, SubscriptionId};
-use std::future::Future;
-=======
-use ya_core_model::net::local::{BindBroadcastError, BroadcastMessage, SendBroadcastMessage};
-use ya_service_bus::{typed as bus, RpcEndpoint};
-
-use super::callbacks::{CallbackHandler, CallbackMessage, HandlerSlot};
-use crate::db::models::{Offer as ModelOffer, SubscriptionId};
->>>>>>> 25959338
 
 // =========================================== //
 // Errors
@@ -82,11 +71,6 @@
     }
 
     /// Broadcasts offer to other nodes in network. Connected nodes will
-<<<<<<< HEAD
-    /// get call to function bound in DiscoveryBuilder::bind_offer_received.
-    pub async fn broadcast_offer(&self, offer: ModelOffer) -> Result<(), DiscoveryError> {
-        log::info!("Broadcasting offer [{}] to the network.", &offer.id);
-=======
     /// get call to function bound in `offer_received`.
     pub async fn broadcast_offer(&self, offer: ModelOffer) -> Result<(), DiscoveryError> {
         log::info!("Broadcasting offer [{}].", &offer.id);
@@ -99,7 +83,6 @@
             .await?;
         Ok(())
     }
->>>>>>> 25959338
 
     pub async fn broadcast_unsubscribe(
         &self,
@@ -117,25 +100,6 @@
         Ok(())
     }
 
-<<<<<<< HEAD
-    pub async fn broadcast_unsubscribe(
-        &self,
-        subscription_id: SubscriptionId,
-    ) -> Result<(), DiscoveryError> {
-        log::info!(
-            "Broadcasting unsubscribe offer [{}] to the network.",
-            &subscription_id
-        );
-
-        let msg = OfferUnsubscribed { subscription_id };
-        let bcast_msg = SendBroadcastMessage::new(msg);
-
-        let _ = bus::service(net::local::BUS_ID).send(bcast_msg).await?;
-        Ok(())
-    }
-
-=======
->>>>>>> 25959338
     pub async fn retrieve_offers(&self) -> Result<Vec<ModelOffer>, DiscoveryError> {
         unimplemented!()
     }
@@ -146,29 +110,15 @@
         private_prefix: &str,
     ) -> Result<(), DiscoveryInitError> {
         let myself = self.clone();
-<<<<<<< HEAD
-        net::local::bind_broadcast_with_caller(
-            // /private/market/market-protocol-mk1-offer
-            &format!("{}/{}", private_prefix, OfferReceived::TOPIC),
-=======
         // /private/market/market-protocol-mk1-offer
         let broadcast_address = format!("{}/{}", private_prefix, OfferReceived::TOPIC);
         ya_net::bind_broadcast_with_caller(
             &broadcast_address,
->>>>>>> 25959338
             move |caller, msg: SendBroadcastMessage<OfferReceived>| {
                 let myself = myself.clone();
                 myself.on_offer_received(caller, msg.body().to_owned())
             },
         )
-<<<<<<< HEAD
-        .await?;
-
-        let myself = self.clone();
-        net::local::bind_broadcast_with_caller(
-            // /private/market/market-protocol-mk1-offer-unsubscribe
-            &format!("{}/{}", private_prefix, OfferUnsubscribed::TOPIC),
-=======
         .await
         .map_err(|e| DiscoveryInitError::from_pair(broadcast_address, e))?;
 
@@ -177,18 +127,13 @@
         let broadcast_address = format!("{}/{}", private_prefix, OfferUnsubscribed::TOPIC);
         ya_net::bind_broadcast_with_caller(
             &broadcast_address,
->>>>>>> 25959338
             move |caller, msg: SendBroadcastMessage<OfferUnsubscribed>| {
                 let myself = myself.clone();
                 myself.on_offer_unsubscribed(caller, msg.body().to_owned())
             },
         )
-<<<<<<< HEAD
-        .await?;
-=======
         .await
         .map_err(|e| DiscoveryInitError::from_pair(broadcast_address, e))?;
->>>>>>> 25959338
 
         Ok(())
     }
@@ -212,11 +157,12 @@
                 log::info!("Propagating further Offer [{}].", offer_id,);
 
                 // TODO: Should we retry in case of fail?
-                if let Err(_) = self.broadcast_offer(offer).await {
+                if let Err(error) = self.broadcast_offer(offer).await {
                     log::error!(
-                        "Error propagating Offer [{}] from provider [{}] further.",
+                        "Error propagating Offer [{}] from provider [{}] further. Error: {}",
                         offer_id,
-                        provider_id
+                        provider_id,
+                        error,
                     );
                 }
             }
@@ -241,11 +187,7 @@
             &caller,
         );
 
-<<<<<<< HEAD
-        match callback.call(caller, msg).await? {
-=======
         match callback.call(caller.clone(), msg).await? {
->>>>>>> 25959338
             Propagate::True => {
                 log::info!(
                     "Propagating further unsubscribe Offer [{}].",
@@ -253,29 +195,20 @@
                 );
 
                 // TODO: Should we retry in case of fail?
-<<<<<<< HEAD
-                if let Err(error) = self.broadcast_unsubscribe(subscription_id.clone()).await {
-                    log::error!(
-                        "Error propagating further unsubscribe Offer [{}].",
-=======
-                if let Err(_) = self
+                if let Err(error) = self
                     .broadcast_unsubscribe(caller, subscription_id.clone())
                     .await
                 {
                     log::error!(
-                        "Error propagating unsubscribe Offer [{}] further.",
->>>>>>> 25959338
+                        "Error propagating unsubscribe Offer [{}] further. Error: {}",
                         subscription_id,
+                        error,
                     );
                 }
             }
             Propagate::False(reason) => {
                 log::info!(
-<<<<<<< HEAD
-                    "Not propagating unsubscribe Offer [{}] for reason: {}.",
-=======
                     "Not propagating unsubscribe Offer [{}] because: {}.",
->>>>>>> 25959338
                     subscription_id,
                     reason
                 );
@@ -352,16 +285,6 @@
 // Errors From impls
 // =========================================== //
 
-<<<<<<< HEAD
-impl From<net::local::BindBroadcastError> for DiscoveryInitError {
-    fn from(err: net::local::BindBroadcastError) -> Self {
-        match err {
-            BindBroadcastError::GsbError(error) => {
-                DiscoveryInitError::BindingGsbFailed(format!("{}", error))
-            }
-            BindBroadcastError::SubscribeError(error) => {
-                DiscoveryInitError::BroadcastSubscribeFailed(format!("{}", error))
-=======
 impl DiscoveryInitError {
     fn from_pair(addr: String, e: net::local::BindBroadcastError) -> Self {
         match e {
@@ -370,7 +293,6 @@
             }
             BindBroadcastError::SubscribeError(e) => {
                 DiscoveryInitError::BroadcastSubscribeFailed(addr, e.to_string())
->>>>>>> 25959338
             }
         }
     }
