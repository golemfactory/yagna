use serde::{Deserialize, Serialize};
use std::sync::Arc;
use thiserror::Error;
use tokio::sync::Mutex;

use ya_client::model::ErrorMessage;
use ya_client::model::NodeId;
use ya_core_model::net::local as broadcast;
use ya_core_model::net::local::{BindBroadcastError, BroadcastMessage, SendBroadcastMessage};
use ya_net::{self as net, RemoteEndpoint};
use ya_service_bus::{typed as bus, RpcEndpoint, RpcMessage};

use crate::db::model::{Offer as ModelOffer, SubscriptionId};
use crate::identity::{IdentityApi, IdentityError};

use super::callback::{CallbackMessage, HandlerSlot};
use std::str::FromStr;
use ya_core_model::market::BUS_ID;
use ya_service_bus::typed::ServiceBinder;

pub mod builder;

// =========================================== //
// Errors
// =========================================== //

#[derive(Error, Debug, Serialize, Deserialize)]
pub enum DiscoveryError {
    #[error(transparent)]
    RemoteError(#[from] DiscoveryRemoteError),
    #[error("Failed to broadcast caused by gsb error: {0}.")]
    GsbError(String),
    #[error("Internal error: {0}.")]
    InternalError(String),
    #[error(transparent)]
    Identity(#[from] IdentityError),
}

#[derive(Error, Debug, Serialize, Deserialize)]
pub enum DiscoveryRemoteError {
    #[error("Internal error: {0}.")]
    InternalError(String),
}

#[derive(Error, Debug, Serialize, Deserialize)]
pub enum DiscoveryInitError {
    #[error("Failed to bind broadcast `{0}` to gsb. Error: {1}.")]
    BindingGsbFailed(String, String),
    #[error("Failed to subscribe to broadcast `{0}`. Error: {1}.")]
    BroadcastSubscribeFailed(String, String),
}

// =========================================== //
// Discovery interface
// =========================================== //

/// Responsible for communication with markets on other nodes
/// during discovery phase.
#[derive(Clone)]
pub struct Discovery {
    inner: Arc<DiscoveryImpl>,
}

pub(super) struct ReceiveHandlers {
    offer_ids: HandlerSlot<OfferIdsReceived>,
    offers: HandlerSlot<OffersRetrieved>,
}

pub struct DiscoveryImpl {
    identity: Arc<dyn IdentityApi>,

    receive: Mutex<ReceiveHandlers>,
    offer_unsubscribed: HandlerSlot<OfferUnsubscribed>,
    get_offers_request: HandlerSlot<GetOffers>,
}

impl Discovery {
    /// Broadcasts Offers to other nodes in network. Connected nodes will
    /// get call to function bound as `OfferIdsReceived`.
    pub async fn broadcast_offers(
        &self,
        offers: Vec<SubscriptionId>,
    ) -> Result<(), DiscoveryError> {
        let default_id = self.default_identity().await?;
        let bcast_msg = SendBroadcastMessage::new(OfferIdsReceived { offers });

        // TODO: We shouldn't use send_as. Put identity inside broadcasted message instead.
        let _ = bus::service(broadcast::BUS_ID)
            .send_as(default_id, bcast_msg) // TODO: should we send as our (default) identity?
            .await?;
        Ok(())
    }

    /// Ask remote Node for specified Offers.
    pub async fn retrieve_offers(
        &self,
        from: String,
        offers: Vec<SubscriptionId>,
    ) -> Result<Vec<ModelOffer>, DiscoveryError> {
        let target_node =
            NodeId::from_str(&from).map_err(|e| DiscoveryError::InternalError(e.to_string()))?;

        Ok(net::from(self.default_identity().await?)
            .to(target_node)
            .service(&get_offers_addr(BUS_ID))
            .send(GetOffers { offers })
            .await??)
    }

    pub async fn broadcast_unsubscribes(
        &self,
        offers: Vec<SubscriptionId>,
    ) -> Result<(), DiscoveryError> {
        let default_id = self.default_identity().await?;

        let msg = OfferUnsubscribed { offers };
        let bcast_msg = SendBroadcastMessage::new(msg);

        // TODO: We shouldn't use send_as. Put identity inside broadcasted message instead.
        let _ = bus::service(broadcast::BUS_ID)
            .send_as(default_id, bcast_msg)
            .await?;
        Ok(())
    }

    pub async fn bind_gsb(
        &self,
<<<<<<< HEAD
        public_prefix: &str,
        private_prefix: &str,
    ) -> Result<(), DiscoveryInitError> {
        let myself = self.clone();
        // /private/market/market-protocol-mk1-offer
        let broadcast_address = format!("{}/{}", private_prefix, OfferIdsReceived::TOPIC);
=======
        _public_prefix: &str,
        local_prefix: &str,
    ) -> Result<(), DiscoveryInitError> {
        let myself = self.clone();
        // /local/market/market-protocol-mk1-offer
        let broadcast_address = format!("{}/{}", local_prefix, OfferReceived::TOPIC);
>>>>>>> bc20c98e
        ya_net::bind_broadcast_with_caller(
            &broadcast_address,
            move |caller, msg: SendBroadcastMessage<OfferIdsReceived>| {
                let myself = myself.clone();
                myself.on_broadcast_offers(caller, msg.body().to_owned())
            },
        )
        .await
        .map_err(|e| DiscoveryInitError::from_pair(broadcast_address, e))?;

        let myself = self.clone();
        // /local/market/market-protocol-mk1-offer-unsubscribe
        let broadcast_address = format!("{}/{}", local_prefix, OfferUnsubscribed::TOPIC);
        ya_net::bind_broadcast_with_caller(
            &broadcast_address,
            move |caller, msg: SendBroadcastMessage<OfferUnsubscribed>| {
                let myself = myself.clone();
                myself.on_broadcast_unsubscribes(caller, msg.body().to_owned())
            },
        )
        .await
        .map_err(|e| DiscoveryInitError::from_pair(broadcast_address, e))?;

        ServiceBinder::new(&get_offers_addr(public_prefix), &(), self.clone()).bind_with_processor(
            move |_, myself, caller: String, msg: GetOffers| {
                let myself = myself.clone();
                myself.on_retrieve_offers(caller, msg)
            },
        );

        Ok(())
    }

    async fn on_broadcast_offers(self, caller: String, msg: OfferIdsReceived) -> Result<(), ()> {
        let num_ids_received = msg.offers.len();
        if !msg.offers.is_empty() {
            log::debug!("Received {} Offers from [{}].", num_ids_received, &caller);
        }

        // We should do filtering and getting Offers in single transaction. Otherwise multiple
        // broadcasts can overlap and we will ask other nodes for the same Offers more than once.
        // Note that it wouldn't cause incorrect behavior, because we will add Offers only once.
        // Other attempts to add them will end with error and we will filter all Offers, that already
        // occurred and re-broadcast only new ones.
        // But still it is worth to limit network traffic.
        let new_ids = {
            let receive_handlers = self.inner.receive.lock().await;
            let filter_callback = receive_handlers.offer_ids.clone();
            let offer_received_callback = receive_handlers.offers.clone();

            let unseen_subscriptions = filter_callback.call(caller.clone(), msg).await?;

            if !unseen_subscriptions.is_empty() {
                let offers = self
                    .retrieve_offers(caller.clone(), unseen_subscriptions)
                    .await
                    .map_err(|e| log::warn!("Can't get Offers from [{}]. Error: {}", &caller, e))?;

                // We still could fail to add some Offers to database. If we fail to add them, we don't
                // want to propagate subscription further.
                offer_received_callback
                    .call(caller.clone(), OffersRetrieved { offers })
                    .await?
            } else {
                vec![]
            }
        };

        if !new_ids.is_empty() {
            log::info!(
                "Propagating {}/{} Offers received from [{}].",
                new_ids.len(),
                num_ids_received,
                &caller
            );

            // We could broadcast outside of lock, but it shouldn't hurt either, because
            // we don't wait for any responses from remote nodes.
            self.broadcast_offers(new_ids)
                .await
                .map_err(|e| log::warn!("Failed to broadcast. Error: {}", e))?;
        }

        Ok(())
    }

    async fn on_retrieve_offers(
        self,
        caller: String,
        msg: GetOffers,
    ) -> Result<Vec<ModelOffer>, DiscoveryRemoteError> {
        log::info!("[{}] asks for {} Offers.", &caller, msg.offers.len());
        let callback = self.inner.get_offers_request.clone();
        Ok(callback.call(caller, msg).await?)
    }

    async fn on_broadcast_unsubscribes(
        self,
        caller: String,
        msg: OfferUnsubscribed,
    ) -> Result<(), ()> {
        let num_received_ids = msg.offers.len();
        if !msg.offers.is_empty() {
            log::debug!(
                "Received {} unsubscribed Offers from [{}].",
                num_received_ids,
                &caller,
            );
        }

        let callback = self.inner.offer_unsubscribed.clone();
        let subscriptions = callback.call(caller.clone(), msg).await?;

        if !subscriptions.is_empty() {
            log::info!(
                "Propagating further {} unsubscribed Offers from {} received from [{}].",
                subscriptions.len(),
                num_received_ids,
                &caller,
            );

            // No need to retry broadcasting, since we send cyclic broadcasts.
            if let Err(error) = self.broadcast_unsubscribes(subscriptions).await {
                log::error!("Error propagating unsubscribed Offers further: {}", error,);
            }
        }
        Ok(())
    }

    async fn default_identity(&self) -> Result<NodeId, IdentityError> {
        Ok(self.inner.identity.default_identity().await?)
    }
}

// =========================================== //
// Discovery messages
// =========================================== //

#[derive(Clone, Serialize, Deserialize)]
#[serde(rename_all = "camelCase")]
pub struct OfferIdsReceived {
    pub offers: Vec<SubscriptionId>,
}

impl CallbackMessage for OfferIdsReceived {
    type Item = Vec<SubscriptionId>;
    type Error = ();
}

impl BroadcastMessage for OfferIdsReceived {
    const TOPIC: &'static str = "market-protocol-discovery-mk1-offers";
}

#[derive(Clone, Serialize, Deserialize)]
#[serde(rename_all = "camelCase")]
pub struct OffersRetrieved {
    pub offers: Vec<ModelOffer>,
}

impl CallbackMessage for OffersRetrieved {
    /// Callback handler should return all subscription ids, that were new to him
    /// and should be propagated further to the network.
    type Item = Vec<SubscriptionId>;
    type Error = ();
}

#[derive(Clone, Serialize, Deserialize)]
#[serde(rename_all = "camelCase")]
pub struct GetOffers {
    pub offers: Vec<SubscriptionId>,
}

impl RpcMessage for GetOffers {
    const ID: &'static str = "Get";
    type Item = Vec<ModelOffer>;
    type Error = DiscoveryRemoteError;
}

fn get_offers_addr(prefix: &str) -> String {
    format!("{}/protocol/discovery/mk1/offers", prefix)
}

#[derive(Clone, Serialize, Deserialize)]
#[serde(rename_all = "camelCase")]
pub struct OfferUnsubscribed {
    pub offers: Vec<SubscriptionId>,
}

impl CallbackMessage for OfferUnsubscribed {
    /// Callback handler should return all subscription ids, that were new to him
    /// and should be propagated further to the network.
    type Item = Vec<SubscriptionId>;
    type Error = ();
}

impl BroadcastMessage for OfferUnsubscribed {
    const TOPIC: &'static str = "market-protocol-discovery-mk1-offers-unsubscribe";
}

// =========================================== //
// Errors From impls
// =========================================== //

impl DiscoveryInitError {
    fn from_pair(addr: String, e: BindBroadcastError) -> Self {
        match e {
            BindBroadcastError::GsbError(e) => {
                DiscoveryInitError::BindingGsbFailed(addr, e.to_string())
            }
            BindBroadcastError::SubscribeError(e) => {
                DiscoveryInitError::BroadcastSubscribeFailed(addr, e.to_string())
            }
        }
    }
}

impl From<ya_service_bus::error::Error> for DiscoveryError {
    fn from(e: ya_service_bus::error::Error) -> Self {
        DiscoveryError::GsbError(e.to_string())
    }
}

impl From<ErrorMessage> for DiscoveryError {
    fn from(e: ErrorMessage) -> Self {
        DiscoveryError::InternalError(e.to_string())
    }
}<|MERGE_RESOLUTION|>--- conflicted
+++ resolved
@@ -125,21 +125,12 @@
 
     pub async fn bind_gsb(
         &self,
-<<<<<<< HEAD
         public_prefix: &str,
-        private_prefix: &str,
-    ) -> Result<(), DiscoveryInitError> {
-        let myself = self.clone();
-        // /private/market/market-protocol-mk1-offer
-        let broadcast_address = format!("{}/{}", private_prefix, OfferIdsReceived::TOPIC);
-=======
-        _public_prefix: &str,
         local_prefix: &str,
     ) -> Result<(), DiscoveryInitError> {
         let myself = self.clone();
         // /local/market/market-protocol-mk1-offer
-        let broadcast_address = format!("{}/{}", local_prefix, OfferReceived::TOPIC);
->>>>>>> bc20c98e
+        let broadcast_address = format!("{}/{}", local_prefix, OfferIdsReceived::TOPIC);
         ya_net::bind_broadcast_with_caller(
             &broadcast_address,
             move |caller, msg: SendBroadcastMessage<OfferIdsReceived>| {
