use serde::{Deserialize, Serialize};
use std::sync::Arc;
use thiserror::Error;
use tokio::sync::Mutex;

use ya_client::model::ErrorMessage;
use ya_client::model::NodeId;
use ya_core_model::net::local as local_net;
use ya_core_model::net::local::{BindBroadcastError, BroadcastMessage, SendBroadcastMessage};
use ya_net::{self as net, RemoteEndpoint};
use ya_service_bus::{typed as bus, RpcEndpoint, RpcMessage};

use crate::db::model::{Offer as ModelOffer, SubscriptionId};
use crate::identity::{IdentityApi, IdentityError};

use super::callback::{CallbackMessage, HandlerSlot};
use std::str::FromStr;
use ya_core_model::market::BUS_ID;
use ya_service_bus::typed::ServiceBinder;

pub mod builder;

// =========================================== //
// Errors
// =========================================== //

#[derive(Error, Debug, Serialize, Deserialize)]
pub enum DiscoveryError {
    #[error(transparent)]
    RemoteError(#[from] DiscoveryRemoteError),
    #[error("Failed to broadcast caused by gsb error: {0}.")]
    GsbError(String),
    #[error("Internal error: {0}.")]
    InternalError(String),
    #[error(transparent)]
    Identity(#[from] IdentityError),
}

#[derive(Error, Debug, Serialize, Deserialize)]
pub enum DiscoveryRemoteError {
    #[error("Internal error: {0}.")]
    InternalError(String),
}

#[derive(Error, Debug, Serialize, Deserialize)]
pub enum DiscoveryInitError {
    #[error("Failed to bind broadcast `{0}` to gsb. Error: {1}.")]
    BindingGsbFailed(String, String),
    #[error("Failed to subscribe to broadcast `{0}`. Error: {1}.")]
    BroadcastSubscribeFailed(String, String),
}

// =========================================== //
// Discovery interface
// =========================================== //

/// Responsible for communication with markets on other nodes
/// during discovery phase.
#[derive(Clone)]
pub struct Discovery {
    inner: Arc<DiscoveryImpl>,
}

<<<<<<< HEAD
pub(super) struct OfferHandlers {
    filter_out_known_ids: HandlerSlot<OffersBcast>,
    receive_remote_offers: HandlerSlot<OffersRetrieved>,
=======
pub(super) struct ReceiveHandlers {
    offer_ids: HandlerSlot<OfferIdsReceived>,
    offers: HandlerSlot<OffersRetrieved>,
>>>>>>> bb3240c1
}

pub struct DiscoveryImpl {
    identity: Arc<dyn IdentityApi>,

    offer_handlers: Mutex<OfferHandlers>,
    get_local_offers_handler: HandlerSlot<RetrieveOffers>,
    offer_unsubscribe_handler: HandlerSlot<UnsubscribedOffersBcast>,
}

impl Discovery {
    /// Broadcasts Offers to other nodes in network. Connected nodes will
    /// get call to function bound at `OfferIdsBcast`.
    pub async fn bcast_offers(&self, offers: Vec<SubscriptionId>) -> Result<(), DiscoveryError> {
        let default_id = self.default_identity().await?;
        let bcast_msg = SendBroadcastMessage::new(OffersBcast { offer_ids: offers });

        // TODO: We shouldn't use send_as. Put identity inside broadcasted message instead.
        let _ = bus::service(local_net::BUS_ID)
            .send_as(default_id, bcast_msg) // TODO: should we send as our (default) identity?
            .await?;
        Ok(())
    }

    /// Ask remote Node for specified Offers.
<<<<<<< HEAD
    pub async fn get_remote_offers(
=======
    pub async fn retrieve_offers(
>>>>>>> bb3240c1
        &self,
        target_node_id: String,
        offer_ids: Vec<SubscriptionId>,
    ) -> Result<Vec<ModelOffer>, DiscoveryError> {
        let target_node = NodeId::from_str(&target_node_id)
            .map_err(|e| DiscoveryError::InternalError(e.to_string()))?;

        Ok(net::from(self.default_identity().await?)
            .to(target_node)
            .service(&get_offers_addr(BUS_ID))
            .send(RetrieveOffers {
                offer_ids: offer_ids,
            })
            .await??)
    }

    pub async fn bcast_unsubscribes(
        &self,
        offers: Vec<SubscriptionId>,
    ) -> Result<(), DiscoveryError> {
        let default_id = self.default_identity().await?;

        let bcast_msg = SendBroadcastMessage::new(UnsubscribedOffersBcast { offer_ids: offers });

        // TODO: We shouldn't use send_as. Put identity inside broadcasted message instead.
        let _ = bus::service(local_net::BUS_ID)
            .send_as(default_id, bcast_msg)
            .await?;
        Ok(())
    }

    pub async fn bind_gsb(
        &self,
        public_prefix: &str,
        local_prefix: &str,
    ) -> Result<(), DiscoveryInitError> {
        let myself = self.clone();
<<<<<<< HEAD
        // /private/market/market-protocol-mk1-offer
        let bcast_address = format!("{}/{}", private_prefix, OffersBcast::TOPIC);
=======
        // /local/market/market-protocol-mk1-offer
        let broadcast_address = format!("{}/{}", local_prefix, OfferIdsReceived::TOPIC);
>>>>>>> bb3240c1
        ya_net::bind_broadcast_with_caller(
            &bcast_address,
            move |caller, msg: SendBroadcastMessage<OffersBcast>| {
                let myself = myself.clone();
<<<<<<< HEAD
                myself.on_bcast_offers(caller, msg.body().to_owned())
=======
                myself.on_broadcast_offers(caller, msg.body().to_owned())
>>>>>>> bb3240c1
            },
        )
        .await
        .map_err(|e| DiscoveryInitError::from_pair(bcast_address, e))?;

        let myself = self.clone();
<<<<<<< HEAD
        // /private/market/market-protocol-mk1-offer-unsubscribe
        let bcast_address = format!("{}/{}", private_prefix, UnsubscribedOffersBcast::TOPIC);
=======
        // /local/market/market-protocol-mk1-offer-unsubscribe
        let broadcast_address = format!("{}/{}", local_prefix, OfferUnsubscribed::TOPIC);
>>>>>>> bb3240c1
        ya_net::bind_broadcast_with_caller(
            &bcast_address,
            move |caller, msg: SendBroadcastMessage<UnsubscribedOffersBcast>| {
                let myself = myself.clone();
<<<<<<< HEAD
                myself.on_bcast_unsubscribes(caller, msg.body().to_owned())
=======
                myself.on_broadcast_unsubscribes(caller, msg.body().to_owned())
>>>>>>> bb3240c1
            },
        )
        .await
        .map_err(|e| DiscoveryInitError::from_pair(bcast_address, e))?;

        ServiceBinder::new(&get_offers_addr(public_prefix), &(), self.clone()).bind_with_processor(
            move |_, myself, caller: String, msg: RetrieveOffers| {
                let myself = myself.clone();
<<<<<<< HEAD
                myself.on_get_remote_offers(caller, msg)
=======
                myself.on_retrieve_offers(caller, msg)
>>>>>>> bb3240c1
            },
        );

        Ok(())
    }

<<<<<<< HEAD
    async fn on_bcast_offers(self, caller: String, msg: OffersBcast) -> Result<(), ()> {
        let num_ids_received = msg.offer_ids.len();
        if !msg.offer_ids.is_empty() {
=======
    async fn on_broadcast_offers(self, caller: String, msg: OfferIdsReceived) -> Result<(), ()> {
        let num_ids_received = msg.offers.len();
        if !msg.offers.is_empty() {
>>>>>>> bb3240c1
            log::debug!("Received {} Offers from [{}].", num_ids_received, &caller);
        }

        // We should do filtering and getting Offers in single transaction. Otherwise multiple
        // broadcasts can overlap and we will ask other nodes for the same Offers more than once.
        // Note that it wouldn't cause incorrect behavior, because we will add Offers only once.
        // Other attempts to add them will end with error and we will filter all Offers, that already
        // occurred and re-broadcast only new ones.
        // But still it is worth to limit network traffic.
        let new_offer_ids = {
            let offer_handlers = self.inner.offer_handlers.lock().await;
            let filter_out_known_ids = offer_handlers.filter_out_known_ids.clone();
            let receive_remote_offers = offer_handlers.receive_remote_offers.clone();

            let unknown_offer_ids = filter_out_known_ids.call(caller.clone(), msg).await?;

            if !unknown_offer_ids.is_empty() {
                let offers = self
<<<<<<< HEAD
                    .get_remote_offers(caller.clone(), unknown_offer_ids)
=======
                    .retrieve_offers(caller.clone(), unseen_subscriptions)
>>>>>>> bb3240c1
                    .await
                    .map_err(|e| log::warn!("Can't get Offers from [{}]. Error: {}", &caller, e))?;

                // We still could fail to add some Offers to database. If we fail to add them, we don't
                // want to propagate subscription further.
<<<<<<< HEAD
                receive_remote_offers
=======
                offer_received_callback
>>>>>>> bb3240c1
                    .call(caller.clone(), OffersRetrieved { offers })
                    .await?
            } else {
                vec![]
            }
        };

        if !new_offer_ids.is_empty() {
            log::info!(
                "Propagating {}/{} Offers received from [{}].",
                new_offer_ids.len(),
                num_ids_received,
                &caller
            );

            // We could broadcast outside of lock, but it shouldn't hurt either, because
            // we don't wait for any responses from remote nodes.
            self.bcast_offers(new_offer_ids)
                .await
                .map_err(|e| log::warn!("Failed to bcast. Error: {}", e))?;
        }

        Ok(())
    }

<<<<<<< HEAD
    async fn on_get_remote_offers(
=======
    async fn on_retrieve_offers(
>>>>>>> bb3240c1
        self,
        caller: String,
        msg: RetrieveOffers,
    ) -> Result<Vec<ModelOffer>, DiscoveryRemoteError> {
        log::info!("[{}] asks for {} Offers.", &caller, msg.offer_ids.len());
        let get_local_offers = self.inner.get_local_offers_handler.clone();
        Ok(get_local_offers.call(caller, msg).await?)
    }

<<<<<<< HEAD
    async fn on_bcast_unsubscribes(
        self,
        caller: String,
        msg: UnsubscribedOffersBcast,
    ) -> Result<(), ()> {
        let num_received_ids = msg.offer_ids.len();
        if !msg.offer_ids.is_empty() {
=======
    async fn on_broadcast_unsubscribes(
        self,
        caller: String,
        msg: OfferUnsubscribed,
    ) -> Result<(), ()> {
        let num_received_ids = msg.offers.len();
        if !msg.offers.is_empty() {
>>>>>>> bb3240c1
            log::debug!(
                "Received {} unsubscribed Offers from [{}].",
                num_received_ids,
                &caller,
            );
        }

        let offer_unsubscribe_handler = self.inner.offer_unsubscribe_handler.clone();
        let unsubscribed_offer_ids = offer_unsubscribe_handler.call(caller.clone(), msg).await?;

        if !unsubscribed_offer_ids.is_empty() {
            log::info!(
                "Propagating further {} unsubscribed Offers from {} received from [{}].",
                unsubscribed_offer_ids.len(),
                num_received_ids,
                &caller,
            );

            // No need to retry broadcasting, since we send cyclic broadcasts.
            if let Err(error) = self.bcast_unsubscribes(unsubscribed_offer_ids).await {
                log::error!("Error propagating unsubscribed Offers further: {}", error,);
            }
        }
        Ok(())
    }

    async fn default_identity(&self) -> Result<NodeId, IdentityError> {
        Ok(self.inner.identity.default_identity().await?)
    }
}

// =========================================== //
// Discovery messages
// =========================================== //

#[derive(Clone, Serialize, Deserialize)]
#[serde(rename_all = "camelCase")]
pub struct OffersBcast {
    pub offer_ids: Vec<SubscriptionId>,
}

/// Local handler will return only ids of offers, that were not yet known.
/// Those will be retrieved directly from the bcast sender.
impl CallbackMessage for OffersBcast {
    type Ok = Vec<SubscriptionId>;
    type Error = ();
}

impl BroadcastMessage for OffersBcast {
    const TOPIC: &'static str = "market-protocol-discovery-mk1-offers";
}

<<<<<<< HEAD
fn get_offers_addr(prefix: &str) -> String {
    format!("{}/protocol/discovery/mk1/offers", prefix)
=======
#[derive(Clone, Serialize, Deserialize)]
#[serde(rename_all = "camelCase")]
pub struct OffersRetrieved {
    pub offers: Vec<ModelOffer>,
}

impl CallbackMessage for OffersRetrieved {
    /// Callback handler should return all subscription ids, that were new to him
    /// and should be propagated further to the network.
    type Item = Vec<SubscriptionId>;
    type Error = ();
>>>>>>> bb3240c1
}

#[derive(Clone, Serialize, Deserialize)]
#[serde(rename_all = "camelCase")]
pub struct RetrieveOffers {
    pub offer_ids: Vec<SubscriptionId>,
}

impl RpcMessage for RetrieveOffers {
    const ID: &'static str = "Get";
    type Item = Vec<ModelOffer>;
    type Error = DiscoveryRemoteError;
}

#[derive(Clone, Serialize, Deserialize)]
#[serde(rename_all = "camelCase")]
pub struct OffersRetrieved {
    pub offers: Vec<ModelOffer>,
}

/// Local handler will return only ids of offers, that was successfully saved.
/// Those will be bcasted further to the network.
impl CallbackMessage for OffersRetrieved {
    type Ok = Vec<SubscriptionId>;
    type Error = ();
}

#[derive(Clone, Serialize, Deserialize)]
#[serde(rename_all = "camelCase")]
pub struct UnsubscribedOffersBcast {
    pub offer_ids: Vec<SubscriptionId>,
}

/// Local handler will return only ids of offers, that were not yet known as unsubscribed.
/// Those will be bcasted further to the network.
impl CallbackMessage for UnsubscribedOffersBcast {
    type Ok = Vec<SubscriptionId>;
    type Error = ();
}

impl BroadcastMessage for UnsubscribedOffersBcast {
    const TOPIC: &'static str = "market-protocol-discovery-mk1-offers-unsubscribe";
}

// =========================================== //
// Errors From impls
// =========================================== //

impl DiscoveryInitError {
    fn from_pair(addr: String, e: BindBroadcastError) -> Self {
        match e {
            BindBroadcastError::GsbError(e) => {
                DiscoveryInitError::BindingGsbFailed(addr, e.to_string())
            }
            BindBroadcastError::SubscribeError(e) => {
                DiscoveryInitError::BroadcastSubscribeFailed(addr, e.to_string())
            }
        }
    }
}

impl From<ya_service_bus::error::Error> for DiscoveryError {
    fn from(e: ya_service_bus::error::Error) -> Self {
        DiscoveryError::GsbError(e.to_string())
    }
}

impl From<ErrorMessage> for DiscoveryError {
    fn from(e: ErrorMessage) -> Self {
        DiscoveryError::InternalError(e.to_string())
    }
}<|MERGE_RESOLUTION|>--- conflicted
+++ resolved
@@ -61,15 +61,9 @@
     inner: Arc<DiscoveryImpl>,
 }
 
-<<<<<<< HEAD
 pub(super) struct OfferHandlers {
     filter_out_known_ids: HandlerSlot<OffersBcast>,
     receive_remote_offers: HandlerSlot<OffersRetrieved>,
-=======
-pub(super) struct ReceiveHandlers {
-    offer_ids: HandlerSlot<OfferIdsReceived>,
-    offers: HandlerSlot<OffersRetrieved>,
->>>>>>> bb3240c1
 }
 
 pub struct DiscoveryImpl {
@@ -95,11 +89,7 @@
     }
 
     /// Ask remote Node for specified Offers.
-<<<<<<< HEAD
     pub async fn get_remote_offers(
-=======
-    pub async fn retrieve_offers(
->>>>>>> bb3240c1
         &self,
         target_node_id: String,
         offer_ids: Vec<SubscriptionId>,
@@ -137,44 +127,26 @@
         local_prefix: &str,
     ) -> Result<(), DiscoveryInitError> {
         let myself = self.clone();
-<<<<<<< HEAD
-        // /private/market/market-protocol-mk1-offer
-        let bcast_address = format!("{}/{}", private_prefix, OffersBcast::TOPIC);
-=======
         // /local/market/market-protocol-mk1-offer
-        let broadcast_address = format!("{}/{}", local_prefix, OfferIdsReceived::TOPIC);
->>>>>>> bb3240c1
+        let bcast_address = format!("{}/{}", local_prefix, OffersBcast::TOPIC);
         ya_net::bind_broadcast_with_caller(
             &bcast_address,
             move |caller, msg: SendBroadcastMessage<OffersBcast>| {
                 let myself = myself.clone();
-<<<<<<< HEAD
                 myself.on_bcast_offers(caller, msg.body().to_owned())
-=======
-                myself.on_broadcast_offers(caller, msg.body().to_owned())
->>>>>>> bb3240c1
             },
         )
         .await
         .map_err(|e| DiscoveryInitError::from_pair(bcast_address, e))?;
 
         let myself = self.clone();
-<<<<<<< HEAD
-        // /private/market/market-protocol-mk1-offer-unsubscribe
-        let bcast_address = format!("{}/{}", private_prefix, UnsubscribedOffersBcast::TOPIC);
-=======
         // /local/market/market-protocol-mk1-offer-unsubscribe
-        let broadcast_address = format!("{}/{}", local_prefix, OfferUnsubscribed::TOPIC);
->>>>>>> bb3240c1
+        let bcast_address = format!("{}/{}", local_prefix, UnsubscribedOffersBcast::TOPIC);
         ya_net::bind_broadcast_with_caller(
             &bcast_address,
             move |caller, msg: SendBroadcastMessage<UnsubscribedOffersBcast>| {
                 let myself = myself.clone();
-<<<<<<< HEAD
                 myself.on_bcast_unsubscribes(caller, msg.body().to_owned())
-=======
-                myself.on_broadcast_unsubscribes(caller, msg.body().to_owned())
->>>>>>> bb3240c1
             },
         )
         .await
@@ -183,26 +155,16 @@
         ServiceBinder::new(&get_offers_addr(public_prefix), &(), self.clone()).bind_with_processor(
             move |_, myself, caller: String, msg: RetrieveOffers| {
                 let myself = myself.clone();
-<<<<<<< HEAD
                 myself.on_get_remote_offers(caller, msg)
-=======
-                myself.on_retrieve_offers(caller, msg)
->>>>>>> bb3240c1
             },
         );
 
         Ok(())
     }
 
-<<<<<<< HEAD
     async fn on_bcast_offers(self, caller: String, msg: OffersBcast) -> Result<(), ()> {
         let num_ids_received = msg.offer_ids.len();
         if !msg.offer_ids.is_empty() {
-=======
-    async fn on_broadcast_offers(self, caller: String, msg: OfferIdsReceived) -> Result<(), ()> {
-        let num_ids_received = msg.offers.len();
-        if !msg.offers.is_empty() {
->>>>>>> bb3240c1
             log::debug!("Received {} Offers from [{}].", num_ids_received, &caller);
         }
 
@@ -221,21 +183,13 @@
 
             if !unknown_offer_ids.is_empty() {
                 let offers = self
-<<<<<<< HEAD
                     .get_remote_offers(caller.clone(), unknown_offer_ids)
-=======
-                    .retrieve_offers(caller.clone(), unseen_subscriptions)
->>>>>>> bb3240c1
                     .await
                     .map_err(|e| log::warn!("Can't get Offers from [{}]. Error: {}", &caller, e))?;
 
                 // We still could fail to add some Offers to database. If we fail to add them, we don't
                 // want to propagate subscription further.
-<<<<<<< HEAD
                 receive_remote_offers
-=======
-                offer_received_callback
->>>>>>> bb3240c1
                     .call(caller.clone(), OffersRetrieved { offers })
                     .await?
             } else {
@@ -261,11 +215,7 @@
         Ok(())
     }
 
-<<<<<<< HEAD
     async fn on_get_remote_offers(
-=======
-    async fn on_retrieve_offers(
->>>>>>> bb3240c1
         self,
         caller: String,
         msg: RetrieveOffers,
@@ -275,7 +225,6 @@
         Ok(get_local_offers.call(caller, msg).await?)
     }
 
-<<<<<<< HEAD
     async fn on_bcast_unsubscribes(
         self,
         caller: String,
@@ -283,15 +232,6 @@
     ) -> Result<(), ()> {
         let num_received_ids = msg.offer_ids.len();
         if !msg.offer_ids.is_empty() {
-=======
-    async fn on_broadcast_unsubscribes(
-        self,
-        caller: String,
-        msg: OfferUnsubscribed,
-    ) -> Result<(), ()> {
-        let num_received_ids = msg.offers.len();
-        if !msg.offers.is_empty() {
->>>>>>> bb3240c1
             log::debug!(
                 "Received {} unsubscribed Offers from [{}].",
                 num_received_ids,
@@ -344,22 +284,8 @@
     const TOPIC: &'static str = "market-protocol-discovery-mk1-offers";
 }
 
-<<<<<<< HEAD
 fn get_offers_addr(prefix: &str) -> String {
     format!("{}/protocol/discovery/mk1/offers", prefix)
-=======
-#[derive(Clone, Serialize, Deserialize)]
-#[serde(rename_all = "camelCase")]
-pub struct OffersRetrieved {
-    pub offers: Vec<ModelOffer>,
-}
-
-impl CallbackMessage for OffersRetrieved {
-    /// Callback handler should return all subscription ids, that were new to him
-    /// and should be propagated further to the network.
-    type Item = Vec<SubscriptionId>;
-    type Error = ();
->>>>>>> bb3240c1
 }
 
 #[derive(Clone, Serialize, Deserialize)]
