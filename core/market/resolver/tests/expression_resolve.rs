use ya_market_resolver::resolver::expression::*;
use ya_market_resolver::resolver::ldap_parser::parse;
use ya_market_resolver::resolver::properties::*;

fn run_resolve_test(expr: &str, props: &Vec<&str>, expect_result: ResolveResult) {
    let expression = build_expression(&parse(expr).unwrap()).unwrap();

    let mut properties = vec![];
    for prop in props {
        properties.push(prop.to_string());
    }

    let property_set = PropertySet::from_flat_props(&properties);

    assert_eq!(expression.resolve(&property_set), expect_result);
}

#[test]
fn resolve_empty() {
    let f = "()";

    // test positive

    run_resolve_test(f, &vec!["objectClass=\"Babs Jensen\""], ResolveResult::True);
}

#[test]
fn resolve_present() {
    let f = "(objectClass=*)";

    // test positive

    run_resolve_test(f, &vec!["objectClass=\"Babs Jensen\""], ResolveResult::True);

    // test negative (must return name of unresolved property)

    run_resolve_test(
        f,
        &vec!["cn=\"Dblah\""],
        ResolveResult::False(
            vec![&PropertyRef::Value(
                String::from("objectClass"),
                PropertyRefType::Any,
            )],
            Expression::Empty(false),
        ),
    );
}

#[test]
fn resolve_equals() {
    let f = "(cn=Babs Jensen)";

    // test positive

    run_resolve_test(f, &vec!["cn=\"Babs Jensen\""], ResolveResult::True);

    // test negative

    run_resolve_test(
        f,
        &vec!["cn=\"Dblah\""],
        ResolveResult::False(vec![], Expression::Empty(false)),
    );

    // test undefined

    run_resolve_test(
        f,
        &vec!["cnas=\"Dblah\""],
        ResolveResult::Undefined(
            vec![&PropertyRef::Value(
                String::from("cn"),
                PropertyRefType::Any,
            )],
            Expression::Equals(
                PropertyRef::Value(String::from("cn"), PropertyRefType::Any),
                String::from("Babs Jensen"),
            ),
        ),
    );
}

#[test]
fn resolve_equals_list() {
    let f = "(cn=Babs Jensen)";

    // test positive

    run_resolve_test(
        f,
        &vec!["cn=[\"Babs Jensen\",\"Dblah\"]"],
        ResolveResult::True,
    );

    // test negative

    run_resolve_test(
        f,
        &vec!["cn=[\"Dblah\",\"Argh\"]"],
        ResolveResult::False(vec![], Expression::Empty(false)),
    );

    // test undefined

    run_resolve_test(
        f,
        &vec!["cnas=[\"Dblah\",\"Argh\"]"],
        ResolveResult::Undefined(
            vec![&PropertyRef::Value(
                String::from("cn"),
                PropertyRefType::Any,
            )],
            Expression::Equals(
                PropertyRef::Value(String::from("cn"), PropertyRefType::Any),
                String::from("Babs Jensen"),
            ),
        ),
    );
}

#[test]
fn resolve_equals_with_wildcard() {
    let f = "(cn=Babs *)";

    // test positive

    run_resolve_test(f, &vec!["cn=\"Babs Jensen\""], ResolveResult::True);

    // test negative

    run_resolve_test(
        f,
        &vec!["cn=\"Dblah\""],
        ResolveResult::False(vec![], Expression::Empty(false)),
    );

    // test undefined

    run_resolve_test(
        f,
        &vec!["cnas=\"Dblah\""],
        ResolveResult::Undefined(
            vec![&PropertyRef::Value(
                String::from("cn"),
                PropertyRefType::Any,
            )],
            Expression::Equals(
                PropertyRef::Value(String::from("cn"), PropertyRefType::Any),
                String::from("Babs *"),
            ),
        ),
    );
}

#[test]
fn resolve_equals_int() {
    let f = "(cn=123)";

    // test positive

    run_resolve_test(f, &vec!["cn=123"], ResolveResult::True);

    // test negative

    run_resolve_test(
        f,
        &vec!["cn=456"],
        ResolveResult::False(vec![], Expression::Empty(false)),
    );

    // test false when parsing error

    let f = "(cn=1ds23)";
    run_resolve_test(
        f,
        &vec!["cn=123"],
        ResolveResult::False(vec![], Expression::Empty(false)),
    );
}

#[test]
fn resolve_greater_int() {
    let f = "(cn>123)";

    // test positive

    run_resolve_test(f, &vec!["cn=124"], ResolveResult::True);

    // test negative

    run_resolve_test(
        f,
        &vec!["cn=12"],
        ResolveResult::False(vec![], Expression::Empty(false)),
    );

    // test false when parsing error

    let f = "(cn>1ds23)";
    run_resolve_test(
        f,
        &vec!["cn=123"],
        ResolveResult::False(vec![], Expression::Empty(false)),
    );
}

#[test]
fn resolve_less_float() {
    let f = "(cn<123.56)";

    // test positive

    run_resolve_test(f, &vec!["cn=122.674"], ResolveResult::True);

    // test negative

    run_resolve_test(
        f,
        &vec!["cn=126"],
        ResolveResult::False(vec![], Expression::Empty(false)),
    );

    // test false when parsing error

    let f = "(cn<1ds23)";
    run_resolve_test(
        f,
        &vec!["cn=123"],
        ResolveResult::False(vec![], Expression::Empty(false)),
    );
}

#[test]
fn resolve_less_equal_datetime() {
    let f = "(cn<=1985-04-12T23:20:50.52Z)";

    // test positive

    run_resolve_test(
        f,
        &vec!["cn=t\"1985-04-12T23:20:30.52Z\""],
        ResolveResult::True,
    );
    run_resolve_test(
        f,
        &vec!["cn=t\"1985-04-12T23:20:50.52Z\""],
        ResolveResult::True,
    );

    // test negative

    run_resolve_test(
        f,
        &vec!["cn=t\"1985-04-12T23:21:50.52Z\""],
        ResolveResult::False(vec![], Expression::Empty(false)),
    );

    // test false when parsing error (NOTE the RFC 3339 format is fairly strict)

    let f = "(cn<=1985-04-13)";
    run_resolve_test(
        f,
        &vec!["cn=t\"1985-04-12T23:20:50.52Z\""],
        ResolveResult::False(vec![], Expression::Empty(false)),
    );
}

#[test]
fn resolve_greater_equal_version_with_implied_type() {
    // test positive

    run_resolve_test("(cn$v>=1.5.0)", &vec!["cn=\"1.10.0\""], ResolveResult::True);

    // test negative

    run_resolve_test(
        "(cn>=1.5.0)",
        &vec!["cn=\"1.10.0\""],
        ResolveResult::False(vec![], Expression::Empty(false)),
    );

    // test - unable to convert

    run_resolve_test(
        "(cn$v>=1.5.0)",
        &vec!["cn=\"dblah\""],
        ResolveResult::Undefined(
            vec![],
            Expression::GreaterEqual(
                PropertyRef::Value(String::from("cn"), PropertyRefType::Version),
                String::from("1.5.0"),
            ),
        ),
    );
}

#[test]
fn resolve_greater_equal_decimal_with_implied_type() {
    // test positive

    run_resolve_test(
        "(cn$d>=10)",
        &vec!["cn=\"1\""],
        ResolveResult::False(vec![], Expression::Empty(false)),
    );

    // test - unable to convert

    run_resolve_test(
        "(cn$d>=10)",
        &vec!["cn=\"dblah\""],
        ResolveResult::Undefined(
            vec![],
            Expression::GreaterEqual(
                PropertyRef::Value(String::from("cn"), PropertyRefType::Decimal),
                String::from("10"),
            ),
        ),
    );
}

#[test]
fn resolve_not() {
    let f = "(!(cn=Tim Howes))";

    // test positive

    run_resolve_test(f, &vec!["cn=\"Babs Jensen\""], ResolveResult::True);

    // test negative

    run_resolve_test(
        f,
        &vec!["cn=\"Tim Howes\""],
        ResolveResult::False(vec![], Expression::Empty(false)),
    );

    // test undefined

    run_resolve_test(
        f,
        &vec!["cnas=\"Dblah\""],
        ResolveResult::Undefined(
            vec![&PropertyRef::Value(
                String::from("cn"),
                PropertyRefType::Any,
            )],
            Expression::Not(Box::new(Expression::Equals(
                PropertyRef::Value(String::from("cn"), PropertyRefType::Any),
                String::from("Tim Howes"),
            ))),
        ),
    );
}

#[test]
fn resolve_and() {
    let f = "(&(a=b)(b=c)(c=d))";

    // test positive

    run_resolve_test(
        f,
        &vec!["a=\"b\"", "b=\"c\"", "c=\"d\""],
        ResolveResult::True,
    );

    // test negative

    run_resolve_test(
        f,
        &vec!["a=\"x\"", "b=\"c\"", "c=\"d\""],
        ResolveResult::False(vec![], Expression::Empty(false)),
    );

    // test undefined

    run_resolve_test(
        f,
        &vec!["b=\"c\"", "c=\"d\""],
        ResolveResult::Undefined(
            vec![&PropertyRef::Value(String::from("a"), PropertyRefType::Any)],
            Expression::Equals(
                PropertyRef::Value(String::from("a"), PropertyRefType::Any),
                String::from("b"),
            ),
        ),
    );
}

#[test]
fn resolve_or() {
    let f = "(|(a=b)(b=c)(c=d))";

    // test positive

    run_resolve_test(
        f,
        &vec!["a=\"b\"", "b=\"c\"", "c=\"d\""],
        ResolveResult::True,
    );

    // test negative

    run_resolve_test(
        f,
        &vec!["a=\"x\"", "b=\"y\"", "c=\"z\""],
        ResolveResult::False(vec![], Expression::Empty(false)),
    );

    // test undefined

    run_resolve_test(
        f,
        &vec!["b=\"x\"", "c=\"y\""],
        ResolveResult::Undefined(
            vec![&PropertyRef::Value(String::from("a"), PropertyRefType::Any)],
            Expression::Equals(
                PropertyRef::Value(String::from("a"), PropertyRefType::Any),
                String::from("b"),
            ),
        ),
    );
}

#[test]
fn resolve_complex() {
    let f = "(&(|(a=b)(b=c)(c=d))(!(x=dblah)))";

    // test positive

    run_resolve_test(
        f,
        &vec![r#"a="b""#, r#"b="x""#, r#"c="y""#, r#"x="notdblah""#],
        ResolveResult::True,
    );
}

#[test]
fn resolve_pricing_model_sample() {
    let f = r#"(&(golem.com.pricing.model=linear))"#;

    // test positive

    run_resolve_test(
        f,
        &vec![
            r#"golem.com.pricing.model="linear""#,
            r#"b="x""#,
            r#"c="y""#,
            r#"x="notdblah""#,
        ],
        ResolveResult::True,
    );
}

#[test]
fn resolve_pseudo_function_prop_sample_positive() {
    // this syntax should work - should refer to "pseudo-function" property
    let f = r#"(&(golem.com.pricing.est{30}<20))"#;

    // test positive

    run_resolve_test(
        f,
        &vec![
            r#"golem.com.pricing.est{30}=15"#,
            r#"b="x""#,
            r#"c="y""#,
            r#"x="notdblah""#,
        ],
        ResolveResult::True,
    );
}

#[ignore]
#[test]
fn resolve_pseudo_function_array_sample_positive() {
    // this syntax should work - should refer to "pseudo-function" property
    let f = r#"(&(golem.com.pricing.est{[30]}<20))"#;

    // test positive

    run_resolve_test(
        f,
        &vec![
            r#"golem.com.pricing.est{[30]}=15"#,
            r#"b="x""#,
            r#"c="y""#,
            r#"x="notdblah""#,
        ],
        ResolveResult::True,
    );
}

#[test]
fn resolve_pseudo_function_prop_sample_undefined() {
    // this syntax should work, and should return "undefined" for property declared with wildcards.
    let f = r#"(&(golem.com.pricing.est{30}<20))"#;

    // test positive

    run_resolve_test(
        f,
        &vec![
            r#"golem.com.pricing.est{*}"#,
            r#"b="x""#,
            r#"c="y""#,
            r#"x="notdblah""#,
        ],
        ResolveResult::Undefined(
            vec![&PropertyRef::Value(
                String::from("golem.com.pricing.est{30}"),
                PropertyRefType::Any,
            )],
            Expression::Less(
                PropertyRef::Value(
                    String::from("golem.com.pricing.est{30}"),
                    PropertyRefType::Any,
                ),
                String::from("20"),
            ),
        ),
    );
}

#[ignore]
#[test]
fn resolve_pseudo_function_array_sample_undefined() {
    // this syntax should work, and should return "undefined" for property declared with wildcards.
    let f = r#"(&(golem.com.pricing.est{[30]}<20))"#;

    // test positive

    run_resolve_test(
        f,
        &vec![
            r#"golem.com.pricing.est{*}"#,
            r#"b="x""#,
            r#"c="y""#,
            r#"x="notdblah""#,
        ],
        ResolveResult::Undefined(
            vec![&PropertyRef::Value(
                String::from("golem.com.pricing.est{[30]}"),
                PropertyRefType::Any,
            )],
            Expression::Less(
                PropertyRef::Value(
                    String::from("golem.com.pricing.est{[30]}"),
                    PropertyRefType::Any,
                ),
                String::from("20"),
            ),
        ),
    );
}

#[test]
fn resolve_wildcard_prop_sample_undefined() {
    // this syntax should work, and should return "undefined" for property declared with wildcards.
<<<<<<< HEAD
    let f = r#"(golem.srv.comp.wasm.task_package=hash://sha3:38D951E2BD2408D95D8D5E5068A69C60C8238FA45DB8BC841DC0BD50:http://3.249.139.167:8000/rust-wasi-tutorial.zip)"#;
=======
    let f = r#"(golem.srv.comp.task_package=hash://sha3:D5E31B2EED628572A5898BF8C34447644BFC4B5130CFC1E4F10AEAA1:http://3.249.139.167:8000/rust-wasi-tutorial.zip)"#;
>>>>>>> 03cc2e41

    // test positive

    run_resolve_test(f, &vec![
                                r#"golem.srv.comp.task_package"#
                            ], ResolveResult::Undefined(
<<<<<<< HEAD
                                vec![&PropertyRef::Value(String::from("golem.srv.comp.wasm.task_package"), PropertyRefType::Any)],
                                Expression::Equals(PropertyRef::Value(String::from("golem.srv.comp.wasm.task_package"), PropertyRefType::Any), 
                                                   String::from("hash://sha3:38D951E2BD2408D95D8D5E5068A69C60C8238FA45DB8BC841DC0BD50:http://3.249.139.167:8000/rust-wasi-tutorial.zip"))
=======
                                vec![&PropertyRef::Value(String::from("golem.srv.comp.task_package"), PropertyRefType::Any)],
                                Expression::Equals(PropertyRef::Value(String::from("golem.srv.comp.task_package"), PropertyRefType::Any),
                                                   String::from("hash://sha3:D5E31B2EED628572A5898BF8C34447644BFC4B5130CFC1E4F10AEAA1:http://3.249.139.167:8000/rust-wasi-tutorial.zip"))
>>>>>>> 03cc2e41
                            ));
}

#[test]
fn resolve_complex_or_undefined() {
    let f = "(|(a=b)(b=c)(c=d))";

    // test positive

    run_resolve_test(
        f,
        &vec![/*"a=\"b\"",*/ "b=\"x\"", "c=\"y\"", "x=\"notdblah\""],
        ResolveResult::Undefined(
            vec![&PropertyRef::Value(String::from("a"), PropertyRefType::Any)],
            Expression::Equals(
                PropertyRef::Value(String::from("a"), PropertyRefType::Any),
                String::from("b"),
            ),
        ),
    );
}

#[test]
fn resolve_complex_or_undefined_reduced() {
    let f = "(|(a=b)(b=c)(c=d))";

    // test positive

    run_resolve_test(
        f,
        &vec![
            /*"a=\"b\"",*/
            r#"b="c""#,
            r#"c="y""#,
            r#"x="notdblah""#,
        ],
        ResolveResult::True,
    );
}

#[test]
fn resolve_complex_and_undefined() {
    let f = "(&(a=b)(b=c)(c=d))";

    //let text = include_str!("somefile.txt");

    // test positive

    run_resolve_test(
        f,
        &vec![
            /*"a=\"b\"",
            "b=\"c\"",*/
            r#"c="d""#,
            r#"x="notdblah""#,
        ],
        ResolveResult::Undefined(
            vec![
                &PropertyRef::Value(String::from("a"), PropertyRefType::Any),
                &PropertyRef::Value(String::from("b"), PropertyRefType::Any),
            ],
            Expression::And(vec![
                Box::new(Expression::Equals(
                    PropertyRef::Value(String::from("a"), PropertyRefType::Any),
                    String::from("b"),
                )),
                Box::new(Expression::Equals(
                    PropertyRef::Value(String::from("b"), PropertyRefType::Any),
                    String::from("c"),
                )),
            ]),
        ),
    );
}

#[test]
fn resolve_complex_and_undefined_reduced() {
    let f = "(&(a=b)(b=c)(c=d))";

    // test positive

    run_resolve_test(
        f,
        &vec![
            /*"a=\"b\"",*/
            r#"b="c""#,
            r#"c="x""#,
            r#"x="notdblah""#,
        ],
        ResolveResult::False(vec![], Expression::Empty(false)),
    );
}<|MERGE_RESOLUTION|>--- conflicted
+++ resolved
@@ -560,26 +560,16 @@
 #[test]
 fn resolve_wildcard_prop_sample_undefined() {
     // this syntax should work, and should return "undefined" for property declared with wildcards.
-<<<<<<< HEAD
-    let f = r#"(golem.srv.comp.wasm.task_package=hash://sha3:38D951E2BD2408D95D8D5E5068A69C60C8238FA45DB8BC841DC0BD50:http://3.249.139.167:8000/rust-wasi-tutorial.zip)"#;
-=======
     let f = r#"(golem.srv.comp.task_package=hash://sha3:D5E31B2EED628572A5898BF8C34447644BFC4B5130CFC1E4F10AEAA1:http://3.249.139.167:8000/rust-wasi-tutorial.zip)"#;
->>>>>>> 03cc2e41
 
     // test positive
 
     run_resolve_test(f, &vec![
                                 r#"golem.srv.comp.task_package"#
                             ], ResolveResult::Undefined(
-<<<<<<< HEAD
-                                vec![&PropertyRef::Value(String::from("golem.srv.comp.wasm.task_package"), PropertyRefType::Any)],
-                                Expression::Equals(PropertyRef::Value(String::from("golem.srv.comp.wasm.task_package"), PropertyRefType::Any), 
-                                                   String::from("hash://sha3:38D951E2BD2408D95D8D5E5068A69C60C8238FA45DB8BC841DC0BD50:http://3.249.139.167:8000/rust-wasi-tutorial.zip"))
-=======
                                 vec![&PropertyRef::Value(String::from("golem.srv.comp.task_package"), PropertyRefType::Any)],
                                 Expression::Equals(PropertyRef::Value(String::from("golem.srv.comp.task_package"), PropertyRefType::Any),
                                                    String::from("hash://sha3:D5E31B2EED628572A5898BF8C34447644BFC4B5130CFC1E4F10AEAA1:http://3.249.139.167:8000/rust-wasi-tutorial.zip"))
->>>>>>> 03cc2e41
                             ));
 }
 
