--- conflicted
+++ resolved
@@ -26,7 +26,6 @@
 parking_lot.workspace = true
 tracing = { version = "0.1.40", features=["log"] }
 bincode = "1.3.3"
-
 actix = { version = "0.13", default-features = false }
 actix-http = "3"
 actix-rt = "2.7"
@@ -56,7 +55,6 @@
 serde_json = "1.0"
 serde_bytes = "0.11.14"
 mime.workspace = true
-
 sha3 = "0.8.2"
 structopt = "0.3"
 strum = { workspace = true }
@@ -74,10 +72,5 @@
 structopt = "0.3"
 tokio = { version = "1", features = ["macros", "rt"] }
 
-<<<<<<< HEAD
 [lints.clippy]
-blocks_in_conditions = "allow"
-=======
-[lints]
-workspace = true
->>>>>>> 1a9e61a2
+blocks_in_conditions = "allow"