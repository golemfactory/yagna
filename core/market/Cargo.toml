--- conflicted
+++ resolved
@@ -11,13 +11,7 @@
 
 [dependencies]
 ya-agreement-utils = { version = "^0.2"}
-<<<<<<< HEAD
-ya-diesel-utils = { version = "0.1" }
-ya-std-utils = "0.1"
-ya-client = "0.6"
-=======
 ya-client = "0.5"
->>>>>>> 4faa052a
 ya-core-model = { version = "^0.3", features = ["market", "net"] }
 ya-diesel-utils = { version = "0.1" }
 ya-market-resolver = "0.2"
