[package]
name = "ya-market"
version = "0.3.0"
description = "The Distributed Marketplace implementation for Yagna."
authors = ["Golem Factory <contact@golem.network>"]
edition = "2018"

[features]
test-suite = []
bcast-singleton = []
testing = ["actix-http", "actix-rt", "actix-service", "env_logger"]

[dependencies]
ya-agreement-utils = { version = "^0.2"}
ya-diesel-utils = { version = "0.1" }
ya-std-utils = "0.1"
<<<<<<< HEAD
ya-utils-actix = "0.1"
ya-client = "0.4"
ya-core-model = { version = "0.2", features = ["market", "net"] }
=======
ya-client = "0.5"
ya-core-model = { version = "^0.3", features = ["market", "net"] }
>>>>>>> 39939cbd
ya-market-resolver = "0.2"
ya-net = "0.2"
ya-persistence = "0.2"
ya-service-api = "0.1"
ya-service-api-interfaces = "0.1"
ya-service-api-web = "0.1"
ya-service-bus = "0.4"

actix = { version = "0.10", default-features = false }
actix-web = "3.2"
async-trait = { version = "0.1.33" }
anyhow = "1.0"
backtrace = "0.3.50"
chrono = { version = "0.4", features = ["serde"] }
derive_more = "0.99.5"
diesel = { version = "1.4", features = ["chrono", "sqlite", "r2d2"] }
diesel_migrations = "1.4"
digest = "0.8.1"
futures = "0.3"
lazy_static = "1.4"
libsqlite3-sys = { version = "0.9.1", features = ["bundled"] }
log = "0.4"
metrics="0.12"
num-derive = "0.3"
num-traits = "0.2"
r2d2 = "0.8"
rand = "0.7.2"
serde = { version = "1.0", features = ["derive"] }
serde_json = "1.0"
sha3 = "0.8.2"
strum = "0.19.5"
strum_macros = "0.19.4"
thiserror = "1.0"
tokio = { version = "0.2", features = ["time", "sync"] }
uuid = { version = "0.8", features = ["v4"] }

# testing
actix-http = { version = "2.1", optional = true }
actix-rt = { version = "1.0.0", optional = true }
actix-service = { version = "1.0", optional = true }
env_logger = { version = "0.7", optional = true }
regex = "1.4.2"

[dev-dependencies]
ya-market = { path = ".", features = ["testing"] }

all_asserts = "2.2.0"
serde_json = "1.0"
#serial_test = "0.5.0"
serial_test = { git = "https://github.com/tworec/serial_test.git", branch = "actix_rt_test"}
structopt = "0.3"
tokio = { version = "0.2", features = ["macros", "rt-core"] }<|MERGE_RESOLUTION|>--- conflicted
+++ resolved
@@ -14,14 +14,9 @@
 ya-agreement-utils = { version = "^0.2"}
 ya-diesel-utils = { version = "0.1" }
 ya-std-utils = "0.1"
-<<<<<<< HEAD
 ya-utils-actix = "0.1"
-ya-client = "0.4"
-ya-core-model = { version = "0.2", features = ["market", "net"] }
-=======
 ya-client = "0.5"
 ya-core-model = { version = "^0.3", features = ["market", "net"] }
->>>>>>> 39939cbd
 ya-market-resolver = "0.2"
 ya-net = "0.2"
 ya-persistence = "0.2"
