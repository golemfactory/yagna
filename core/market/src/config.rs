use std::time::Duration;
use structopt::StructOpt;

#[derive(StructOpt, Clone)]
pub struct Config {
    #[structopt(flatten)]
    pub discovery: DiscoveryConfig,
    #[structopt(flatten)]
    pub subscription: SubscriptionConfig,
    #[structopt(flatten)]
    pub events: EventsConfig,
    #[structopt(flatten)]
    pub db: DbConfig,
}

#[derive(StructOpt, Clone)]
pub struct DiscoveryConfig {
    #[structopt(env, default_value = "200")]
    pub max_bcasted_offers: u32,
    #[structopt(env, default_value = "200")]
    pub max_bcasted_unsubscribes: u32,
    #[structopt(env, parse(try_from_str = humantime::parse_duration), default_value = "4min")]
    pub mean_cyclic_bcast_interval: Duration,
    #[structopt(env, parse(try_from_str = humantime::parse_duration), default_value = "4min")]
    pub mean_cyclic_unsubscribes_interval: Duration,
    #[structopt(env, parse(try_from_str = humantime::parse_duration), default_value = "5sec")]
    pub offer_broadcast_delay: Duration,
    #[structopt(env, parse(try_from_str = humantime::parse_duration), default_value = "5sec")]
    pub unsub_broadcast_delay: Duration,
}

#[derive(StructOpt, Clone)]
pub struct SubscriptionConfig {
    #[structopt(env = "DEFAULT_SUBSCRIPTION_TTL", parse(try_from_str = parse_chrono_duration), default_value = "1h")]
    pub default_ttl: chrono::Duration,
}

#[derive(StructOpt, Clone)]
pub struct EventsConfig {
<<<<<<< HEAD
    #[structopt(env = "MAX_MARKET_EVENTS_DEFAULT", default_value = "20")]
    pub max_events_default: i32,
    #[structopt(env = "MAX_MARKET_EVENTS_MAX", default_value = "100")]
=======
    #[structopt(env = "MARKET_MAX_EVENTS_DEFAULT", default_value = "20")]
    pub max_events_default: i32,
    #[structopt(env = "MARKET_MAX_EVENTS_MAX", default_value = "100")]
>>>>>>> c22e9761
    pub max_events_max: i32,
}

#[derive(StructOpt, Clone)]
pub struct DbConfig {
    /// Interval in which Market cleaner will be invoked
    #[structopt(env = "MARKET_DB_CLEANUP_INTERVAL", parse(try_from_str = humantime::parse_duration), default_value = "24h")]
    pub cleanup_interval: Duration,
    /// Number of days to persist Agreements and related Agreement Events
    #[structopt(env = "MARKET_AGREEMENT_STORE_DAYS", default_value = "90")]
    pub agreement_store_days: i32,
    /// Number of days to persist Negotiation Events
    #[structopt(env = "MARKET_EVENT_STORE_DAYS", default_value = "1")]
    pub event_store_days: i32,
}

impl Config {
    pub fn from_env() -> Result<Config, structopt::clap::Error> {
        // Empty command line arguments, because we want to use ENV fallback
        // or default values if ENV variables are not set.
        Ok(Config::from_iter_safe(&[""])?)
    }
}

fn parse_chrono_duration(s: &str) -> Result<chrono::Duration, anyhow::Error> {
    Ok(chrono::Duration::from_std(humantime::parse_duration(s)?)?)
}

#[cfg(test)]
mod test {
    use super::Config;

    #[test]
    fn test_default_structopt_subscription_ttl() {
        let c = Config::from_env().unwrap();
        assert_eq!(60, c.subscription.default_ttl.num_minutes());
    }

    #[test]
    fn test_default_structopt_events() {
        let c = Config::from_env().unwrap();
        assert_eq!(20, c.events.max_events_default);
        assert_eq!(100, c.events.max_events_max);
    }
<<<<<<< HEAD
=======

    #[test]
    fn test_default_structopt_db_config() {
        let c = Config::from_env().unwrap();
        assert_eq!(24 * 3600, c.db.cleanup_interval.as_secs());
        assert_eq!(90, c.db.agreement_store_days);
        assert_eq!(1, c.db.event_store_days);
    }
>>>>>>> c22e9761
}<|MERGE_RESOLUTION|>--- conflicted
+++ resolved
@@ -37,15 +37,9 @@
 
 #[derive(StructOpt, Clone)]
 pub struct EventsConfig {
-<<<<<<< HEAD
-    #[structopt(env = "MAX_MARKET_EVENTS_DEFAULT", default_value = "20")]
-    pub max_events_default: i32,
-    #[structopt(env = "MAX_MARKET_EVENTS_MAX", default_value = "100")]
-=======
     #[structopt(env = "MARKET_MAX_EVENTS_DEFAULT", default_value = "20")]
     pub max_events_default: i32,
     #[structopt(env = "MARKET_MAX_EVENTS_MAX", default_value = "100")]
->>>>>>> c22e9761
     pub max_events_max: i32,
 }
 
@@ -90,8 +84,6 @@
         assert_eq!(20, c.events.max_events_default);
         assert_eq!(100, c.events.max_events_max);
     }
-<<<<<<< HEAD
-=======
 
     #[test]
     fn test_default_structopt_db_config() {
@@ -100,5 +92,4 @@
         assert_eq!(90, c.db.agreement_store_days);
         assert_eq!(1, c.db.event_store_days);
     }
->>>>>>> c22e9761
 }