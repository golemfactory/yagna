use anyhow::Result;
use clap::Parser;
use clap::ValueEnum;
use std::collections::HashMap;
use std::time::Duration;
use url::Url;

#[derive(Parser, Clone)]
pub struct Config {
    #[clap(flatten)]
    pub discovery: DiscoveryConfig,
    #[clap(flatten)]
    pub subscription: SubscriptionConfig,
    #[clap(flatten)]
    pub events: EventsConfig,
    #[clap(flatten)]
    pub db: DbConfig,
}

#[derive(Parser, derive_more::Display, Clone, Debug, ValueEnum, PartialEq, Eq, Hash)]
pub enum GolemBaseNetwork {
    #[clap(name = "Kaolin")]
    Kaolin,
    #[clap(name = "Marketplace")]
    Marketplace,
    #[clap(name = "MarketplaceLoadTests")]
    MarketplaceLoadTests,
    #[clap(name = "Local")]
    Local,
    #[clap(name = "Custom")]
    Custom,
}

impl GolemBaseNetwork {
    pub fn default_config() -> HashMap<GolemBaseNetwork, GolemBaseRpcConfig> {
        let mut configs = HashMap::new();
        let default = GolemBaseRpcConfig {
            faucet_url: Url::parse("http://localhost:8545").unwrap(),
            rpc_url: Url::parse("http://localhost:8545").unwrap(),
            ws_url: Url::parse("ws://localhost:8545").unwrap(),
            l2_rpc_url: Url::parse("http://localhost:8555").unwrap(),
            fund_preallocated: true,
        };

        configs.insert(
            GolemBaseNetwork::Kaolin,
            GolemBaseRpcConfig {
                faucet_url: Url::parse("https://faucet.kaolin.holesky.golem-base.io/").unwrap(),
                rpc_url: Url::parse("https://rpc.kaolin.holesky.golem-base.io/").unwrap(),
                ws_url: Url::parse("wss://ws.rpc.kaolin.holesky.golem-base.io/").unwrap(),
                l2_rpc_url: Url::parse("https://execution.holesky.l2.gobas.me").unwrap(),
                fund_preallocated: false,
            },
        );
        // Configuration: https://marketplace.holesky.golem-base.io/
        configs.insert(
            GolemBaseNetwork::Marketplace,
            GolemBaseRpcConfig {
                faucet_url: Url::parse("https://marketplace.holesky.golem-base.io/faucet/")
                    .unwrap(),
                rpc_url: Url::parse("https://marketplace.holesky.golem-base.io/rpc").unwrap(),
                ws_url: Url::parse("wss://marketplace.holesky.golem-base.io/rpc/ws").unwrap(),
                l2_rpc_url: Url::parse("https://execution.holesky.l2.gobas.me").unwrap(),
                fund_preallocated: false,
            },
        );
<<<<<<< HEAD
        configs.insert(GolemBaseNetwork::Local, default.clone());
=======
        // Configuration: https://marketplaceloadtests.holesky.golem-base.io/
        configs.insert(
            GolemBaseNetwork::MarketplaceLoadTests,
            GolemBaseRpcConfig {
                faucet_url: Url::parse(
                    "https://marketplaceloadtests.holesky.golem-base.io/faucet/",
                )
                .unwrap(),
                rpc_url: Url::parse("https://marketplaceloadtests.holesky.golem-base.io/rpc")
                    .unwrap(),
                ws_url: Url::parse("wss://marketplaceloadtests.holesky.golem-base.io/rpc/ws")
                    .unwrap(),
                l2_rpc_url: Url::parse("https://execution.holesky.l2.gobas.me").unwrap(),
            },
        );
>>>>>>> 7fef097a
        configs.insert(
            GolemBaseNetwork::Custom,
            GolemBaseRpcConfig::from_env()
                .map_err(|e| {
                    log::error!("Error parsing GolemBase configuration: {e}");
                })
                .unwrap_or_else(|_| default.clone()),
        );
        configs
    }
}

#[derive(Parser, Clone, Debug)]
pub struct GolemBaseRpcConfig {
    #[clap(env = "GOLEM_BASE_CUSTOM_FAUCET_URL", value_parser = parse_url, default_value = "http://localhost:8545")]
    pub faucet_url: Url,
    #[clap(env = "GOLEM_BASE_CUSTOM_RPC_URL", value_parser = parse_url, default_value = "http://localhost:8545")]
    pub rpc_url: Url,
    #[clap(env = "GOLEM_BASE_CUSTOM_WS_URL", value_parser = parse_url, default_value = "ws://localhost:8545")]
    pub ws_url: Url,
    #[clap(env = "GOLEM_BASE_CUSTOM_L2_RPC_URL", value_parser = parse_url, default_value = "http://localhost:8545")]
    pub l2_rpc_url: Url,
    // In local developer GolemBase environment, pre-allocated account is available to fund other accounts.
    #[clap(
        env = "GOLEM_BASE_CUSTOM_FUND_PREALLOCATED",
        default_value_t = false,
        long
    )]
    pub fund_preallocated: bool,
}

impl GolemBaseRpcConfig {
    pub fn from_env() -> Result<GolemBaseRpcConfig, clap::Error> {
        // Empty command line arguments, because we want to use ENV fallback
        // or default values if ENV variables are not set.
        GolemBaseRpcConfig::try_parse_from([""])
    }
}

#[derive(Parser, Clone, Debug)]
pub struct DiscoveryConfig {
    #[clap(skip = GolemBaseNetwork::default_config())]
    pub configs: HashMap<GolemBaseNetwork, GolemBaseRpcConfig>,
    #[clap(env = "GOLEM_BASE_NETWORK", default_value = "Marketplace")]
    pub network: GolemBaseNetwork,
    // PoW faucets require to compute PoW solutions. This variable determines how many threads
    // will be used to compute solutions. Note that this is margin realtive to maximal avaiable
    // threads. If machine has N cores, then N - GOLEM_BASE_FUND_POW_THREADS_MARGIN will be used.
    #[clap(env = "GOLEM_BASE_FUND_POW_THREADS_MARGIN", default_value = "2")]
    pub pow_threads_margin: usize,
    /// Timeout for publishing offers on the market
    #[clap(env = "GOLEM_BASE_OFFER_PUBLISH_TIMEOUT", value_parser = humantime::parse_duration, default_value = "10s")]
    pub offer_publish_timeout: Duration,
}

impl DiscoveryConfig {
    pub fn get_network_type(&self) -> &GolemBaseNetwork {
        &self.network
    }

    pub fn get_rpc_url(&self) -> &Url {
        &self.configs.get(&self.network).unwrap().rpc_url
    }

    pub fn get_ws_url(&self) -> &Url {
        &self.configs.get(&self.network).unwrap().ws_url
    }

    pub fn get_faucet_url(&self) -> &Url {
        &self.configs.get(&self.network).unwrap().faucet_url
    }

    pub fn get_l2_rpc_url(&self) -> &Url {
        &self.configs.get(&self.network).unwrap().l2_rpc_url
    }

    pub fn get_pow_threads(&self) -> usize {
        std::cmp::max(1, num_cpus::get() - self.pow_threads_margin)
    }

    pub fn fund_preallocated(&self) -> bool {
        self.configs.get(&self.network).unwrap().fund_preallocated
    }
}

impl Default for DiscoveryConfig {
    fn default() -> Self {
        Self {
            configs: GolemBaseNetwork::default_config(),
            network: GolemBaseNetwork::Kaolin,
            pow_threads_margin: 2,
            offer_publish_timeout: Duration::from_secs(30),
        }
    }
}

#[derive(Parser, Clone)]
pub struct SubscriptionConfig {
    #[clap(env = "DEFAULT_SUBSCRIPTION_TTL", value_parser = parse_chrono_duration, default_value = "1h")]
    pub default_ttl: chrono::Duration,
}

#[derive(Parser, Clone)]
pub struct EventsConfig {
    #[clap(env = "MARKET_MAX_EVENTS_DEFAULT", default_value = "20")]
    pub max_events_default: i32,
    #[clap(env = "MARKET_MAX_EVENTS_MAX", default_value = "100")]
    pub max_events_max: i32,
}

#[derive(Parser, Clone)]
pub struct DbConfig {
    /// Interval in which Market cleaner will be invoked
    #[clap(env = "MARKET_DB_CLEANUP_INTERVAL", value_parser = humantime::parse_duration, default_value = "4h")]
    pub cleanup_interval: Duration,
    /// Number of days to persist Agreements and related Agreement Events
    #[clap(env = "MARKET_AGREEMENT_STORE_DAYS", default_value = "90")]
    pub agreement_store_days: i32,
    /// Number of days to persist Negotiation Events
    #[clap(env = "MARKET_EVENT_STORE_DAYS", default_value = "1")]
    pub event_store_days: i32,
}

impl Config {
    pub fn from_env() -> Result<Config, clap::Error> {
        // Empty command line arguments, because we want to use ENV fallback
        // or default values if ENV variables are not set.
        Config::try_parse_from([""])
    }
}

fn parse_chrono_duration(s: &str) -> Result<chrono::Duration, anyhow::Error> {
    Ok(chrono::Duration::from_std(humantime::parse_duration(s)?)?)
}

fn parse_url(s: &str) -> Result<Url, anyhow::Error> {
    Ok(Url::parse(s)?)
}

#[cfg(test)]
mod test {
    use super::Config;

    #[test]
    fn test_default_clap_subscription_ttl() {
        let c = Config::from_env().unwrap();
        assert_eq!(60, c.subscription.default_ttl.num_minutes());
    }

    #[test]
    fn test_default_clap_events() {
        let c = Config::from_env().unwrap();
        assert_eq!(20, c.events.max_events_default);
        assert_eq!(100, c.events.max_events_max);
    }

    #[test]
    fn test_default_clap_db_config() {
        let c = Config::from_env().unwrap();
        assert_eq!(4 * 3600, c.db.cleanup_interval.as_secs());
        assert_eq!(90, c.db.agreement_store_days);
        assert_eq!(1, c.db.event_store_days);
    }
}<|MERGE_RESOLUTION|>--- conflicted
+++ resolved
@@ -64,9 +64,6 @@
                 fund_preallocated: false,
             },
         );
-<<<<<<< HEAD
-        configs.insert(GolemBaseNetwork::Local, default.clone());
-=======
         // Configuration: https://marketplaceloadtests.holesky.golem-base.io/
         configs.insert(
             GolemBaseNetwork::MarketplaceLoadTests,
@@ -80,9 +77,9 @@
                 ws_url: Url::parse("wss://marketplaceloadtests.holesky.golem-base.io/rpc/ws")
                     .unwrap(),
                 l2_rpc_url: Url::parse("https://execution.holesky.l2.gobas.me").unwrap(),
+                fund_preallocated: false,
             },
         );
->>>>>>> 7fef097a
         configs.insert(
             GolemBaseNetwork::Custom,
             GolemBaseRpcConfig::from_env()
