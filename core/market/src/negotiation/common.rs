--- conflicted
+++ resolved
@@ -1,8 +1,4 @@
-<<<<<<< HEAD
-use chrono::Utc;
-=======
 use chrono::{DateTime, Utc};
->>>>>>> eccad925
 use metrics::counter;
 use std::str::FromStr;
 use std::sync::Arc;
@@ -18,27 +14,20 @@
 use ya_service_api_web::middleware::Identity;
 use ya_service_bus::RpcEndpoint;
 
-<<<<<<< HEAD
-use crate::db::dao::{AgreementDao, EventsDao, ProposalDao, SaveProposalError};
-use crate::db::model::{Agreement, AgreementId, AgreementState, };
-use crate::db::model::{IssuerType, MarketEvent, OwnerType, Proposal};
-=======
 use crate::config::Config;
-use crate::db::dao::{AgreementEventsDao, NegotiationEventsDao, ProposalDao, SaveProposalError};
+use crate::db::dao::{AgreementDao, AgreementEventsDao, NegotiationEventsDao, ProposalDao, SaveProposalError};
 use crate::db::model::{
     Agreement, AgreementEvent, AgreementId, AgreementState, AppSessionId, IssuerType, MarketEvent,
     OwnerType, Proposal,
 };
->>>>>>> eccad925
 use crate::db::model::{ProposalId, SubscriptionId};
 use crate::matcher::{
     error::{DemandError, QueryOfferError},
     store::SubscriptionStore,
 };
-use crate::negotiation::error::{AgreementEventsError, AgreementStateError, GetProposalError};
-use crate::negotiation::notifier::NotifierError;
 use crate::negotiation::{
-    error::{AgreementError, AgreementStateError, MatchValidationError, ProposalError, QueryEventsError},
+    notifier::NotifierError,
+    error::{AgreementError, AgreementEventsError, AgreementStateError, GetProposalError, MatchValidationError, ProposalError, QueryEventsError},
     EventNotifier,
 };
 use crate::protocol::negotiation::error::{GsbAgreementError, TerminateAgreementError, CounterProposalError, RemoteAgreementError, RemoteProposalError};
@@ -330,14 +319,14 @@
                         owner_type,
                     )
                     .await?;
-                dao.terminate(agreement_id, reason)
+                dao.terminate(agreement_id, reason, owner_type)
                     .await
                     .map_err(|e| AgreementError::Get(agreement_id.clone(), e))?;
 
                 counter!("market.agreements.requestor.terminated", 1);
                 log::info!(
                     "Requestor {} terminated Agreement [{}] and sent to Provider.",
-                    DisplayIdentity(&id),
+                    &id.identity,
                     &agreement_id,
                 );
                 return Ok(());
@@ -421,7 +410,7 @@
             },
         }
 
-        dao.terminate(&msg.agreement_id, msg.reason)
+        dao.terminate(&msg.agreement_id, msg.reason, owner_type)
             .await
             .map_err(|_e| RemoteAgreementError::InternalError(err_msg.agreement_id.clone()))?;
         Ok(())
