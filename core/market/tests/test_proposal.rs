use ya_market::assert_err_eq;
use ya_market::testing::mock_offer::client::{sample_demand, sample_offer};
use ya_market::testing::proposal_util::exchange_draft_proposals;
use ya_market::testing::{
    GetProposalError, MarketServiceExt, MarketsNetwork, OwnerType, ProposalError,
};

use tokio::time::Duration;
use ya_client::model::market::proposal::State;
use ya_client::model::market::RequestorEvent;
use ya_core_model::NodeId;

#[cfg_attr(not(feature = "test-suite"), ignore)]
#[serial_test::serial]
async fn test_get_proposal() {
    let network = MarketsNetwork::new(None)
        .await
        .add_market_instance("Requestor1")
        .await
        .add_market_instance("Provider1")
        .await;

    let req_market = network.get_market("Requestor1");
    let prov_market = network.get_market("Provider1");
    let prov_id = network.get_default_id("Provider1");

    // Requestor side
    let proposal_id = exchange_draft_proposals(&network, "Requestor1", "Provider1")
        .await
        .unwrap()
        .proposal_id;
    let result = req_market.get_proposal(&proposal_id).await;

    assert!(result.is_ok());
    let proposal = result.unwrap().into_client().unwrap();

    assert_eq!(proposal.state, State::Draft);
    assert_eq!(proposal.proposal_id, proposal_id.to_string());
    assert_eq!(proposal.issuer_id, prov_id.identity);
    assert!(proposal.prev_proposal_id().is_ok());

    // Provider side
    let proposal_id = proposal_id.translate(OwnerType::Provider);
    let result = prov_market.get_proposal(&proposal_id).await;

    assert!(result.is_ok());
    let proposal = result.unwrap().into_client().unwrap();

    assert_eq!(proposal.state, State::Draft);
    assert_eq!(proposal.proposal_id, proposal_id.to_string());
    assert_eq!(proposal.issuer_id, prov_id.identity);
    assert!(proposal.prev_proposal_id().is_ok());
}

/// Try to query not existing Proposal.
#[cfg_attr(not(feature = "test-suite"), ignore)]
#[serial_test::serial]
async fn test_get_proposal_not_found() {
    let network = MarketsNetwork::new(None)
        .await
        .add_market_instance("Requestor1")
        .await
        .add_market_instance("Provider1")
        .await;

    let req_market = network.get_market("Requestor1");

    // Create some Proposals, that will be unused.
    exchange_draft_proposals(&network, "Requestor1", "Provider1")
        .await
        .unwrap();

    // Invalid id
    let proposal_id = "P-0000000000000000000000000000000000000000000000000000000000000003"
        .parse()
        .unwrap();
    let result = req_market.get_proposal(&proposal_id).await;

    assert!(result.is_err());
    assert_err_eq!(
        ProposalError::Get(GetProposalError::NotFound(proposal_id, None)),
        result
    );
<<<<<<< HEAD
    Ok(())
}

/// We don't want to give advantage for the oldest Offers, so we should shuffle
/// results of `collect_offers` endpoint.
#[cfg_attr(not(feature = "test-suite"), ignore)]
#[actix_rt::test]
#[serial_test::serial]
async fn test_proposal_random_shuffle() -> Result<(), anyhow::Error> {
    let mut network = MarketsNetwork::new(None)
        .await
        .add_market_instance("Node-1")
        .await?;

    let num = 10;
    for i in 0..num {
        network = network
            .add_market_instance(&format!("Provider-{}", i))
            .await
            .unwrap();
    }

    let market1 = network.get_market("Node-1");
    let identity1 = network.get_default_id("Node-1");

    let demand_id = market1
        .subscribe_demand(&sample_demand(), &identity1)
        .await
        .unwrap();

    // Wait between subscribing Offers. Thanks to this, Offers
    // will be propagated and added to queue in order.
    let mut offers = vec![];
    let mut ids = vec![];
    for i in 0..num {
        let node_name = format!("Provider-{}", i);
        let market = network.get_market(&node_name);
        let identity = network.get_default_id(&node_name);

        offers.push(
            market
                .subscribe_offer(&sample_offer(), &identity)
                .await
                .unwrap(),
        );
        ids.push(identity.identity);

        tokio::time::delay_for(Duration::from_millis(200)).await;
    }

    let events = market1.query_events(&demand_id, 1.2, Some(num + 4)).await?;
    assert_eq!(events.len(), num as usize);

    let incoming_ids = events
        .into_iter()
        .filter_map(|event| match event {
            RequestorEvent::ProposalEvent { proposal, .. } => Some(proposal.issuer_id),
            _ => None,
        })
        .collect::<Vec<NodeId>>();

    // If proposals were really shuffled, we expect incoming order to be different
    // from initialization order.
    assert_eq!(incoming_ids.len(), ids.len());
    assert_ne!(incoming_ids, ids);
    Ok(())
=======
>>>>>>> 542e909f
}<|MERGE_RESOLUTION|>--- conflicted
+++ resolved
@@ -81,27 +81,23 @@
         ProposalError::Get(GetProposalError::NotFound(proposal_id, None)),
         result
     );
-<<<<<<< HEAD
-    Ok(())
 }
 
 /// We don't want to give advantage for the oldest Offers, so we should shuffle
 /// results of `collect_offers` endpoint.
 #[cfg_attr(not(feature = "test-suite"), ignore)]
-#[actix_rt::test]
 #[serial_test::serial]
-async fn test_proposal_random_shuffle() -> Result<(), anyhow::Error> {
+async fn test_proposal_random_shuffle() {
     let mut network = MarketsNetwork::new(None)
         .await
         .add_market_instance("Node-1")
-        .await?;
+        .await;
 
     let num = 10;
     for i in 0..num {
         network = network
             .add_market_instance(&format!("Provider-{}", i))
-            .await
-            .unwrap();
+            .await;
     }
 
     let market1 = network.get_market("Node-1");
@@ -132,7 +128,10 @@
         tokio::time::delay_for(Duration::from_millis(200)).await;
     }
 
-    let events = market1.query_events(&demand_id, 1.2, Some(num + 4)).await?;
+    let events = market1
+        .query_events(&demand_id, 1.2, Some(num + 4))
+        .await
+        .unwrap();
     assert_eq!(events.len(), num as usize);
 
     let incoming_ids = events
@@ -147,7 +146,4 @@
     // from initialization order.
     assert_eq!(incoming_ids.len(), ids.len());
     assert_ne!(incoming_ids, ids);
-    Ok(())
-=======
->>>>>>> 542e909f
 }