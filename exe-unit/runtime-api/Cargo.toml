--- conflicted
+++ resolved
@@ -1,11 +1,7 @@
 [package]
 name = "ya-runtime-api"
-<<<<<<< HEAD
 description = "Communication API between the Runtime and ExeUnit Supervisor. Provides server implementation for Runtime and client implementation for Supervisor."
-version = "0.2.1"
-=======
 version = "0.3.0"
->>>>>>> 39876d1b
 authors = ["Golem Factory <contact@golem.network>"]
 edition = "2018"
 license = "GPL-3.0"
