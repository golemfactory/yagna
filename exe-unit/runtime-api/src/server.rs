<<<<<<< HEAD
use std::future::Future;
use std::pin::Pin;
use std::process::{ExitStatus, Stdio};
use std::sync::Arc;

use futures::future::BoxFuture;
use futures::prelude::*;
use tokio::process;

pub use client::spawn;
#[cfg(feature = "codec")]
pub use codec::Codec;
pub use proto::request::{CreateNetwork, KillProcess, RunProcess};
pub use proto::response::create_network::Endpoint as NetworkEndpoint;
pub use proto::response::CreateNetwork as CreateNetworkResp;
pub use proto::response::Error as ErrorResponse;
pub use proto::response::RunProcess as RunProcessResp;
pub use proto::response::{ErrorCode, ProcessStatus};
pub use proto::Network;
pub use service::{run, run_async};

=======
>>>>>>> 84275f6c
pub mod proto {
    include!(concat!(env!("OUT_DIR"), "/ya_runtime_api.rs"));

    impl response::Error {
        pub fn msg<D: std::fmt::Display>(msg: D) -> Self {
            let mut e = Self::default();
            e.set_code(response::ErrorCode::Internal);
            e.message = msg.to_string();
            e
        }
    }
}
mod codec;

<<<<<<< HEAD
pub type DynFuture<'a, T> = Pin<Box<dyn Future<Output = T> + 'a>>;
pub type AsyncResponse<'a, T> = DynFuture<'a, Result<T, ErrorResponse>>;

=======
#[cfg(feature = "codec")]
pub use codec::Codec;
pub use proto::request::{CreateNetwork, KillProcess, RunProcess};
pub use proto::response::create_network::Endpoint as NetworkEndpoint;
pub use proto::response::runtime_status::Counter as RuntimeCounter;
pub use proto::response::runtime_status::Kind as RuntimeStatusKind;
pub use proto::response::runtime_status::State as RuntimeState;
pub use proto::response::CreateNetwork as CreateNetworkResp;
pub use proto::response::Error as ErrorResponse;
pub use proto::response::RunProcess as RunProcessResp;
pub use proto::response::{ErrorCode, ProcessStatus, RuntimeStatus};
pub use proto::Network;

use futures::future::{BoxFuture, LocalBoxFuture};
use futures::prelude::*;
use std::process::{ExitStatus, Stdio};
use std::sync::Arc;
use tokio::process;

pub type AsyncResponse<'a, T> = LocalBoxFuture<'a, Result<T, ErrorResponse>>;

/// Service interface
>>>>>>> 84275f6c
pub trait RuntimeService {
    /// Perform version handshake
    fn hello(&self, version: &str) -> AsyncResponse<'_, String>;
    /// Spawn a process
    fn run_process(&self, run: RunProcess) -> AsyncResponse<'_, RunProcessResp>;
    /// Kill a spawned process
    fn kill_process(&self, kill: KillProcess) -> AsyncResponse<'_, ()>;
    /// Setup a virtual private network
    fn create_network(&self, network: CreateNetwork) -> AsyncResponse<'_, CreateNetworkResp>;
    /// Perform service shutdown
    fn shutdown(&self) -> AsyncResponse<'_, ()>;
}

/// Process and internal event handler
pub trait RuntimeHandler {
    /// Process event handler
    fn on_process_status<'a>(&self, status: ProcessStatus) -> BoxFuture<'a, ()>;
    /// Runtime event handler
    fn on_runtime_status<'a>(&self, status: RuntimeStatus) -> BoxFuture<'a, ()>;
}

/// Runtime control interface
pub trait RuntimeControl {
    /// Return runtime process id
    fn id(&self) -> u32;
    /// Stop the runtime
    fn stop(&self);
    /// Return a future, resolved when the runtime is stopped
    fn stopped(&self) -> BoxFuture<'_, i32>;
}

mod client;
mod service;<|MERGE_RESOLUTION|>--- conflicted
+++ resolved
@@ -1,27 +1,25 @@
-<<<<<<< HEAD
-use std::future::Future;
-use std::pin::Pin;
 use std::process::{ExitStatus, Stdio};
 use std::sync::Arc;
 
-use futures::future::BoxFuture;
+use futures::future::{BoxFuture, LocalBoxFuture};
 use futures::prelude::*;
 use tokio::process;
 
 pub use client::spawn;
 #[cfg(feature = "codec")]
 pub use codec::Codec;
+pub use proto::Network;
 pub use proto::request::{CreateNetwork, KillProcess, RunProcess};
+pub use proto::response::{ErrorCode, ProcessStatus, RuntimeStatus};
 pub use proto::response::create_network::Endpoint as NetworkEndpoint;
 pub use proto::response::CreateNetwork as CreateNetworkResp;
 pub use proto::response::Error as ErrorResponse;
 pub use proto::response::RunProcess as RunProcessResp;
-pub use proto::response::{ErrorCode, ProcessStatus};
-pub use proto::Network;
+pub use proto::response::runtime_status::Counter as RuntimeCounter;
+pub use proto::response::runtime_status::Kind as RuntimeStatusKind;
+pub use proto::response::runtime_status::State as RuntimeState;
 pub use service::{run, run_async};
 
-=======
->>>>>>> 84275f6c
 pub mod proto {
     include!(concat!(env!("OUT_DIR"), "/ya_runtime_api.rs"));
 
@@ -36,34 +34,9 @@
 }
 mod codec;
 
-<<<<<<< HEAD
-pub type DynFuture<'a, T> = Pin<Box<dyn Future<Output = T> + 'a>>;
-pub type AsyncResponse<'a, T> = DynFuture<'a, Result<T, ErrorResponse>>;
-
-=======
-#[cfg(feature = "codec")]
-pub use codec::Codec;
-pub use proto::request::{CreateNetwork, KillProcess, RunProcess};
-pub use proto::response::create_network::Endpoint as NetworkEndpoint;
-pub use proto::response::runtime_status::Counter as RuntimeCounter;
-pub use proto::response::runtime_status::Kind as RuntimeStatusKind;
-pub use proto::response::runtime_status::State as RuntimeState;
-pub use proto::response::CreateNetwork as CreateNetworkResp;
-pub use proto::response::Error as ErrorResponse;
-pub use proto::response::RunProcess as RunProcessResp;
-pub use proto::response::{ErrorCode, ProcessStatus, RuntimeStatus};
-pub use proto::Network;
-
-use futures::future::{BoxFuture, LocalBoxFuture};
-use futures::prelude::*;
-use std::process::{ExitStatus, Stdio};
-use std::sync::Arc;
-use tokio::process;
-
 pub type AsyncResponse<'a, T> = LocalBoxFuture<'a, Result<T, ErrorResponse>>;
 
 /// Service interface
->>>>>>> 84275f6c
 pub trait RuntimeService {
     /// Perform version handshake
     fn hello(&self, version: &str) -> AsyncResponse<'_, String>;
@@ -96,4 +69,4 @@
 }
 
 mod client;
-mod service;+mod service;
