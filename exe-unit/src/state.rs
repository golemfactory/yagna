<<<<<<< HEAD
use crate::notify::Notify;
use serde::Serialize;
=======
use serde::{Deserialize, Serialize};
>>>>>>> 58540f60
use std::collections::HashMap;
use thiserror::Error;
use ya_core_model::activity::Exec;
pub use ya_model::activity::activity_state::{State, StatePair};
use ya_model::activity::{ExeScriptCommandResult, ExeScriptCommandState};

#[derive(Error, Debug, Serialize)]
pub enum StateError {
    #[error("Busy: {0:?}")]
    Busy(StatePair),
    #[error("Invalid state: {0:?}")]
    InvalidState(StatePair),
    #[error("Unexpected state: {current:?}, expected {expected:?}")]
    UnexpectedState {
        current: StatePair,
        expected: StatePair,
    },
}

pub struct ExeUnitState {
    pub inner: StatePair,
    pub running_command: Option<ExeScriptCommandState>,
    pub batches: HashMap<String, Exec>,
    batch_results: HashMap<String, Vec<ExeScriptCommandResult>>,
    batch_notifiers: HashMap<String, Notify<usize>>,
}

impl ExeUnitState {
    pub fn report(&self) -> ExeUnitReport {
        let mut report = ExeUnitReport::new();

        self.batches.iter().for_each(|(batch_id, exec)| {
            let total = exec.exe_script.len();
            match self.batch_results.get(batch_id) {
                Some(results) => {
                    let done = results.len();
                    if done == total {
                        report.batches_done += 1;
                    } else {
                        report.batches_pending += 1;
                    }
                    report.cmds_done += done;
                    report.cmds_pending += total - done;
                }
                None => {
                    report.batches_pending += 1;
                    report.cmds_pending += total;
                }
            }
        });

        report
    }

    pub fn batch_results(&self, batch_id: &String) -> Vec<ExeScriptCommandResult> {
        match self.batch_results.get(batch_id) {
            Some(vec) => vec.clone(),
            None => Vec::new(),
        }
    }

    pub fn push_batch_result(&mut self, batch_id: String, result: ExeScriptCommandResult) {
        let idx = result.index as usize;
        match self.batch_results.get_mut(&batch_id) {
            Some(vec) => vec.push(result),
            None => {
                self.batch_results.insert(batch_id.clone(), vec![result]);
            }
        }
        self.notifier(&batch_id).notify(idx);
    }

    pub fn notifier(&mut self, batch_id: &String) -> &mut Notify<usize> {
        let notifiers = &mut self.batch_notifiers;
        if !notifiers.contains_key(batch_id) {
            notifiers.insert(batch_id.clone(), Notify::default());
        }
        notifiers.get_mut(batch_id).unwrap()
    }
}

impl Default for ExeUnitState {
    fn default() -> Self {
        ExeUnitState {
            inner: StatePair::default(),
<<<<<<< HEAD
=======
            batches: HashMap::new(),
            batch_results: HashMap::new(),
>>>>>>> 58540f60
            running_command: None,
            batches: HashMap::new(),
            batch_results: HashMap::new(),
            batch_notifiers: HashMap::new(),
        }
    }
}

#[derive(Clone, Debug, Deserialize, Serialize)]
pub struct ExeUnitReport {
    batches_done: usize,
    batches_pending: usize,
    cmds_done: usize,
    cmds_pending: usize,
}

impl ExeUnitReport {
    pub fn new() -> Self {
        ExeUnitReport {
            batches_done: 0,
            batches_pending: 0,
            cmds_done: 0,
            cmds_pending: 0,
        }
    }
}

impl std::fmt::Display for ExeUnitReport {
    fn fmt(&self, f: &mut std::fmt::Formatter<'_>) -> std::fmt::Result {
        f.write_str(&serde_json::to_string(self).unwrap())
    }
}<|MERGE_RESOLUTION|>--- conflicted
+++ resolved
@@ -1,9 +1,5 @@
-<<<<<<< HEAD
 use crate::notify::Notify;
-use serde::Serialize;
-=======
 use serde::{Deserialize, Serialize};
->>>>>>> 58540f60
 use std::collections::HashMap;
 use thiserror::Error;
 use ya_core_model::activity::Exec;
@@ -89,11 +85,6 @@
     fn default() -> Self {
         ExeUnitState {
             inner: StatePair::default(),
-<<<<<<< HEAD
-=======
-            batches: HashMap::new(),
-            batch_results: HashMap::new(),
->>>>>>> 58540f60
             running_command: None,
             batches: HashMap::new(),
             batch_results: HashMap::new(),
