--- conflicted
+++ resolved
@@ -1,16 +1,11 @@
 use std::convert::TryFrom;
 use std::path::PathBuf;
-<<<<<<< HEAD
-
-use actix::{Actor, Addr, Arbiter, System};
-use anyhow::bail;
-use structopt::{clap, StructOpt};
-=======
->>>>>>> 084c8453
+
 
 use actix::{Actor, Addr, Arbiter, System};
 use anyhow::{bail, Context};
 use structopt::{clap, StructOpt};
+
 use ya_client_model::activity::ExeScriptCommand;
 use ya_service_bus::RpcEnvelope;
 
