--- conflicted
+++ resolved
@@ -1,9 +1,6 @@
 use actix::{Actor, System};
 use anyhow::bail;
-<<<<<<< HEAD
-=======
 use flexi_logger::{DeferredNow, Record};
->>>>>>> f044b2f6
 use std::convert::TryFrom;
 use std::path::PathBuf;
 use structopt::StructOpt;
@@ -106,16 +103,6 @@
     Ok(())
 }
 
-<<<<<<< HEAD
-fn main() -> anyhow::Result<()> {
-    flexi_logger::Logger::with_env()
-        .log_to_file()
-        .duplicate_to_stderr(flexi_logger::Duplicate::Info)
-        .directory("logs")
-        .format(flexi_logger::colored_opt_format)
-        .start()
-        .unwrap();
-=======
 pub fn colored_stderr_exeunit_prefixed_format(
     w: &mut dyn std::io::Write,
     now: &mut DeferredNow,
@@ -133,7 +120,6 @@
         .duplicate_to_stderr(flexi_logger::Duplicate::Debug)
         .format_for_stderr(colored_stderr_exeunit_prefixed_format)
         .start()?;
->>>>>>> f044b2f6
 
     let result = run();
     if let Err(error) = result {
