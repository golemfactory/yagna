--- conflicted
+++ resolved
@@ -3,12 +3,7 @@
 use flexi_logger::{DeferredNow, Record};
 use std::convert::TryFrom;
 use std::env;
-<<<<<<< HEAD
-use std::ffi::OsString;
-use std::path::{Component, PathBuf, Prefix};
-=======
 use std::path::PathBuf;
->>>>>>> fa704faf
 use structopt::{clap, StructOpt};
 use ya_core_model::activity;
 use ya_exe_unit::agreement::Agreement;
@@ -173,30 +168,6 @@
         .format(flexi_logger::colored_opt_format)
         .duplicate_to_stderr(flexi_logger::Duplicate::Debug)
         .format_for_stderr(colored_stderr_exeunit_prefixed_format)
-<<<<<<< HEAD
-}
-
-fn main() {
-    if let Err(_) = configure_logger(flexi_logger::Logger::with_env())
-        .log_to_file()
-        .directory("logs")
-        .start()
-    {
-        configure_logger(flexi_logger::Logger::with_env())
-            .start()
-            .expect("Failed to initialize logging");
-        log::warn!("Switched to fallback logging method");
-    }
-
-    std::process::exit(match run() {
-        Ok(_) => 0,
-        Err(error) => {
-            log::error!("{}", error);
-            1
-        }
-    })
-=======
->>>>>>> fa704faf
 }
 
 fn main() {
