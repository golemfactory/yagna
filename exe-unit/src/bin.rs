use actix::{Actor, System};
use anyhow::bail;
use flexi_logger::{DeferredNow, Record};
use std::convert::TryFrom;
use std::env;
use std::path::PathBuf;
use structopt::{clap, StructOpt};
use ya_core_model::activity;
use ya_exe_unit::agreement::Agreement;
use ya_exe_unit::message::Register;
use ya_exe_unit::runtime::process::RuntimeProcess;
use ya_exe_unit::runtime::RuntimeArgs;
use ya_exe_unit::service::metrics::MetricsService;
use ya_exe_unit::service::signal::SignalMonitor;
use ya_exe_unit::service::transfer::TransferService;
use ya_exe_unit::{ExeUnit, ExeUnitContext};
use ya_service_bus::RpcEnvelope;
use ya_utils_path::normalize_path;

#[derive(structopt::StructOpt, Debug)]
#[structopt(global_setting = clap::AppSettings::ColoredHelp)]
#[structopt(version = ya_compile_time_utils::crate_version_commit!())]
struct Cli {
    /// Runtime binary path
    #[structopt(long, short)]
    binary: PathBuf,
    /// Hand off resource cap limiting to the Runtime
    #[structopt(long = "cap-handoff", parse(from_flag = std::ops::Not::not))]
    supervise_caps: bool,
    #[structopt(subcommand)]
    command: Command,
}

#[derive(structopt::StructOpt, Debug)]
enum Command {
    /// Execute commands from file
    FromFile {
        /// Command file path
        input: PathBuf,
        #[structopt(flatten)]
        args: RunArgs,
    },
    /// Bind to Service Bus
    ServiceBus {
        /// ExeUnit service ID
        service_id: String,
        /// ExeUnit daemon GSB URL
        report_url: String,
        #[structopt(flatten)]
        args: RunArgs,
    },
    /// Print an offer template in JSON format
    OfferTemplate,
}

<<<<<<< HEAD
#[derive(structopt::StructOpt, Debug)]
struct RunArgs {
    /// Agreement file path
    #[structopt(long, short)]
    agreement: PathBuf,
    /// Working directory
    #[structopt(long, short)]
    work_dir: PathBuf,
    /// Common cache directory
    #[structopt(long, short)]
    cache_dir: PathBuf,
}

fn create_path(path: &PathBuf) -> anyhow::Result<PathBuf> {
    let path = normalize_path(path)?;
    std::fs::create_dir_all(&path)?;
    Ok(path)
=======
fn create_path(path: &PathBuf) -> anyhow::Result<PathBuf> {
    if let Err(error) = std::fs::create_dir_all(path) {
        match &error.kind() {
            std::io::ErrorKind::AlreadyExists => (),
            _ => bail!("Can't create directory: {}, {}", path.display(), error),
        }
    }
    Ok(normalize_path(path)?)
>>>>>>> 952d09bd
}

fn run() -> anyhow::Result<()> {
    dotenv::dotenv().ok();
    let cli: Cli = Cli::from_args();
    if !cli.binary.exists() {
        bail!("Runtime binary does not exist: {}", cli.binary.display());
    }

    let mut commands = None;
    let mut ctx_activity_id = None;
    let mut ctx_report_url = None;
    let args = match &cli.command {
        Command::FromFile { args, input } => {
            let contents = std::fs::read_to_string(input).map_err(|e| {
                anyhow::anyhow!("Cannot read commands from file {}: {}", input.display(), e)
            })?;
            let contents = serde_json::from_str(&contents).map_err(|e| {
                anyhow::anyhow!(
                    "Cannot deserialize commands from file {}: {}",
                    input.display(),
                    e
                )
            })?;
            commands = Some(contents);
            args
        }
        Command::ServiceBus {
            args,
            service_id,
            report_url,
        } => {
            ctx_activity_id = Some(service_id.clone());
            ctx_report_url = Some(report_url.clone());
            args
        }
        Command::OfferTemplate => {
            let offer_template = ExeUnit::<RuntimeProcess>::offer_template(cli.binary)?;
            println!("{}", serde_json::to_string(&offer_template)?);
            return Ok(());
        }
    };

    if !args.agreement.exists() {
        bail!(
            "Agreement file does not exist: {}",
            args.agreement.display()
        );
    }
    let work_dir = create_path(&args.work_dir).map_err(|e| {
        anyhow::anyhow!(
            "Cannot create the working directory {}: {}",
            args.work_dir.display(),
            e
        )
    })?;
    let cache_dir = create_path(&args.cache_dir).map_err(|e| {
        anyhow::anyhow!(
            "Cannot create the cache directory {}: {}",
            args.work_dir.display(),
            e
        )
    })?;
    let agreement = Agreement::try_from(&args.agreement).map_err(|e| {
        anyhow::anyhow!(
            "Error parsing the agreement from {}: {}",
            args.agreement.display(),
            e
        )
    })?;

    let runtime_args = RuntimeArgs::new(&args.work_dir, &agreement, !cli.supervise_caps);
    let ctx = ExeUnitContext {
        activity_id: ctx_activity_id,
        report_url: ctx_report_url,
        agreement,
        work_dir,
        cache_dir,
        runtime_args,
    };

    log::debug!("CLI args: {:?}", cli);
    log::debug!("ExeUnitContext args: {:?}", ctx);

    let sys = System::new("exe-unit");

    let metrics = MetricsService::try_new(&ctx, Some(10000), cli.supervise_caps)?.start();
    let transfers = TransferService::new(&ctx).start();
    let runtime = RuntimeProcess::new(&ctx, cli.binary).start();
    let exe_unit = ExeUnit::new(ctx, metrics, transfers, runtime).start();
    let signals = SignalMonitor::new(exe_unit.clone()).start();
    exe_unit.do_send(Register(signals));

    if let Some(exe_script) = commands {
        let msg = activity::Exec {
            activity_id: String::new(),
            batch_id: hex::encode(&rand::random::<[u8; 16]>()),
            exe_script,
            timeout: None,
        };
        exe_unit.do_send(RpcEnvelope::with_caller(String::new(), msg));
    }

    sys.run()?;
    Ok(())
}

pub fn colored_stderr_exeunit_prefixed_format(
    w: &mut dyn std::io::Write,
    now: &mut DeferredNow,
    record: &Record,
) -> Result<(), std::io::Error> {
    write!(w, "[ExeUnit] ")?;
    flexi_logger::colored_opt_format(w, now, record)
}

fn configure_logger(logger: flexi_logger::Logger) -> flexi_logger::Logger {
    logger
        .format(flexi_logger::colored_opt_format)
        .duplicate_to_stderr(flexi_logger::Duplicate::Debug)
        .format_for_stderr(colored_stderr_exeunit_prefixed_format)
}

fn main() {
    if let Err(_) = configure_logger(flexi_logger::Logger::with_env())
        .log_to_file()
        .directory("logs")
        .start()
    {
        configure_logger(flexi_logger::Logger::with_env())
            .start()
            .expect("Failed to initialize logging");
        log::warn!("Switched to fallback logging method");
    }

    std::process::exit(match run() {
        Ok(_) => 0,
        Err(error) => {
            log::error!("{}", error);
            1
        }
    })
}<|MERGE_RESOLUTION|>--- conflicted
+++ resolved
@@ -53,7 +53,6 @@
     OfferTemplate,
 }
 
-<<<<<<< HEAD
 #[derive(structopt::StructOpt, Debug)]
 struct RunArgs {
     /// Agreement file path
@@ -67,11 +66,6 @@
     cache_dir: PathBuf,
 }
 
-fn create_path(path: &PathBuf) -> anyhow::Result<PathBuf> {
-    let path = normalize_path(path)?;
-    std::fs::create_dir_all(&path)?;
-    Ok(path)
-=======
 fn create_path(path: &PathBuf) -> anyhow::Result<PathBuf> {
     if let Err(error) = std::fs::create_dir_all(path) {
         match &error.kind() {
@@ -80,7 +74,6 @@
         }
     }
     Ok(normalize_path(path)?)
->>>>>>> 952d09bd
 }
 
 fn run() -> anyhow::Result<()> {
