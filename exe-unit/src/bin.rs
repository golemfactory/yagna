<<<<<<< HEAD
use actix::Actor;
=======
use actix::{Actor, Addr, Arbiter, System};
>>>>>>> f02288c5
use anyhow::bail;
use flexi_logger::{DeferredNow, Record};
use futures::channel::oneshot;
use std::convert::TryFrom;
use std::path::PathBuf;
use structopt::{clap, StructOpt};
use ya_client_model::activity::ExeScriptCommand;
use ya_core_model::activity;
use ya_exe_unit::agreement::Agreement;
use ya_exe_unit::message::{GetState, GetStateResponse, Register};
use ya_exe_unit::runtime::process::RuntimeProcess;
use ya_exe_unit::service::metrics::MetricsService;
use ya_exe_unit::service::signal::SignalMonitor;
use ya_exe_unit::service::transfer::TransferService;
use ya_exe_unit::state::Supervision;
use ya_exe_unit::{ExeUnit, ExeUnitContext};
use ya_service_bus::RpcEnvelope;
use ya_utils_path::normalize_path;

#[derive(structopt::StructOpt, Debug)]
#[structopt(global_setting = clap::AppSettings::ColoredHelp)]
#[structopt(version = ya_compile_time_utils::version_describe!())]
struct Cli {
    /// Runtime binary path
    #[structopt(long, short)]
    binary: PathBuf,
    #[structopt(flatten)]
    supervise: SuperviseCli,
    /// Enclave secret key used in secure communication
    #[structopt(
    long,
    env = "EXE_UNIT_SEC_KEY",
    hide_env_values = true,
    set = clap::ArgSettings::Global,
    )]
    sec_key: Option<String>,
    /// Requestor public key used in secure communication
    #[structopt(
    long,
    env = "EXE_UNIT_REQUESTOR_PUB_KEY",
    hide_env_values = true,
    set = clap::ArgSettings::Global,
    )]
    requestor_pub_key: Option<String>,
    #[structopt(subcommand)]
    command: Command,
}

#[derive(structopt::StructOpt, Debug)]
struct SuperviseCli {
    /// Hardware resources are handled by the runtime
    #[structopt(
    long = "runtime-managed-hardware",
    alias = "cap-handoff",
    parse(from_flag = std::ops::Not::not),
    set = clap::ArgSettings::Global,
    )]
    hardware: bool,
    /// Images are handled by the runtime
    #[structopt(
    long = "runtime-managed-image",
    parse(from_flag = std::ops::Not::not),
    set = clap::ArgSettings::Global,
    )]
    image: bool,
}

#[derive(structopt::StructOpt, Debug)]
#[structopt(global_setting = clap::AppSettings::DeriveDisplayOrder)]
enum Command {
    /// Execute commands from file
    FromFile {
        /// ExeUnit daemon GSB URL
        #[structopt(long)]
        report_url: Option<String>,
        /// ExeUnit service ID
        #[structopt(long)]
        service_id: Option<String>,
        /// Command file path
        input: PathBuf,
        #[structopt(flatten)]
        args: RunArgs,
    },
    /// Bind to Service Bus
    ServiceBus {
        /// ExeUnit service ID
        service_id: String,
        /// ExeUnit daemon GSB URL
        report_url: String,
        #[structopt(flatten)]
        args: RunArgs,
    },
    /// Print an offer template in JSON format
    OfferTemplate,
}

#[derive(structopt::StructOpt, Debug)]
struct RunArgs {
    /// Agreement file path
    #[structopt(long, short)]
    agreement: PathBuf,
    /// Working directory
    #[structopt(long, short)]
    work_dir: PathBuf,
    /// Common cache directory
    #[structopt(long, short)]
    cache_dir: PathBuf,
}

fn create_path(path: &PathBuf) -> anyhow::Result<PathBuf> {
    if let Err(error) = std::fs::create_dir_all(path) {
        match &error.kind() {
            std::io::ErrorKind::AlreadyExists => (),
            _ => bail!("Can't create directory: {}, {}", path.display(), error),
        }
    }
    Ok(normalize_path(path)?)
}

#[cfg(feature = "sgx")]
fn init_crypto(
    sec_key: Option<String>,
    req_key: Option<String>,
) -> anyhow::Result<ya_exe_unit::crypto::Crypto> {
    use ya_exe_unit::crypto::Crypto;

    let req_key = req_key.ok_or_else(|| anyhow::anyhow!("Missing requestor public key"))?;
    match sec_key {
        Some(key) => Ok(Crypto::try_with_keys(key, req_key)?),
        None => {
            log::info!("Generating a new key pair...");
            Ok(Crypto::try_new(req_key)?)
        }
    }
}

<<<<<<< HEAD
async fn run() -> anyhow::Result<()> {
=======
async fn send_script(
    exe_unit: Addr<ExeUnit<RuntimeProcess>>,
    activity_id: Option<String>,
    exe_script: Vec<ExeScriptCommand>,
) {
    use std::time::Duration;
    use ya_exe_unit::state::{State, StatePair};

    let delay = Duration::from_secs_f32(0.5);
    loop {
        match exe_unit.send(GetState).await {
            Ok(GetStateResponse(StatePair(State::Initialized, None))) => break,
            Ok(GetStateResponse(StatePair(State::Terminated, _)))
            | Ok(GetStateResponse(StatePair(_, Some(State::Terminated))))
            | Err(_) => {
                return log::error!("ExeUnit has terminated");
            }
            _ => tokio::time::delay_for(delay).await,
        }
    }

    log::debug!("Executing commands: {:?}", exe_script);

    let msg = activity::Exec {
        activity_id: activity_id.unwrap_or_else(Default::default),
        batch_id: hex::encode(&rand::random::<[u8; 16]>()),
        exe_script,
        timeout: None,
    };
    if let Err(e) = exe_unit
        .send(RpcEnvelope::with_caller(String::new(), msg))
        .await
    {
        log::error!("Unable to execute exe script: {:?}", e);
    }
}

fn run() -> anyhow::Result<()> {
>>>>>>> f02288c5
    dotenv::dotenv().ok();
    #[allow(unused_mut)]
    let mut cli: Cli = Cli::from_args();

    if !cli.binary.exists() {
        bail!("Runtime binary does not exist: {}", cli.binary.display());
    }

    let mut commands = None;
    let ctx_activity_id;
    let ctx_report_url;

    let args = match &cli.command {
        Command::FromFile {
            args,
            service_id,
            report_url,
            input,
        } => {
            let contents = std::fs::read_to_string(input).map_err(|e| {
                anyhow::anyhow!("Cannot read commands from file {}: {}", input.display(), e)
            })?;
            let contents = serde_json::from_str(&contents).map_err(|e| {
                anyhow::anyhow!(
                    "Cannot deserialize commands from file {}: {}",
                    input.display(),
                    e
                )
            })?;
            ctx_activity_id = service_id.clone();
            ctx_report_url = report_url.clone();
            commands = Some(contents);
            args
        }
        Command::ServiceBus {
            args,
            service_id,
            report_url,
        } => {
            ctx_activity_id = Some(service_id.clone());
            ctx_report_url = Some(report_url.clone());
            args
        }
        Command::OfferTemplate => {
            let offer_template = ExeUnit::<RuntimeProcess>::offer_template(cli.binary)?;
            println!("{}", serde_json::to_string(&offer_template)?);
            return Ok(());
        }
    };

    if !args.agreement.exists() {
        bail!(
            "Agreement file does not exist: {}",
            args.agreement.display()
        );
    }
    let work_dir = create_path(&args.work_dir).map_err(|e| {
        anyhow::anyhow!(
            "Cannot create the working directory {}: {}",
            args.work_dir.display(),
            e
        )
    })?;
    let cache_dir = create_path(&args.cache_dir).map_err(|e| {
        anyhow::anyhow!(
            "Cannot create the cache directory {}: {}",
            args.work_dir.display(),
            e
        )
    })?;
    let agreement = Agreement::try_from(&args.agreement).map_err(|e| {
        anyhow::anyhow!(
            "Error parsing the agreement from {}: {}",
            args.agreement.display(),
            e
        )
    })?;

    let ctx = ExeUnitContext {
        supervise: Supervision {
            hardware: cli.supervise.hardware,
            image: cli.supervise.image,
        },
        activity_id: ctx_activity_id.clone(),
        report_url: ctx_report_url,
        agreement,
        work_dir,
        cache_dir,
        acl: Default::default(),
        credentials: None,
        #[cfg(feature = "sgx")]
        crypto: init_crypto(
            cli.sec_key.replace("<hidden>".into()),
            cli.requestor_pub_key.clone(),
        )?,
    };

    log::debug!("CLI args: {:?}", cli);
    log::debug!("ExeUnitContext args: {:?}", ctx);

    let (tx, rx) = oneshot::channel();

    let metrics = MetricsService::try_new(&ctx, Some(10000), ctx.supervise.hardware)?.start();
    let transfers = TransferService::new(&ctx).start();
    let runtime = RuntimeProcess::new(&ctx, cli.binary).start();
    let exe_unit = ExeUnit::new(tx, ctx, metrics, transfers, runtime).start();
    let signals = SignalMonitor::new(exe_unit.clone()).start();
    exe_unit.send(Register(signals)).await?;

    if let Some(exe_script) = commands {
<<<<<<< HEAD
        let msg = activity::Exec {
            activity_id: String::new(),
            batch_id: hex::encode(&rand::random::<[u8; 16]>()),
            exe_script,
            timeout: None,
        };
        exe_unit
            .send(RpcEnvelope::with_caller(String::new(), msg))
            .await??;
=======
        Arbiter::spawn(send_script(exe_unit, ctx_activity_id, exe_script));
>>>>>>> f02288c5
    }

    rx.await??;
    Ok(())
}

pub fn colored_stderr_exeunit_prefixed_format(
    w: &mut dyn std::io::Write,
    now: &mut DeferredNow,
    record: &Record,
) -> Result<(), std::io::Error> {
    write!(w, "{}", yansi::Color::Fixed(92).paint("[ExeUnit] "))?;
    flexi_logger::colored_opt_format(w, now, record)
}

fn configure_logger(logger: flexi_logger::Logger) -> flexi_logger::Logger {
    logger
        .format(flexi_logger::colored_opt_format)
        .duplicate_to_stderr(flexi_logger::Duplicate::Debug)
        .format_for_stderr(colored_stderr_exeunit_prefixed_format)
}

#[actix_rt::main]
async fn main() {
    let default_log_level = "info";
    if configure_logger(flexi_logger::Logger::with_env_or_str(default_log_level))
        .log_to_file()
        .directory("logs")
        .start()
        .is_err()
    {
        configure_logger(flexi_logger::Logger::with_env_or_str(default_log_level))
            .start()
            .expect("Failed to initialize logging");
        log::warn!("Switched to fallback logging method");
    }

    std::process::exit(match run().await {
        Ok(_) => 0,
        Err(error) => {
            log::error!("{}", error);
            1
        }
    })
}

#[cfg(test)]
mod test {
    #[test]
    fn test_paint() {
        println!("Some: {}", yansi::Color::Fixed(92).paint("violet text!"));
    }
}<|MERGE_RESOLUTION|>--- conflicted
+++ resolved
@@ -1,18 +1,13 @@
-<<<<<<< HEAD
 use actix::Actor;
-=======
-use actix::{Actor, Addr, Arbiter, System};
->>>>>>> f02288c5
 use anyhow::bail;
 use flexi_logger::{DeferredNow, Record};
 use futures::channel::oneshot;
 use std::convert::TryFrom;
 use std::path::PathBuf;
 use structopt::{clap, StructOpt};
-use ya_client_model::activity::ExeScriptCommand;
 use ya_core_model::activity;
 use ya_exe_unit::agreement::Agreement;
-use ya_exe_unit::message::{GetState, GetStateResponse, Register};
+use ya_exe_unit::message::Register;
 use ya_exe_unit::runtime::process::RuntimeProcess;
 use ya_exe_unit::service::metrics::MetricsService;
 use ya_exe_unit::service::signal::SignalMonitor;
@@ -33,18 +28,18 @@
     supervise: SuperviseCli,
     /// Enclave secret key used in secure communication
     #[structopt(
-    long,
-    env = "EXE_UNIT_SEC_KEY",
-    hide_env_values = true,
-    set = clap::ArgSettings::Global,
+        long,
+        env = "EXE_UNIT_SEC_KEY",
+        hide_env_values = true,
+        set = clap::ArgSettings::Global,
     )]
     sec_key: Option<String>,
     /// Requestor public key used in secure communication
     #[structopt(
-    long,
-    env = "EXE_UNIT_REQUESTOR_PUB_KEY",
-    hide_env_values = true,
-    set = clap::ArgSettings::Global,
+        long,
+        env = "EXE_UNIT_REQUESTOR_PUB_KEY",
+        hide_env_values = true,
+        set = clap::ArgSettings::Global,
     )]
     requestor_pub_key: Option<String>,
     #[structopt(subcommand)]
@@ -55,17 +50,17 @@
 struct SuperviseCli {
     /// Hardware resources are handled by the runtime
     #[structopt(
-    long = "runtime-managed-hardware",
-    alias = "cap-handoff",
-    parse(from_flag = std::ops::Not::not),
-    set = clap::ArgSettings::Global,
+        long = "runtime-managed-hardware",
+        alias = "cap-handoff",
+        parse(from_flag = std::ops::Not::not),
+        set = clap::ArgSettings::Global,
     )]
     hardware: bool,
     /// Images are handled by the runtime
     #[structopt(
-    long = "runtime-managed-image",
-    parse(from_flag = std::ops::Not::not),
-    set = clap::ArgSettings::Global,
+        long = "runtime-managed-image",
+        parse(from_flag = std::ops::Not::not),
+        set = clap::ArgSettings::Global,
     )]
     image: bool,
 }
@@ -139,48 +134,7 @@
     }
 }
 
-<<<<<<< HEAD
 async fn run() -> anyhow::Result<()> {
-=======
-async fn send_script(
-    exe_unit: Addr<ExeUnit<RuntimeProcess>>,
-    activity_id: Option<String>,
-    exe_script: Vec<ExeScriptCommand>,
-) {
-    use std::time::Duration;
-    use ya_exe_unit::state::{State, StatePair};
-
-    let delay = Duration::from_secs_f32(0.5);
-    loop {
-        match exe_unit.send(GetState).await {
-            Ok(GetStateResponse(StatePair(State::Initialized, None))) => break,
-            Ok(GetStateResponse(StatePair(State::Terminated, _)))
-            | Ok(GetStateResponse(StatePair(_, Some(State::Terminated))))
-            | Err(_) => {
-                return log::error!("ExeUnit has terminated");
-            }
-            _ => tokio::time::delay_for(delay).await,
-        }
-    }
-
-    log::debug!("Executing commands: {:?}", exe_script);
-
-    let msg = activity::Exec {
-        activity_id: activity_id.unwrap_or_else(Default::default),
-        batch_id: hex::encode(&rand::random::<[u8; 16]>()),
-        exe_script,
-        timeout: None,
-    };
-    if let Err(e) = exe_unit
-        .send(RpcEnvelope::with_caller(String::new(), msg))
-        .await
-    {
-        log::error!("Unable to execute exe script: {:?}", e);
-    }
-}
-
-fn run() -> anyhow::Result<()> {
->>>>>>> f02288c5
     dotenv::dotenv().ok();
     #[allow(unused_mut)]
     let mut cli: Cli = Cli::from_args();
@@ -291,7 +245,6 @@
     exe_unit.send(Register(signals)).await?;
 
     if let Some(exe_script) = commands {
-<<<<<<< HEAD
         let msg = activity::Exec {
             activity_id: String::new(),
             batch_id: hex::encode(&rand::random::<[u8; 16]>()),
@@ -301,9 +254,6 @@
         exe_unit
             .send(RpcEnvelope::with_caller(String::new(), msg))
             .await??;
-=======
-        Arbiter::spawn(send_script(exe_unit, ctx_activity_id, exe_script));
->>>>>>> f02288c5
     }
 
     rx.await??;
