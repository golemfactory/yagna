<<<<<<< HEAD
use actix::Actor;
use anyhow::bail;
use flexi_logger::{DeferredNow, Record};
use futures::channel::oneshot;
=======
>>>>>>> 084c8453
use std::convert::TryFrom;
use std::path::PathBuf;

use actix::{Actor, Addr, Arbiter, System};
use anyhow::{bail, Context};
use structopt::{clap, StructOpt};
<<<<<<< HEAD
use ya_core_model::activity;
use ya_exe_unit::agreement::Agreement;
use ya_exe_unit::message::Register;
=======
use ya_client_model::activity::ExeScriptCommand;
use ya_service_bus::RpcEnvelope;

use ya_core_model::activity;
use ya_exe_unit::agreement::Agreement;
use ya_exe_unit::logger::*;
use ya_exe_unit::manifest::ManifestContext;
use ya_exe_unit::message::{GetState, GetStateResponse, Register};
>>>>>>> 084c8453
use ya_exe_unit::runtime::process::RuntimeProcess;
use ya_exe_unit::service::metrics::MetricsService;
use ya_exe_unit::service::signal::SignalMonitor;
use ya_exe_unit::service::transfer::TransferService;
use ya_exe_unit::state::Supervision;
use ya_exe_unit::{ExeUnit, ExeUnitContext};
use ya_utils_path::normalize_path;

#[derive(structopt::StructOpt, Debug)]
#[structopt(global_setting = clap::AppSettings::ColoredHelp)]
#[structopt(version = ya_compile_time_utils::version_describe!())]
struct Cli {
    /// Runtime binary path
    #[structopt(long, short)]
    binary: PathBuf,
    #[structopt(flatten)]
    supervise: SuperviseCli,
    /// Additional runtime arguments
    #[structopt(
        long,
        short,
        set = clap::ArgSettings::Global,
        number_of_values = 1,
    )]
    runtime_arg: Vec<String>,
    /// Enclave secret key used in secure communication
    #[structopt(
        long,
        env = "EXE_UNIT_SEC_KEY",
        hide_env_values = true,
        set = clap::ArgSettings::Global,
    )]
    #[allow(dead_code)]
    sec_key: Option<String>,
    /// Requestor public key used in secure communication
    #[structopt(
        long,
        env = "EXE_UNIT_REQUESTOR_PUB_KEY",
        hide_env_values = true,
        set = clap::ArgSettings::Global,
    )]
    #[allow(dead_code)]
    requestor_pub_key: Option<String>,
    #[structopt(subcommand)]
    command: Command,
}

#[derive(structopt::StructOpt, Debug)]
struct SuperviseCli {
    /// Hardware resources are handled by the runtime
    #[structopt(
        long = "runtime-managed-hardware",
        alias = "cap-handoff",
        parse(from_flag = std::ops::Not::not),
        set = clap::ArgSettings::Global,
    )]
    hardware: bool,
    /// Images are handled by the runtime
    #[structopt(
        long = "runtime-managed-image",
        parse(from_flag = std::ops::Not::not),
        set = clap::ArgSettings::Global,
    )]
    image: bool,
}

#[derive(structopt::StructOpt, Debug)]
#[structopt(global_setting = clap::AppSettings::DeriveDisplayOrder)]
enum Command {
    /// Execute commands from file
    FromFile {
        /// ExeUnit daemon GSB URL
        #[structopt(long)]
        report_url: Option<String>,
        /// ExeUnit service ID
        #[structopt(long)]
        service_id: Option<String>,
        /// Command file path
        input: PathBuf,
        #[structopt(flatten)]
        args: RunArgs,
    },
    /// Bind to Service Bus
    ServiceBus {
        /// ExeUnit service ID
        service_id: String,
        /// ExeUnit daemon GSB URL
        report_url: String,
        #[structopt(flatten)]
        args: RunArgs,
    },
    /// Print an offer template in JSON format
    OfferTemplate,
}

#[derive(structopt::StructOpt, Debug)]
struct RunArgs {
    /// Agreement file path
    #[structopt(long, short)]
    agreement: PathBuf,
    /// Working directory
    #[structopt(long, short)]
    work_dir: PathBuf,
    /// Common cache directory
    #[structopt(long, short)]
    cache_dir: PathBuf,
}

fn create_path(path: &PathBuf) -> anyhow::Result<PathBuf> {
    if let Err(error) = std::fs::create_dir_all(path) {
        match &error.kind() {
            std::io::ErrorKind::AlreadyExists => (),
            _ => bail!("Can't create directory: {}, {}", path.display(), error),
        }
    }
    Ok(normalize_path(path)?)
}

#[cfg(feature = "sgx")]
fn init_crypto(
    sec_key: Option<String>,
    req_key: Option<String>,
) -> anyhow::Result<ya_exe_unit::crypto::Crypto> {
    use ya_exe_unit::crypto::Crypto;

    let req_key = req_key.ok_or_else(|| anyhow::anyhow!("Missing requestor public key"))?;
    match sec_key {
        Some(key) => Ok(Crypto::try_with_keys(key, req_key)?),
        None => {
            log::info!("Generating a new key pair...");
            Ok(Crypto::try_new(req_key)?)
        }
    }
}

<<<<<<< HEAD
async fn run() -> anyhow::Result<()> {
=======
async fn send_script(
    exe_unit: Addr<ExeUnit<RuntimeProcess>>,
    activity_id: Option<String>,
    exe_script: Vec<ExeScriptCommand>,
) {
    use std::time::Duration;
    use ya_exe_unit::state::{State, StatePair};

    let delay = Duration::from_secs_f32(0.5);
    loop {
        match exe_unit.send(GetState).await {
            Ok(GetStateResponse(StatePair(State::Initialized, None))) => break,
            Ok(GetStateResponse(StatePair(State::Terminated, _)))
            | Ok(GetStateResponse(StatePair(_, Some(State::Terminated))))
            | Err(_) => {
                return log::error!("ExeUnit has terminated");
            }
            _ => tokio::time::delay_for(delay).await,
        }
    }

    log::debug!("Executing commands: {:?}", exe_script);

    let msg = activity::Exec {
        activity_id: activity_id.unwrap_or_default(),
        batch_id: hex::encode(&rand::random::<[u8; 16]>()),
        exe_script,
        timeout: None,
    };
    if let Err(e) = exe_unit
        .send(RpcEnvelope::with_caller(String::new(), msg))
        .await
    {
        log::error!("Unable to execute exe script: {:?}", e);
    }
}

fn run() -> anyhow::Result<()> {
>>>>>>> 084c8453
    dotenv::dotenv().ok();

    #[allow(unused_mut)]
    let mut cli: Cli = Cli::from_args();
    if !cli.binary.exists() {
        bail!("Runtime binary does not exist: {}", cli.binary.display());
    }

    let mut commands = None;
    let ctx_activity_id;
    let ctx_report_url;

    let args = match &cli.command {
        Command::FromFile {
            args,
            service_id,
            report_url,
            input,
        } => {
            let contents = std::fs::read_to_string(input).map_err(|e| {
                anyhow::anyhow!("Cannot read commands from file {}: {e}", input.display())
            })?;
            let contents = serde_json::from_str(&contents).map_err(|e| {
                anyhow::anyhow!(
                    "Cannot deserialize commands from file {}: {e}",
                    input.display(),
                )
            })?;
            ctx_activity_id = service_id.clone();
            ctx_report_url = report_url.clone();
            commands = Some(contents);
            args
        }
        Command::ServiceBus {
            args,
            service_id,
            report_url,
        } => {
            ctx_activity_id = Some(service_id.clone());
            ctx_report_url = Some(report_url.clone());
            args
        }
        Command::OfferTemplate => {
            let args = cli.runtime_arg.clone();
            let offer_template = ExeUnit::<RuntimeProcess>::offer_template(cli.binary, args)?;
            println!("{}", serde_json::to_string(&offer_template)?);
            return Ok(());
        }
    };

    if !args.agreement.exists() {
        bail!(
            "Agreement file does not exist: {}",
            args.agreement.display()
        );
    }
    let work_dir = create_path(&args.work_dir).map_err(|e| {
        anyhow::anyhow!(
            "Cannot create the working directory {}: {e}",
            args.work_dir.display(),
        )
    })?;
    let cache_dir = create_path(&args.cache_dir).map_err(|e| {
        anyhow::anyhow!(
            "Cannot create the cache directory {}: {e}",
            args.work_dir.display(),
        )
    })?;
    let mut agreement = Agreement::try_from(&args.agreement).map_err(|e| {
        anyhow::anyhow!(
            "Error parsing the agreement from {}: {e}",
            args.agreement.display(),
        )
    })?;

    log::info!("Attempting to read app manifest ..");

    let manifest_ctx =
        ManifestContext::try_new(&agreement.inner).context("Invalid app manifest")?;
    agreement.task_package = manifest_ctx.payload().or(agreement.task_package.take());

    log::info!("Manifest-enabled features: {:?}", manifest_ctx.features());
    log::info!("User-provided payload: {:?}", agreement.task_package);

    let ctx = ExeUnitContext {
        supervise: Supervision {
            hardware: cli.supervise.hardware,
            image: cli.supervise.image,
            manifest: manifest_ctx,
        },
        activity_id: ctx_activity_id.clone(),
        report_url: ctx_report_url,
        agreement,
        work_dir,
        cache_dir,
        runtime_args: cli.runtime_arg.clone(),
        acl: Default::default(),
        credentials: None,
        #[cfg(feature = "sgx")]
        crypto: init_crypto(
            cli.sec_key.replace("<hidden>".into()),
            cli.requestor_pub_key.clone(),
        )?,
    };

    log::debug!("CLI args: {:?}", cli);
    log::debug!("ExeUnitContext args: {:?}", ctx);

    let (tx, rx) = oneshot::channel();

    let metrics = MetricsService::try_new(&ctx, Some(10000), ctx.supervise.hardware)?.start();
    let transfers = TransferService::new(&ctx).start();
    let runtime = RuntimeProcess::new(&ctx, cli.binary).start();
    let exe_unit = ExeUnit::new(tx, ctx, metrics, transfers, runtime).start();
    let signals = SignalMonitor::new(exe_unit.clone()).start();
    exe_unit.send(Register(signals)).await?;

    if let Some(exe_script) = commands {
        let msg = activity::Exec {
            activity_id: String::new(),
            batch_id: hex::encode(&rand::random::<[u8; 16]>()),
            exe_script,
            timeout: None,
        };
        exe_unit
            .send(RpcEnvelope::with_caller(String::new(), msg))
            .await??;
    }

    rx.await??;
    Ok(())
}

<<<<<<< HEAD
pub fn colored_stderr_exeunit_prefixed_format(
    w: &mut dyn std::io::Write,
    now: &mut DeferredNow,
    record: &Record,
) -> Result<(), std::io::Error> {
    write!(w, "{}", yansi::Color::Fixed(92).paint("[ExeUnit] "))?;
    flexi_logger::colored_opt_format(w, now, record)
}

fn configure_logger(logger: flexi_logger::Logger) -> flexi_logger::Logger {
    logger
        .format(flexi_logger::colored_opt_format)
        .duplicate_to_stderr(flexi_logger::Duplicate::Debug)
        .format_for_stderr(colored_stderr_exeunit_prefixed_format)
}

#[actix_rt::main]
async fn main() {
    let default_log_level = "info";
    if configure_logger(flexi_logger::Logger::with_env_or_str(default_log_level))
        .log_to_file()
        .directory("logs")
        .start()
        .is_err()
    {
        configure_logger(flexi_logger::Logger::with_env_or_str(default_log_level))
            .start()
            .expect("Failed to initialize logging");
        log::warn!("Switched to fallback logging method");
    }
=======
fn main() {
    if let Err(error) = start_file_logger() {
        start_logger().expect("Failed to start logging");
        log::warn!("Using fallback logging due to an error: {:?}", error);
    };
>>>>>>> 084c8453

    std::process::exit(match run().await {
        Ok(_) => 0,
        Err(error) => {
            log::error!("{}", error);
            1
        }
    })
}<|MERGE_RESOLUTION|>--- conflicted
+++ resolved
@@ -1,21 +1,9 @@
-<<<<<<< HEAD
-use actix::Actor;
-use anyhow::bail;
-use flexi_logger::{DeferredNow, Record};
-use futures::channel::oneshot;
-=======
->>>>>>> 084c8453
+use actix::{Actor, Addr, System};
+use anyhow::{bail, Context};
 use std::convert::TryFrom;
 use std::path::PathBuf;
-
-use actix::{Actor, Addr, Arbiter, System};
-use anyhow::{bail, Context};
 use structopt::{clap, StructOpt};
-<<<<<<< HEAD
-use ya_core_model::activity;
-use ya_exe_unit::agreement::Agreement;
-use ya_exe_unit::message::Register;
-=======
+
 use ya_client_model::activity::ExeScriptCommand;
 use ya_service_bus::RpcEnvelope;
 
@@ -24,7 +12,6 @@
 use ya_exe_unit::logger::*;
 use ya_exe_unit::manifest::ManifestContext;
 use ya_exe_unit::message::{GetState, GetStateResponse, Register};
->>>>>>> 084c8453
 use ya_exe_unit::runtime::process::RuntimeProcess;
 use ya_exe_unit::service::metrics::MetricsService;
 use ya_exe_unit::service::signal::SignalMonitor;
@@ -160,9 +147,6 @@
     }
 }
 
-<<<<<<< HEAD
-async fn run() -> anyhow::Result<()> {
-=======
 async fn send_script(
     exe_unit: Addr<ExeUnit<RuntimeProcess>>,
     activity_id: Option<String>,
@@ -180,7 +164,7 @@
             | Err(_) => {
                 return log::error!("ExeUnit has terminated");
             }
-            _ => tokio::time::delay_for(delay).await,
+            _ => tokio::time::sleep(delay).await,
         }
     }
 
@@ -201,7 +185,6 @@
 }
 
 fn run() -> anyhow::Result<()> {
->>>>>>> 084c8453
     dotenv::dotenv().ok();
 
     #[allow(unused_mut)]
@@ -310,71 +293,30 @@
     log::debug!("CLI args: {:?}", cli);
     log::debug!("ExeUnitContext args: {:?}", ctx);
 
-    let (tx, rx) = oneshot::channel();
+    let sys = System::new();
 
     let metrics = MetricsService::try_new(&ctx, Some(10000), ctx.supervise.hardware)?.start();
     let transfers = TransferService::new(&ctx).start();
     let runtime = RuntimeProcess::new(&ctx, cli.binary).start();
-    let exe_unit = ExeUnit::new(tx, ctx, metrics, transfers, runtime).start();
+    let exe_unit = ExeUnit::new(ctx, metrics, transfers, runtime).start();
     let signals = SignalMonitor::new(exe_unit.clone()).start();
-    exe_unit.send(Register(signals)).await?;
+    exe_unit.do_send(Register(signals));
 
     if let Some(exe_script) = commands {
-        let msg = activity::Exec {
-            activity_id: String::new(),
-            batch_id: hex::encode(&rand::random::<[u8; 16]>()),
-            exe_script,
-            timeout: None,
-        };
-        exe_unit
-            .send(RpcEnvelope::with_caller(String::new(), msg))
-            .await??;
-    }
-
-    rx.await??;
+        tokio::task::spawn(send_script(exe_unit, ctx_activity_id, exe_script));
+    }
+
+    sys.run()?;
     Ok(())
 }
 
-<<<<<<< HEAD
-pub fn colored_stderr_exeunit_prefixed_format(
-    w: &mut dyn std::io::Write,
-    now: &mut DeferredNow,
-    record: &Record,
-) -> Result<(), std::io::Error> {
-    write!(w, "{}", yansi::Color::Fixed(92).paint("[ExeUnit] "))?;
-    flexi_logger::colored_opt_format(w, now, record)
-}
-
-fn configure_logger(logger: flexi_logger::Logger) -> flexi_logger::Logger {
-    logger
-        .format(flexi_logger::colored_opt_format)
-        .duplicate_to_stderr(flexi_logger::Duplicate::Debug)
-        .format_for_stderr(colored_stderr_exeunit_prefixed_format)
-}
-
-#[actix_rt::main]
-async fn main() {
-    let default_log_level = "info";
-    if configure_logger(flexi_logger::Logger::with_env_or_str(default_log_level))
-        .log_to_file()
-        .directory("logs")
-        .start()
-        .is_err()
-    {
-        configure_logger(flexi_logger::Logger::with_env_or_str(default_log_level))
-            .start()
-            .expect("Failed to initialize logging");
-        log::warn!("Switched to fallback logging method");
-    }
-=======
 fn main() {
     if let Err(error) = start_file_logger() {
         start_logger().expect("Failed to start logging");
         log::warn!("Using fallback logging due to an error: {:?}", error);
     };
->>>>>>> 084c8453
-
-    std::process::exit(match run().await {
+
+    std::process::exit(match run() {
         Ok(_) => 0,
         Err(error) => {
             log::error!("{}", error);
