use crate::error::Error;
use crate::runtime::RuntimeMode;
use crate::Result;
use actix::prelude::*;
use futures::channel::mpsc;
use serde::{Deserialize, Serialize};
use std::path::PathBuf;
use ya_client_model::activity::activity_state::{State, StatePair};
use ya_client_model::activity::{ExeScriptCommand, ExeScriptCommandResult, RuntimeEvent};

#[derive(Clone, Debug, PartialEq, Serialize, Deserialize, Message)]
#[rtype(result = "Result<Vec<f64>>")]
pub struct GetMetrics;

#[derive(Clone, Debug, PartialEq, Serialize, Deserialize, Message)]
#[rtype(result = "GetStateResponse")]
pub struct GetState;

#[derive(Clone, Debug, PartialEq, Serialize, Deserialize, MessageResponse)]
pub struct GetStateResponse(pub StatePair);

#[derive(Clone, Debug, PartialEq, Serialize, Deserialize, Message)]
#[rtype(result = "GetBatchResultsResponse")]
pub struct GetBatchResults(pub String);

#[derive(Clone, Debug, PartialEq, Serialize, Deserialize, MessageResponse)]
pub struct GetBatchResultsResponse(pub Vec<ExeScriptCommandResult>);

#[derive(Clone, Debug, PartialEq, Serialize, Deserialize, Message)]
#[rtype(result = "Option<String>")]
pub struct GetStdOut {
    pub batch_id: String,
    pub idx: usize,
}

#[derive(Clone, Debug, Message)]
#[rtype(result = "Result<()>")]
pub struct SetRuntimeMode(pub RuntimeMode);

#[derive(Clone, Debug, Default, PartialEq, Serialize, Deserialize, Message)]
#[rtype(result = "()")]
pub struct SetState {
    pub state: StatePair,
    pub reason: Option<String>,
}

impl SetState {
    pub fn new(state: StatePair, reason: String) -> Self {
        SetState {
            state,
            reason: Some(reason),
        }
    }
}

impl From<State> for SetState {
    #[inline]
    fn from(state: State) -> Self {
        Self::from(StatePair::from(state))
    }
}

impl From<StatePair> for SetState {
    #[inline]
    fn from(state: StatePair) -> Self {
<<<<<<< HEAD
        SetState {
            state,
            reason: None,
=======
        Self::default().state(state)
    }
}

#[derive(Clone, Debug, PartialEq, Message)]
#[rtype(result = "Result<RuntimeCommandResult>")]
pub struct RuntimeCommand(pub ExeScriptCommand);

#[derive(Clone, Debug)]
pub struct RuntimeCommandResult {
    pub result: CommandResult,
    pub stdout: Option<String>,
    pub stderr: Option<String>,
}

impl RuntimeCommandResult {
    pub fn ok() -> Self {
        RuntimeCommandResult {
            result: CommandResult::Ok,
            stdout: None,
            stderr: None,
        }
    }

    pub fn ok_with_output(stdout: String) -> Self {
        RuntimeCommandResult {
            result: CommandResult::Ok,
            stdout: Some(stdout),
            stderr: None,
        }
    }

    pub fn error(err: impl ToString) -> Self {
        RuntimeCommandResult {
            result: CommandResult::Error,
            stdout: None,
            stderr: Some(err.to_string()),
>>>>>>> 166abf02
        }
    }
}

#[derive(Clone, Debug, Message)]
#[rtype(result = "Result<i32>")]
pub struct ExecuteCommand {
    pub batch_id: String,
    pub idx: usize,
    pub command: ExeScriptCommand,
    pub tx: mpsc::Sender<RuntimeEvent>,
}

#[derive(Debug, Message)]
#[rtype(result = "()")]
pub struct SetTaskPackagePath(pub PathBuf);

#[derive(Clone, Debug, Message)]
#[rtype(result = "Result<()>")]
pub struct Initialize;

#[derive(Clone, Debug, PartialEq, Message)]
#[rtype(result = "()")]
pub struct Register<Svc>(pub Addr<Svc>)
where
    Svc: Actor<Context = Context<Svc>> + Handler<Shutdown>;

<<<<<<< HEAD
#[derive(Clone, Debug, Default, Message)]
=======
#[derive(Clone, Debug, Message)]
#[rtype(result = "Result<SignExeScriptResponse>")]
pub struct SignExeScript {
    pub batch_id: String,
}

#[derive(Clone, Debug, Serialize, Deserialize)]
pub struct SignExeScriptResponse {
    pub output: String,
    pub sig: String,
}

#[derive(Clone, Debug, Serialize, Deserialize)]
pub struct SignatureStub {
    pub script: Vec<ExeScriptCommand>,
    pub results: Vec<ExeScriptCommandResult>,
    pub digest: String,
}

#[derive(Clone, Debug, Message)]
>>>>>>> 166abf02
#[rtype(result = "Result<()>")]
pub struct Stop {
    pub exclude_batches: Vec<String>,
}

#[derive(Debug, Default, Message)]
#[rtype(result = "Result<()>")]
pub struct Shutdown(pub ShutdownReason);

#[derive(Debug, thiserror::Error)]
pub enum ShutdownReason {
    #[error("Finished")]
    Finished,
    #[error("Interrupted by signal: {0}")]
    Interrupted(i32),
    #[error("Usage limit exceeded: {0}")]
    UsageLimitExceeded(String),
    #[error("{0}")]
    Error(#[from] Error),
}

impl Default for ShutdownReason {
    fn default() -> Self {
        ShutdownReason::Finished
    }
}<|MERGE_RESOLUTION|>--- conflicted
+++ resolved
@@ -1,5 +1,6 @@
 use crate::error::Error;
 use crate::runtime::RuntimeMode;
+use crate::state::CommandState;
 use crate::Result;
 use actix::prelude::*;
 use futures::channel::mpsc;
@@ -33,10 +34,6 @@
     pub idx: usize,
 }
 
-#[derive(Clone, Debug, Message)]
-#[rtype(result = "Result<()>")]
-pub struct SetRuntimeMode(pub RuntimeMode);
-
 #[derive(Clone, Debug, Default, PartialEq, Serialize, Deserialize, Message)]
 #[rtype(result = "()")]
 pub struct SetState {
@@ -63,49 +60,9 @@
 impl From<StatePair> for SetState {
     #[inline]
     fn from(state: StatePair) -> Self {
-<<<<<<< HEAD
         SetState {
             state,
             reason: None,
-=======
-        Self::default().state(state)
-    }
-}
-
-#[derive(Clone, Debug, PartialEq, Message)]
-#[rtype(result = "Result<RuntimeCommandResult>")]
-pub struct RuntimeCommand(pub ExeScriptCommand);
-
-#[derive(Clone, Debug)]
-pub struct RuntimeCommandResult {
-    pub result: CommandResult,
-    pub stdout: Option<String>,
-    pub stderr: Option<String>,
-}
-
-impl RuntimeCommandResult {
-    pub fn ok() -> Self {
-        RuntimeCommandResult {
-            result: CommandResult::Ok,
-            stdout: None,
-            stderr: None,
-        }
-    }
-
-    pub fn ok_with_output(stdout: String) -> Self {
-        RuntimeCommandResult {
-            result: CommandResult::Ok,
-            stdout: Some(stdout),
-            stderr: None,
-        }
-    }
-
-    pub fn error(err: impl ToString) -> Self {
-        RuntimeCommandResult {
-            result: CommandResult::Error,
-            stdout: None,
-            stderr: Some(err.to_string()),
->>>>>>> 166abf02
         }
     }
 }
@@ -125,6 +82,10 @@
 
 #[derive(Clone, Debug, Message)]
 #[rtype(result = "Result<()>")]
+pub struct SetRuntimeMode(pub RuntimeMode);
+
+#[derive(Clone, Debug, Message)]
+#[rtype(result = "Result<()>")]
 pub struct Initialize;
 
 #[derive(Clone, Debug, PartialEq, Message)]
@@ -133,9 +94,6 @@
 where
     Svc: Actor<Context = Context<Svc>> + Handler<Shutdown>;
 
-<<<<<<< HEAD
-#[derive(Clone, Debug, Default, Message)]
-=======
 #[derive(Clone, Debug, Message)]
 #[rtype(result = "Result<SignExeScriptResponse>")]
 pub struct SignExeScript {
@@ -151,12 +109,11 @@
 #[derive(Clone, Debug, Serialize, Deserialize)]
 pub struct SignatureStub {
     pub script: Vec<ExeScriptCommand>,
-    pub results: Vec<ExeScriptCommandResult>,
+    pub results: Vec<CommandState>,
     pub digest: String,
 }
 
-#[derive(Clone, Debug, Message)]
->>>>>>> 166abf02
+#[derive(Clone, Debug, Default, Message)]
 #[rtype(result = "Result<()>")]
 pub struct Stop {
     pub exclude_batches: Vec<String>,
