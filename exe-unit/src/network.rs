--- conflicted
+++ resolved
@@ -484,16 +484,11 @@
     dst.splice(0..0, u16::to_ne_bytes(len_u16).to_vec());
 }
 
-<<<<<<< HEAD
 fn gsb_endpoint(node_id: &str, net_id: &str) -> DuoEndpoint<GsbEndpoint> {
     DuoEndpoint {
         tcp: typed::service(format!("/net/{}/vpn/{}", node_id, net_id)),
-        udp: typed::service(format!("/u/net/{}/vpn/{}", node_id, net_id)),
-    }
-=======
-fn gsb_endpoint(node_id: &str, net_id: &str) -> GsbEndpoint {
-    typed::service(format!("/udp/net/{}/vpn/{}", node_id, net_id))
->>>>>>> eda9546d
+        udp: typed::service(format!("/udp/net/{}/vpn/{}", node_id, net_id)),
+    }
 }
 
 #[cfg(test)]
