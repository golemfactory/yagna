--- conflicted
+++ resolved
@@ -215,43 +215,8 @@
 pub async fn run(mut cli: Cli) -> anyhow::Result<()> {
     log::debug!("CLI args: {:?}", cli);
 
-<<<<<<< HEAD
-    async fn pre_runtime(
-        &self,
-        runtime_cmd: &ExecuteCommand,
-        runtime: &Addr<R>,
-        transfer_service: &Addr<TransferService>,
-    ) -> Result<()> {
-        match &runtime_cmd.command {
-            ExeScriptCommand::Transfer { from, to, args } => {
-                let msg = TransferResource {
-                    from: from.clone(),
-                    to: to.clone(),
-                    args: args.clone(),
-                };
-                transfer_service.send(msg).await??;
-            }
-            ExeScriptCommand::Deploy { net, hosts, .. } => {
-                // TODO: We should pass `task_package` here not in `TransferService` initialization.
-                let task_package = transfer_service
-                    .send(DeployImage { task_package: None })
-                    .await??;
-                runtime
-                    .send(UpdateDeployment {
-                        task_package,
-                        networks: Some(net.clone()),
-                        hosts: Some(hosts.clone()),
-                        ..Default::default()
-                    })
-                    .await??;
-            }
-            _ => (),
-        }
-        Ok(())
-=======
     if !cli.binary.exists() {
         bail!("Runtime binary does not exist: {}", cli.binary.display());
->>>>>>> d10c5360
     }
 
     let mut commands = None;
