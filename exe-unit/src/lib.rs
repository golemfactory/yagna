--- conflicted
+++ resolved
@@ -1,25 +1,14 @@
 use actix::prelude::*;
 use chrono::Utc;
-<<<<<<< HEAD
 use futures::channel::{mpsc, oneshot};
-use futures::{SinkExt, TryFutureExt};
-=======
-use futures::channel::oneshot;
-use futures::{FutureExt, TryFutureExt};
->>>>>>> 166abf02
+use futures::{FutureExt, SinkExt, TryFutureExt};
 use std::path::PathBuf;
 use std::time::Duration;
 
 use ya_agreement_utils::agreement::OfferTemplate;
-<<<<<<< HEAD
-use ya_client_model::activity::activity_state::StatePair;
-use ya_client_model::activity::{ActivityUsage, ExeScriptCommand, RuntimeEvent, State};
-=======
 use ya_client_model::activity::{
-    activity_state::StatePair, ActivityUsage, CommandResult, ExeScriptCommand,
-    ExeScriptCommandResult, State,
+    activity_state::StatePair, ActivityUsage, CommandOutput, ExeScriptCommand, RuntimeEvent, State,
 };
->>>>>>> 166abf02
 use ya_core_model::activity;
 use ya_core_model::activity::local::Credentials;
 use ya_runtime_api::deploy;
@@ -122,46 +111,6 @@
     }
 }
 
-<<<<<<< HEAD
-impl<R: Runtime> ExeUnit<R> {
-    async fn exec(
-        exec: activity::Exec,
-        addr: Addr<Self>,
-=======
-#[derive(Clone, Debug)]
-struct ExeCtx {
-    batch_id: String,
-    batch_size: usize,
-    idx: usize,
-    cmd: ExeScriptCommand,
-}
-
-impl ExeCtx {
-    pub fn convert_runtime_result(&self, result: RuntimeCommandResult) -> ExeScriptCommandResult {
-        let stdout = result
-            .stdout
-            .filter(|s| !s.is_empty())
-            .map(|s| format!("stdout: {}", s));
-        let stderr = result
-            .stderr
-            .filter(|s| !s.is_empty())
-            .map(|s| format!("stderr: {}", s));
-        let message = match (stdout, stderr) {
-            (None, None) => None,
-            (Some(stdout), None) => Some(stdout),
-            (None, Some(stderr)) => Some(stderr),
-            (Some(stdout), Some(stderr)) => Some(format!("{}\n{}", stdout, stderr)),
-        };
-        let finished = self.idx == self.batch_size - 1 || result.result == CommandResult::Error;
-        ExeScriptCommandResult {
-            index: self.idx as u32,
-            result: result.result,
-            is_batch_finished: finished,
-            message,
-        }
-    }
-}
-
 #[derive(Clone)]
 struct RuntimeRef<R: Runtime>(Addr<ExeUnit<R>>);
 
@@ -182,30 +131,18 @@
 impl<R: Runtime> RuntimeRef<R> {
     async fn exec(
         self,
->>>>>>> 166abf02
+        exec: activity::Exec,
         runtime: Addr<R>,
         transfers: Addr<TransferService>,
         mut events: mpsc::Sender<RuntimeEvent>,
         mut control: oneshot::Receiver<()>,
     ) {
-<<<<<<< HEAD
-=======
-        let batch_size = exec.exe_script.len();
-        let on_error = |batch_id, result| async {
-            let set_state = SetState::default().cmd(None).result(batch_id, result);
-            if let Err(error) = self.send(set_state).await {
-                log::error!("Cannot update state during exec: {:?}", error);
-            }
-        };
-
->>>>>>> 166abf02
         for (idx, cmd) in exec.exe_script.into_iter().enumerate() {
             if let Ok(Some(_)) = control.try_recv() {
                 log::warn!("Batch {} execution aborted", exec.batch_id);
                 break;
             }
 
-<<<<<<< HEAD
             let batch_id = exec.batch_id.clone();
             let evt = RuntimeEvent::started(batch_id.clone(), idx, cmd.clone());
             if let Err(e) = events.send(evt).await {
@@ -213,18 +150,14 @@
             }
 
             let runtime_cmd = ExecuteCommand {
-                batch_id: exec.batch_id.clone(),
+                batch_id: batch_id.clone(),
                 idx,
                 command: cmd.clone(),
                 tx: events.clone(),
             };
-            let result = Self::exec_cmd(
-                runtime_cmd,
-                addr.clone(),
-                runtime.clone(),
-                transfers.clone(),
-            )
-            .await;
+            let result = self
+                .exec_cmd(runtime_cmd, runtime.clone(), transfers.clone())
+                .await;
 
             let (return_code, message) = match result {
                 Ok(_) => (0, None),
@@ -242,68 +175,44 @@
             if return_code != 0 {
                 let message = message.unwrap_or("reason unspecified".into());
                 log::warn!("Batch {} execution interrupted: {}", batch_id, message);
-=======
-            if let Err(error) = self
-                .exec_cmd(runtime.clone(), transfers.clone(), ctx.clone())
-                .await
-            {
-                log::warn!("Command interrupted: {}", error.to_string());
-                let cmd_result = ctx.convert_runtime_result(RuntimeCommandResult::error(&error));
-                on_error(ctx.batch_id, cmd_result).await;
->>>>>>> 166abf02
                 break;
             }
         }
     }
 
     async fn exec_cmd(
-<<<<<<< HEAD
+        &self,
         runtime_cmd: ExecuteCommand,
-        addr: Addr<Self>,
-=======
-        &self,
->>>>>>> 166abf02
         runtime: Addr<R>,
         transfer_service: Addr<TransferService>,
     ) -> Result<()> {
-<<<<<<< HEAD
-        if let ExeScriptCommand::Terminate {} = &runtime_cmd.command {
-            log::warn!("Terminating running ExeScripts");
-            let exclude_batches = vec![runtime_cmd.batch_id];
-            addr.send(Stop { exclude_batches }).await??;
-            addr.send(SetState::from(State::Initialized)).await?;
-            return Ok(());
-=======
-        match &ctx.cmd {
+        match &runtime_cmd.command {
             ExeScriptCommand::Sign {} => {
-                let batch_id = ctx.batch_id.clone();
+                let batch_id = runtime_cmd.batch_id.clone();
                 let signature = self.send(SignExeScript { batch_id }).await??;
-
                 let stdout = serde_json::to_string(&signature)?;
-                let cmd_result =
-                    ctx.convert_runtime_result(RuntimeCommandResult::ok_with_output(stdout));
-                let set_state = SetState::default().result(ctx.batch_id, cmd_result);
-
-                self.send(set_state).await?;
+
+                runtime_cmd
+                    .tx
+                    .clone()
+                    .send(RuntimeEvent::stdout(
+                        runtime_cmd.batch_id.clone(),
+                        runtime_cmd.idx,
+                        CommandOutput::Str(stdout),
+                    ))
+                    .await
+                    .map_err(|e| Error::runtime(format!("Unable to send stdout event: {:?}", e)))?;
+
                 return Ok(());
             }
             ExeScriptCommand::Terminate {} => {
-                log::warn!("Terminating running ExeScripts");
-
-                let exclude_batches = vec![ctx.batch_id.clone()];
+                log::debug!("Terminating running ExeScripts");
+                let exclude_batches = vec![runtime_cmd.batch_id];
                 self.send(Stop { exclude_batches }).await??;
-
-                let cmd_result = ctx.convert_runtime_result(RuntimeCommandResult::ok());
-                let set_state = SetState::default()
-                    .state(StatePair(State::Initialized, None))
-                    .cmd(None)
-                    .result(ctx.batch_id, cmd_result);
-
-                self.send(set_state).await?;
+                self.send(SetState::from(State::Initialized)).await?;
                 return Ok(());
             }
             _ => (),
->>>>>>> 166abf02
         }
 
         let state = self.send(GetState {}).await?.0;
@@ -334,16 +243,7 @@
 
         log::info!("Executing command: {:?}", runtime_cmd.command);
 
-<<<<<<< HEAD
-        addr.send(SetState::from(state_pre.clone())).await?;
-=======
-        self.send(
-            SetState::default()
-                .state(state_pre)
-                .cmd(Some(ctx.cmd.clone())),
-        )
-        .await?;
->>>>>>> 166abf02
+        self.send(SetState::from(state_pre.clone())).await?;
 
         match &runtime_cmd.command {
             ExeScriptCommand::Transfer { from, to, args } => {
@@ -369,7 +269,7 @@
 
         if let ExeScriptCommand::Deploy { .. } = &runtime_cmd.command {
             let mut runtime_mode = RuntimeMode::ProcessPerCommand;
-            let stdout = addr
+            let stdout = self
                 .send(GetStdOut {
                     batch_id: runtime_cmd.batch_id.clone(),
                     idx: runtime_cmd.idx,
@@ -389,15 +289,7 @@
             runtime.send(SetRuntimeMode(runtime_mode)).await??;
         }
 
-<<<<<<< HEAD
-        let state_cur = addr.send(GetState {}).await?.0;
-=======
-        if let CommandResult::Error = runtime_result.result {
-            return Err(Error::CommandError(runtime_result));
-        }
-
         let state_cur = self.send(GetState {}).await?.0;
->>>>>>> 166abf02
         if state_cur != state_pre {
             return Err(StateError::UnexpectedState {
                 current: state_cur,
@@ -406,17 +298,7 @@
             .into());
         }
 
-<<<<<<< HEAD
-        addr.send(SetState::from(state_pre.1.unwrap())).await?;
-=======
-        let cmd_result = ctx.convert_runtime_result(runtime_result);
-        let state_post = SetState::default()
-            .state(state_pre.1.unwrap().into())
-            .cmd(None)
-            .result(ctx.batch_id, cmd_result);
-        self.send(state_post).await?;
-
->>>>>>> 166abf02
+        self.send(SetState::from(state_pre.1.unwrap())).await?;
         Ok(())
     }
 }
@@ -433,12 +315,6 @@
             let srv_id = activity::exeunit::bus_id(activity_id);
             actix_rpc::bind::<activity::GetState>(&srv_id, addr.clone().recipient());
             actix_rpc::bind::<activity::GetUsage>(&srv_id, addr.clone().recipient());
-<<<<<<< HEAD
-            actix_rpc::bind::<activity::GetRunningCommand>(&srv_id, addr.clone().recipient());
-            actix_rpc::bind::<activity::GetExecBatchResults>(&srv_id, addr.clone().recipient());
-
-            actix_rpc::binds::<activity::StreamExecBatchResults>(&srv_id, addr.clone().recipient());
-=======
 
             #[cfg(feature = "sgx")]
             {
@@ -452,8 +328,11 @@
                 actix_rpc::bind::<activity::Exec>(&srv_id, addr.clone().recipient());
                 actix_rpc::bind::<activity::GetExecBatchResults>(&srv_id, addr.clone().recipient());
                 actix_rpc::bind::<activity::GetRunningCommand>(&srv_id, addr.clone().recipient());
-            }
->>>>>>> 166abf02
+                actix_rpc::binds::<activity::StreamExecBatchResults>(
+                    &srv_id,
+                    addr.clone().recipient(),
+                );
+            }
         }
 
         IntervalFunc::new(*DEFAULT_REPORT_INTERVAL, Self::report_usage)
