--- conflicted
+++ resolved
@@ -260,23 +260,13 @@
     fn started(&mut self, ctx: &mut Self::Context) {
         let addr = ctx.address();
 
-<<<<<<< HEAD
         if let Some(activity_id) = &self.ctx.activity_id {
-            let srv_id = format!("{}{}/{}", PUBLIC_PREFIX, EXEUNIT_SERVICE_ID, activity_id);
-            actix_rpc::bind::<Exec>(&srv_id, addr.clone().recipient());
-            actix_rpc::bind::<GetActivityState>(&srv_id, addr.clone().recipient());
-            actix_rpc::bind::<GetActivityUsage>(&srv_id, addr.clone().recipient());
-            actix_rpc::bind::<GetRunningCommand>(&srv_id, addr.clone().recipient());
-            actix_rpc::bind::<GetExecBatchResults>(&srv_id, addr.clone().recipient());
-=======
-        if let Some(s) = &self.ctx.service_id {
-            actix_rpc::bind::<activity::Exec>(&s, addr.clone().recipient());
-            actix_rpc::bind::<activity::GetState>(&s, addr.clone().recipient());
-            actix_rpc::bind::<activity::GetUsage>(&s, addr.clone().recipient());
-            actix_rpc::bind::<activity::GetRunningCommand>(&s, addr.clone().recipient());
-            actix_rpc::bind::<activity::GetExecBatchResults>(&s, addr.clone().recipient());
->>>>>>> ff059e74
-        }
+            let srv_id = format!("{}/{}", EXEUNIT_SERVICE_ID, activity_id);
+            actix_rpc::bind::<activity::Exec>(&srv_id, addr.clone().recipient()); // TODO:
+            actix_rpc::bind::<activity::GetActivityState>(&srv_id, addr.clone().recipient());
+            actix_rpc::bind::<activity::GetActivityUsage>(&srv_id, addr.clone().recipient());
+            actix_rpc::bind::<activity::GetRunningCommand>(&srv_id, addr.clone().recipient());
+            actix_rpc::bind::<activity::GetExecBatchResults>(&srv_id, addr.clone().recipient());
 
         IntervalFunc::new(*DEFAULT_REPORT_INTERVAL, Self::report_usage)
             .finish()
