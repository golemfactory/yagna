use std::collections::HashMap;
use std::convert::TryFrom;
use std::future::Future;
use std::net::{IpAddr, Ipv4Addr, Ipv6Addr, SocketAddr};
use std::pin::Pin;
use std::rc::Rc;
use std::sync::atomic::{AtomicU64, Ordering};
use std::sync::{Arc, Mutex};
use std::task::Poll;
use std::time::{Duration, SystemTime, UNIX_EPOCH};

use actix::prelude::*;
use anyhow::{anyhow, bail};
use bytes::{Bytes, BytesMut};
use futures::channel::mpsc::UnboundedSender;
use futures::future::{AbortHandle, Abortable};
use futures::prelude::stream::{SplitSink, SplitStream};
use futures::stream::BoxStream;
use futures::{FutureExt, Sink, SinkExt, StreamExt};
use tokio::net::{TcpSocket, TcpStream};
use tokio::sync::RwLock;
use tokio_stream::wrappers::UnboundedReceiverStream;
use tokio_util::codec::{BytesCodec, Framed};
use tokio_util::udp::UdpFramed;

use net::connection::{Connection, ConnectionMeta};
use net::interface::tap_iface;
use net::socket::SocketDesc;
use net::ya_smoltcp::wire::{IpAddress, IpCidr, IpEndpoint};
use net::{EgressReceiver, IngressEvent, IngressReceiver};
use net::{Error as NetError, Protocol};

use ya_runtime_api::deploy::ContainerEndpoint;
use ya_runtime_api::server::{CreateNetwork, NetworkInterface, RuntimeService};
use ya_std_utils::LogErr;
use ya_utils_networking::vpn::common::ntoh;
use ya_utils_networking::vpn::stack as net;
use ya_utils_networking::vpn::stack::ya_smoltcp::iface::SocketHandle;
use ya_utils_networking::vpn::stack::ya_smoltcp::wire::{
    EthernetAddress, HardwareAddress, Ipv4Address, Ipv6Address,
};
use ya_utils_networking::vpn::stack::StackConfig;
use ya_utils_networking::vpn::{
    EtherFrame, EtherType, IpPacket, PeekPacket, SocketEndpoint, TcpPacket, UdpPacket,
};

use crate::manifest::UrlValidator;
use crate::message::Shutdown;
use crate::network::Endpoint;
use crate::{Error, Result};

// 10.0.0.0/8 is a reserved private address space
const IP4_ADDRESS: Ipv4Addr = Ipv4Addr::new(10, 42, 42, 1);
const IP6_ADDRESS: Ipv6Addr = IP4_ADDRESS.to_ipv6_mapped();
const TCP_KEEP_ALIVE: Duration = Duration::from_secs(30);
const DEFAULT_MAX_PACKET_SIZE: usize = 1400;
const DEFAULT_PREFIX_LEN: u8 = 24;

type TcpSender = Arc<Mutex<SplitSink<Framed<TcpStream, BytesCodec>, Bytes>>>;
type UdpSender = Arc<Mutex<SplitSink<UdpFramed<BytesCodec>, (Bytes, SocketAddr)>>>;
type TcpReceiver = SplitStream<Framed<TcpStream, BytesCodec>>;
type UdpReceiver = SplitStream<UdpFramed<BytesCodec>>;

#[derive(Eq, Hash, PartialEq, Clone, Debug)]
struct TransportKey(
    Option<Protocol>,
    Box<[u8]>, // local address bytes
    Option<u16>,
    Box<[u8]>, // remote address bytes
    Option<u16>,
);

pub(crate) async fn start_inet<R: RuntimeService>(
    mut endpoint: Endpoint,
    service: &R,
    filter: Option<UrlValidator>,
) -> Result<Addr<Inet>> {
    use ya_runtime_api::server::Network;

    log::info!("Starting outbound network service...");

    let ip4_net = ipnet::Ipv4Net::new(IP4_ADDRESS, DEFAULT_PREFIX_LEN).unwrap();
    // let ip6_net = ipnet::Ipv6Net::new(IP6_ADDRESS, 128 - DEFAULT_PREFIX_LEN).unwrap();

    let ip4_addr = ip4_net.hosts().nth(1).unwrap();
    // let ip6_addr = ip6_net.hosts().skip(1).next().unwrap();

    let networks = [
        Network {
            addr: IP4_ADDRESS.to_string(),
            gateway: IP4_ADDRESS.to_string(),
            mask: ip4_net.netmask().to_string(),
            if_addr: ip4_addr.to_string(),
        },
        // Network {
        //     addr: ip6_repr(ip6_net.network()),
        //     gateway: ip6_repr(IP6_ADDRESS),
        //     mask: ip6_repr(ip6_net.netmask()),
        //     if_addr: ip6_repr(ip6_addr),
        // },
    ]
    .to_vec();

    let response = service
        .create_network(CreateNetwork {
            networks,
            hosts: Default::default(),
            interface: NetworkInterface::Inet as i32,
        })
        .await
        .map_err(|e| Error::Other(format!("initialization error: {:?}", e)))?;

    match response.endpoint {
        Some(ep) => {
            let cep = ContainerEndpoint::try_from(&ep)
                .map_err(|e| Error::Other(format!("Invalid endpoint '{ep:?}': {e}")))?;

            log::debug!("Starting outbound: connecting to runtime endpoint: {cep:?}");
            endpoint.connect(cep).await?
        }
        None => {
            return Err(Error::Other(
                "No VM INET network endpoint in CreateNetwork response".into(),
            ))
        }
    };

    Ok(Inet::new(endpoint, filter).start())
}

pub(crate) struct Inet {
    network: net::Network,
    endpoint: Endpoint,
    proxy: Proxy,
}

impl Inet {
    pub fn new(endpoint: Endpoint, filter: Option<UrlValidator>) -> Self {
        let network = Self::create_network();
        let proxy = Proxy::new(network.clone(), filter);
        Self {
            network,
            endpoint,
            proxy,
        }
    }

    fn create_network() -> net::Network {
        let config = Rc::new(StackConfig {
            max_transmission_unit: DEFAULT_MAX_PACKET_SIZE,
            ..Default::default()
        });

        let ethernet_addr = loop {
            let addr = EthernetAddress(rand::random());
            if addr.is_unicast() {
                break addr;
            }
        };

        let iface = tap_iface(
            HardwareAddress::Ethernet(ethernet_addr),
            config.max_transmission_unit,
        );
        let stack = net::Stack::new(iface, config.clone());

        stack.add_address(IpCidr::new(IP4_ADDRESS.into(), 16));
        stack.add_address(IpCidr::new(IP6_ADDRESS.into(), 0));

        net::Network::new("inet", config, stack)
    }
}

impl Actor for Inet {
    type Context = Context<Self>;

    fn started(&mut self, ctx: &mut Self::Context) {
        self.network.spawn_local();

        let router = Router::new(self.network.clone(), self.proxy.clone());

        let tx = match self.endpoint.sender() {
            Ok(tx) => tx,
            Err(err) => {
                log::error!("[inet] {err}");
                ctx.stop();
                return;
            }
        };
        let rx = match self.endpoint.receiver() {
            Ok(rx) => rx,
            Err(err) => {
                log::error!("[inet] {err}");
                ctx.stop();
                return;
            }
        };

        let ingress_rx = self
            .network
            .ingress_receiver()
            .expect("Ingress receiver already taken");

        let egress_rx = self
            .network
            .egress_receiver()
            .expect("Egress receiver already taken");

        inet_endpoint_egress_handler(rx, router)
            .into_actor(self)
            .spawn(ctx);

        inet_ingress_handler(ingress_rx, self.proxy.clone())
            .into_actor(self)
            .spawn(ctx);

        inet_egress_handler(egress_rx, tx)
            .into_actor(self)
            .spawn(ctx);
    }

    fn stopping(&mut self, _ctx: &mut Self::Context) -> Running {
        self.network = Self::create_network();
        self.proxy = Proxy::new(self.network.clone(), self.proxy.filter.clone());

        log::info!("[inet] stopping service");
        Running::Stop
    }
}

impl Handler<Shutdown> for Inet {
    type Result = <Shutdown as Message>::Result;

    fn handle(&mut self, msg: Shutdown, ctx: &mut Context<Self>) -> Self::Result {
        log::info!("[inet] shutting down: {:?}", msg.0);
        ctx.stop();
        Ok(())
    }
}

/// Receives packets from ExeUnit Runtime and forwards them to proxy network stack for dispatching.
async fn inet_endpoint_egress_handler(mut rx: BoxStream<'static, Result<Vec<u8>>>, router: Router) {
    while let Some(result) = rx.next().await {
        let packet = match result {
            Ok(vec) => vec,
            Err(err) => return log::debug!("[inet] runtime -> inet error: {err}"),
        };

        // If we failed during handling packet, we should save the error for later.
        // First connection must be established in network stack, so we can close it.
        let result = router.handle(&packet).await;
<<<<<<< HEAD

        let desc = dispatch_desc(&packet)
            .map(|desc| format!("{desc:?}"))
            .unwrap_or_else(|_| "error".to_string());
        log::trace!("[inet] runtime -> inet packet {} B, {}", packet.len(), desc);
=======

        let desc = dispatch_desc(&packet)
            .map(|desc| format!("{desc:?}"))
            .unwrap_or_else(|_| "error".to_string());
        log::trace!("[inet] runtime -> inet packet {} B, {}", packet.len(), desc);

        ya_packet_trace::packet_trace_maybe!("exe-unit::inet_endpoint_egress_handler", {
            &ya_packet_trace::try_extract_from_ip_frame(&packet)
        });

        log::trace!("[inet] runtime -> inet packet {} B, {desc}", packet.len());
>>>>>>> 61b8a082

        router.network.receive(packet);
        router.network.poll();

        // We want to fail fast instead of forcing runtime to wait until timeout.
        // That's why we close the connection here, after it was established.
        // Otherwise runtime would be unaware, that proxy was unable to connect.
        //
        // Note that we can't recover from all errors. We can do this only if we have
        // connection info.
        if let Err(ProxyingError::Routeable { meta, error }) = result {
            log::debug!("[inet] Unable to proxy traffic for connection: {meta:?} due to proxy error: {error}. Forcing disconnect..");
            tokio::task::spawn_local(router.network.stack.disconnect(meta.handle));
        }
    }
}

/// Receives packets from proxy network stack and forwards them to external location.
/// This function sends packets directly to public internet.
async fn inet_ingress_handler(rx: IngressReceiver, proxy: Proxy) {
    let mut rx = UnboundedReceiverStream::new(rx);
    while let Some(event) = rx.next().await {
        match event {
            IngressEvent::InboundConnection { desc } => log::debug!(
                "[inet] ingress: connection to {:?} ({}) from {:?}",
                desc.local,
                desc.protocol,
                desc.remote
            ),
            IngressEvent::Disconnected { desc } => {
                log::debug!(
                    "[inet] ingress: disconnect {:?} ({}) by {:?}",
                    desc.local,
                    desc.protocol,
                    desc.remote,
                );
                let _ = proxy.unbind(desc).await;
            }
            IngressEvent::Packet { payload, desc, .. } => {
                ya_packet_trace::packet_trace_maybe!("exe-unit::inet_ingress_handler", {
                    &ya_packet_trace::try_extract_from_ip_frame(&payload)
                });

                let key = (&desc).proxy_key().unwrap();

                if let Some(mut sender) = proxy.get(&key).await {
                    proxy.update_seen(&key).await;

                    log::trace!(
                        "[inet] ingress proxy: send to {:?} ({} B), from: {:?}",
                        desc.local,
                        payload.len(),
                        desc.remote
                    );

                    if let Err(e) = sender.send(Bytes::from(payload)).await {
                        log::debug!("[inet] ingress proxy: send error: {}", e);
                    }
                } else {
                    log::debug!("[inet] ingress proxy: no connection to {:?}", desc);
                }
            }
        }
    }

    log::debug!("[inet] ingress handler stopped");
}

/// Receives packets from proxy network stack and sends them to ExeUnit Runtime.
async fn inet_egress_handler<E: std::fmt::Display>(
    rx: EgressReceiver,
    fwd: tokio::sync::mpsc::UnboundedSender<std::result::Result<Vec<u8>, E>>,
) {
    let mut rx = UnboundedReceiverStream::new(rx);
    while let Some(event) = rx.next().await {
        let frame = event.payload.into_vec();

        let desc = dispatch_desc(&frame)
<<<<<<< HEAD
            .map(|desc| format!("{desc:?}"))
            .unwrap_or_else(|_| "error".to_string());
        log::trace!(
            "[inet] egress -> runtime packet {} B, {}",
            frame.len(),
            desc
        );
=======
            .map(|desc| format!("{desc}"))
            .unwrap_or_else(|_| "error".to_string());
        log::trace!("[inet] egress -> runtime packet {} B, {desc}", frame.len());
>>>>>>> 61b8a082

        if let Err(e) = fwd.send(Ok(frame)) {
            log::debug!("[inet] egress -> runtime error: {e}");
        }
    }

    log::debug!("[inet] egress -> runtime handler stopped");
}

fn dispatch_desc(frame: &Vec<u8>) -> anyhow::Result<SocketDesc> {
    match EtherFrame::peek_type(frame.as_slice()) {
        Err(_) | Ok(EtherType::Arp) => bail!("Wrong frame type"),
        _ => {}
    }
    let eth_payload = match EtherFrame::peek_payload(frame.as_slice()) {
        Ok(payload) => payload,
        _ => bail!("Error peeking Ethernet frame "),
    };
    let ip_packet = match IpPacket::peek(eth_payload) {
        Ok(_) => IpPacket::packet(eth_payload),
        _ => bail!("Error peeking Ip packet"),
    };

    Ok(ip_packet_to_socket_desc(&ip_packet)?)
}

struct Router {
    network: net::Network,
    proxy: Proxy,
}

impl Router {
    fn new(network: net::Network, proxy: Proxy) -> Self {
        Self { network, proxy }
    }

    // this method cannot be called concurrently due to the implementation of
    // Proxy::close_lru_udp_connections, see the comment therein.
    async fn handle(&self, frame: &Vec<u8>) -> std::result::Result<(), ProxyingError> {
        match EtherFrame::peek_type(frame.as_slice()) {
            Err(_) | Ok(EtherType::Arp) => return Ok(()),
            _ => {}
        }
        let eth_payload = match EtherFrame::peek_payload(frame.as_slice()) {
            Ok(payload) => payload,
            _ => return Ok(()),
        };
        let ip_packet = match IpPacket::peek(eth_payload) {
            Ok(_) => IpPacket::packet(eth_payload),
            _ => return Ok(()),
        };

        match ip_packet_to_socket_desc(&ip_packet) {
            Ok(desc) => {
                return match self.proxy.bind(desc).await {
                    Ok(handler) => {
                        tokio::task::spawn_local(handler);
                        Ok(())
                    }
                    Err(err) => {
                        log::debug!("[inet] router: connection error: {err}");
                        Err(err)
                    }
                }
            }
            Err(error) => match error {
                Error::Net(NetError::ProtocolNotSupported(_)) => {}
                error => log::debug!("[inet] router: {error}"),
            },
        }
        Ok(())
    }
}

fn ip_packet_to_socket_desc(ip_packet: &IpPacket) -> Result<SocketDesc> {
    let protocol = match Protocol::try_from(ip_packet.protocol()) {
        Ok(protocol) => protocol,
        _ => return Err(NetError::ProtocolUnknown.into()),
    };

    let (sender_port, listen_port) = match protocol {
        Protocol::Tcp => {
            TcpPacket::peek(ip_packet.payload())?;
            let pkt = TcpPacket::packet(ip_packet.payload());
            (pkt.src_port(), pkt.dst_port())
        }
        Protocol::Udp => {
            UdpPacket::peek(ip_packet.payload())?;
            let pkt = UdpPacket::packet(ip_packet.payload());
            (pkt.src_port(), pkt.dst_port())
        }
        _ => return Err(NetError::ProtocolNotSupported(protocol.to_string()).into()),
    };

    let sender_ip = match ntoh(ip_packet.src_address()) {
        Some(ip) => IpAddress::from(ip),
        None => {
            return Err(NetError::IpAddrMalformed(format!(
                "invalid sender IP: {:?}",
                ip_packet.src_address()
            ))
            .into());
        }
    };

    let listen_ip = match ntoh(ip_packet.dst_address()) {
        Some(ip) => IpAddress::from(ip),
        None => {
            return Err(NetError::IpAddrMalformed(format!(
                "invalid remote IP: {:?}",
                ip_packet.dst_address()
            ))
            .into());
        }
    };

    Ok(SocketDesc {
        protocol,
        local: SocketEndpoint::Ip((listen_ip, listen_port).into()),
        remote: SocketEndpoint::Ip((sender_ip, sender_port).into()),
    })
}

#[derive(Clone)]
struct Proxy {
    state: Arc<RwLock<ProxyState>>,
    filter: Option<UrlValidator>,
}

struct ConnectionState {
    sender: UnboundedSender<bytes::Bytes>,
    last_seen: Arc<AtomicU64>,
    abort: AbortHandle,
}

struct ProxyState {
    network: net::Network,
    remotes: HashMap<TransportKey, ConnectionState>,
}

impl Proxy {
    fn new(network: net::Network, filter: Option<UrlValidator>) -> Self {
        let state = ProxyState {
            network,
            remotes: Default::default(),
        };
        Self {
            state: Arc::new(RwLock::new(state)),
            filter,
        }
    }

    async fn exists(&self, key: &TransportKey) -> bool {
        let state = self.state.read().await;
        state.remotes.contains_key(key)
    }

    async fn get(&self, key: &TransportKey) -> Option<UnboundedSender<bytes::Bytes>> {
<<<<<<< HEAD
        let state = self.state.read().await;
        state.remotes.get(key).map(|state| state.sender.clone())
    }

    async fn update_seen(&self, key: &TransportKey) {
        let state = self.state.read().await;
        if let Some(conn_state) = state.remotes.get(key) {
            conn_state.update_seen();
        }
    }

=======
        let state = self.state.read().await;
        state.remotes.get(key).map(|state| state.sender.clone())
    }

    async fn update_seen(&self, key: &TransportKey) {
        let state = self.state.read().await;
        if let Some(conn_state) = state.remotes.get(key) {
            conn_state.update_seen();
        }
    }

>>>>>>> 61b8a082
    async fn close_lru_udp_connections(&self, sockets_limit: usize) {
        let udps = {
            let state = self.state.read().await;
            let mut udps = state
                .remotes
                .iter()
                .filter(|(key, _conn)| key.0 == Some(Protocol::Udp))
                .collect::<Vec<_>>();
            let to_remove = udps.len().saturating_sub(sockets_limit);

            udps.sort_by_key(|element| element.1.last_seen.load(Ordering::Relaxed));

            udps[0..to_remove]
                .iter()
                .map(|(key, _)| (*key).clone())
                .collect::<Vec<_>>()
        };

        // This will operate on an out-of-date snapshot of state of sockets if
        // we start(ed) processing inet requests concurrently. If you're
        // experiencing a bug relating to data loss in UDP connections and
        // concurrent processing of requests is implemented, this implementation
        // is outdated.
        for key in &udps {
            self.unbind(key.as_socket_desc()).await.ok();
        }
    }

    async fn bind(
        &self,
        desc: SocketDesc,
    ) -> std::result::Result<impl Future<Output = ()> + 'static, ProxyingError> {
        let meta = ConnectionMeta::try_from(desc)?;

        log::debug!(
            "[inet] proxy conn: bind {} ({}) and {}",
            meta.local,
            meta.protocol,
            meta.remote
        );

        let key = (&meta).proxy_key()?;

        let (network, handle) = {
            let state = self.state.write().await;

            // Bind new socket listening for connections.
            // Socket should exist, if runtime was trying to connect to this remote location
            // before. After connection is created, smoltcp will rebind new socket to listen
            // on this address, so all connections from runtime (same address, but different port)
            // will be able to connect.
            //
            // This function is called in context of handling packet incoming from Runtime.
            // If this is the first packet to remote location, it is probably connection initialization
            // (in case of TCP). Bound socket that is returned here, will be used to establish connection.
            // But note, that it is only the assumption, until the connection inside smoltcp stack will occur.
            // WARN: Is this potential race condition??
            //
            // Note: It's tricky, but `desc.local` is address of remote location in the internet and `desc.remote`
            // is address of socket inside runtime.
            match state.network.get_bound(desc.protocol, desc.local) {
                Some(handle) => (state.network.clone(), handle),
                None => {
                    log::debug!("[inet] bind to {desc:?}");

                    let ip_cidr = IpCidr::new(meta.local.addr, 0);
                    state.network.stack.add_address(ip_cidr);
                    let handle = state.network.bind(meta.protocol, meta.local)?;
                    (state.network.clone(), handle)
                }
            }
        };

        let conn = Connection { handle, meta };
        let proxy = self.clone();

        if self.exists(&key).await {
            return Ok(async move {
                let handle = get_handle(&network, &meta);

                log::debug!(
                    "[inet] proxy conn: already connected to {} ({}) from {}, handle: {handle:?}",
                    meta.local,
                    meta.protocol,
                    meta.remote
                );
            }
            .left_future());
        }

        print_sockets(&network);
<<<<<<< HEAD

        log::debug!("[inet] connect to {desc:?}, using handle: {handle}");

=======

        log::debug!("[inet] connect to {desc}, using handle: {handle}");

>>>>>>> 61b8a082
        let (ip, port) = (
            conv_ip_addr(meta.local.addr).map_err(|e| ProxyingError::routeable(conn, e))?,
            meta.local.port,
        );
        if let Some(ref filter) = self.filter {
            filter
                .validate(meta.protocol, ip, port)
                .map_err(|e| ProxyingError::routeable(conn, e.into()))?;
        }

        if meta.protocol == Protocol::Udp {
            self.close_lru_udp_connections(200).await;
        }

        let (conn_tx, mut proxy_rx) = futures::channel::mpsc::unbounded();
        let (mut proxy_tx, conn_rx) = futures::channel::mpsc::unbounded();

        let mut state = self.state.write().await;
        let (conn_state, mut inet_rx) = ConnectionState::new(conn_tx, conn_rx);
        let update_seen_fn = conn_state.update_seen_fn();
        state.remotes.insert(key.clone(), conn_state);

        let proxy2 = proxy.clone();
        let network2 = network.clone();
        tokio::task::spawn_local(async move {
            let maybe_tx_rx = match meta.protocol {
                Protocol::Tcp => inet_tcp_proxy(ip, port).await,
                Protocol::Udp => inet_udp_proxy(ip, port).await,
                other => Err(NetError::ProtocolNotSupported(other.to_string()).into()),
            }
            .map_err(|e| ProxyingError::routeable(conn, e))
            .log_warn();

            match maybe_tx_rx {
                Ok((mut tcp_tx, mut tcp_rx)) => {
                    tokio::task::spawn_local(async move {
                        while let Some(data) = proxy_rx.next().await {
                            tcp_tx.send(data).await.log_err().unwrap();
                        }
                    });

                    tokio::task::spawn_local(async move {
                        while let Some(data) = tcp_rx.next().await {
                            proxy_tx
                                .send(data.map(Into::<Bytes>::into))
                                .await
                                .log_err()
                                .unwrap();
                        }
                    });
                }
                Err(_) => {
                    let handle = match get_handle(&network2, &meta) {
                        Some(handle_from_net) => handle_from_net,
                        None => handle,
                    };
                    let _ = proxy2.disconnect(handle).await;
                }
            }
        });

        Ok(async move {
            while let Some(bytes) = inet_rx.next().await {
                update_seen_fn();

                let vec = match bytes {
                    Ok(bytes) => bytes.into_iter().collect::<Vec<_>>(),
                    Err(err) => {
                        log::debug!("[inet] proxy conn: bytes error: {}", err);
                        continue;
                    }
                };

                let handle = get_handle(&network, &conn.meta);

                log::debug!(
                    "[inet] proxy conn: forward received bytes ({} B) to {conn:?}, {handle:?}",
                    vec.len()
                );

                // After packet will processed in network stack,
                // it will be received in `inet_egress_handler` function.
                if let Err(e) = network.send(vec, conn).await {
                    log::debug!("[inet] proxy conn: send error: {}", e);
                };
            }

            let _ = proxy.disconnect(handle).await;
            log::debug!("[inet] proxy conn closed: {:?}", desc);
        }
        .right_future())
    }

    async fn unbind(&self, desc: SocketDesc) -> Result<()> {
        log::debug!("[inet] proxy unbind: {desc:?}");

        let meta = ConnectionMeta::try_from(desc)?;
        let key = (&meta).proxy_key()?;

        if let Some(mut conn) = { self.state.write().await.remotes.remove(&key) } {
            log::trace!("Closing channel for: {desc:?}");
            let _ = conn.sender.close().await;
            conn.abort.abort();
        }
        Ok(())
    }

    /// Disconnect inside smoltcp stack, but don't clear our structures.
    /// It will be done later in unbind function, after stack will send
    /// IngressEvent::Disconnected event.
    async fn disconnect(&self, socket: SocketHandle) -> Result<()> {
        log::debug!("[inet] proxy socket disconnect: {socket}");

        let network = { self.state.read().await.network.clone() };
        Ok(network.stack.disconnect(socket).await?)
    }
}

impl ConnectionState {
    fn new<T>(
        sender: UnboundedSender<bytes::Bytes>,
        rx: impl Stream<Item = T>,
    ) -> (Self, impl Stream<Item = T>) {
        let (abort, abort_registration) = AbortHandle::new_pair();
        let stream = Abortable::new(rx, abort_registration);

        (
            ConnectionState {
                sender,
                abort,
                last_seen: Arc::new(AtomicU64::new(
                    SystemTime::now()
                        .duration_since(UNIX_EPOCH)
                        .unwrap_or(Duration::from_secs(0))
                        .as_secs(),
                )),
            },
            stream,
        )
    }

    fn update_seen(&self) {
        (self.update_seen_fn())()
    }

    fn update_seen_fn(&self) -> impl Fn() {
        let last_seen = self.last_seen.clone();
        move || {
            if let Ok(now) = SystemTime::now()
                .duration_since(UNIX_EPOCH)
                .map(|time| time.as_secs())
            {
                last_seen.store(now, Ordering::Relaxed);
            }
        }
    }
}

/// This error allows to route back information about error (or at least to react)
/// to source of connection inside runtime.
/// This way runtime doesn't have to wait until timeout.
///
<<<<<<< HEAD
/// Some errors `Unrouteable` don't have enough information to recover from this.  
=======
/// Some errors `Unrouteable` don't have enough information to recover from this.
>>>>>>> 61b8a082
#[derive(thiserror::Error, Debug)]
pub enum ProxyingError {
    #[error("Proxy error: {error} for connection: {meta:?}")]
    Routeable { meta: Connection, error: String },
    #[error("Proxy error: {0}")]
    Unrouteable(#[from] Error),
}

impl ProxyingError {
    pub fn routeable(meta: Connection, error: Error) -> ProxyingError {
        ProxyingError::Routeable {
            meta,
            error: error.to_string(),
        }
    }
}

impl From<ya_utils_networking::vpn::Error> for ProxyingError {
    fn from(e: NetError) -> Self {
        let e: Error = e.into();
        ProxyingError::from(e)
    }
}

fn print_sockets(network: &net::Network) {
    if log::log_enabled!(log::Level::Trace) {
        log::trace!("[inet] existing sockets:");
        for (handle, meta, state) in network.sockets_meta() {
            log::trace!(
                "[inet] socket: {} ({}) {:?}",
                handle,
                state.to_string(),
                meta
            );
        }
        log::trace!("[inet] existing connections:");
        for (handle, meta) in network.handles().iter() {
            log::trace!("[inet] connection: {handle} {meta:?}");
        }

        log::trace!("[inet] listening sockets:");
        for handle in network.bindings().iter() {
            log::trace!("[inet] listening socket: {handle}");
        }
    }
}

fn get_handle(network: &net::Network, meta: &ConnectionMeta) -> Option<SocketHandle> {
    network.connections().get(meta).map(|conn| conn.handle)
}

async fn inet_tcp_proxy<'a>(ip: IpAddr, port: u16) -> Result<(TransportSender, TransportReceiver)> {
    log::debug!("[inet] connecting TCP to {}:{}", ip, port);

    let tcp_stream = tcp_connect(&SocketAddr::new(ip, port), None)
        .map_err(|e| Error::Other(e.to_string()))?
        .await
        .map_err(|e| Error::Other(e.to_string()))?;
    let _ = tcp_stream.set_nodelay(true);

    let stream = Framed::with_capacity(tcp_stream, BytesCodec::new(), DEFAULT_MAX_PACKET_SIZE);
    let (tx, rx) = stream.split();
    Ok((
        TransportSender::Tcp(Arc::new(Mutex::new(tx))),
        TransportReceiver::Tcp(rx),
    ))
}

// Copied from: https://github.com/hyperium/hyper/blob/055b4e7ea6bd22859c20d60776b0c8f20d27498e/src/client/connect/http.rs#L588-L673
fn tcp_connect(
    addr: &SocketAddr,
    connect_timeout: Option<Duration>,
) -> anyhow::Result<impl Future<Output = anyhow::Result<TcpStream>>> {
    // TODO(eliza): if Tokio's `TcpSocket` gains support for setting the
    // keepalive timeout, it would be nice to use that instead of socket2,
    // and avoid the unsafe `into_raw_fd`/`from_raw_fd` dance...
    use socket2::{Domain, Protocol, Socket, TcpKeepalive, Type};

    let domain = Domain::for_address(*addr);
    let socket = Socket::new(domain, Type::STREAM, Some(Protocol::TCP))
        .map_err(|e| anyhow!("tcp open error: {}", e))?;

    // When constructing a Tokio `TcpSocket` from a raw fd/socket, the user is
    // responsible for ensuring O_NONBLOCK is set.
    socket
        .set_nonblocking(true)
        .map_err(|e| anyhow!("tcp set_nonblocking error: {}", e))?;

    let conf = TcpKeepalive::new().with_time(TCP_KEEP_ALIVE);
    if let Err(e) = socket.set_tcp_keepalive(&conf) {
        log::warn!("tcp set_keepalive error: {}", e);
    }

    bind_local_address(&socket, addr, &None, &None)
        .map_err(|e| anyhow!("tcp bind local error: {}", e))?;

    #[cfg(unix)]
    let socket = unsafe {
        // Safety: `from_raw_fd` is only safe to call if ownership of the raw
        // file descriptor is transferred. Since we call `into_raw_fd` on the
        // socket2 socket, it gives up ownership of the fd and will not close
        // it, so this is safe.
        use std::os::unix::io::{FromRawFd, IntoRawFd};
        TcpSocket::from_raw_fd(socket.into_raw_fd())
    };
    #[cfg(windows)]
    let socket = unsafe {
        // Safety: `from_raw_socket` is only safe to call if ownership of the raw
        // Windows SOCKET is transferred. Since we call `into_raw_socket` on the
        // socket2 socket, it gives up ownership of the SOCKET and will not close
        // it, so this is safe.
        use std::os::windows::io::{FromRawSocket, IntoRawSocket};
        TcpSocket::from_raw_socket(socket.into_raw_socket())
    };

    let connect = socket.connect(*addr);
    Ok(async move {
        match connect_timeout {
            Some(dur) => match tokio::time::timeout(dur, connect).await {
                Ok(Ok(s)) => Ok(s),
                Ok(Err(e)) => Err(e.into()),
                Err(_elapsed) => Err(anyhow!("connection timeout")),
            },
            None => Ok(connect.await?),
        }
        .map_err(|e| anyhow!("tcp connect error: {}", e))
    })
}

fn bind_local_address(
    socket: &socket2::Socket,
    dst_addr: &SocketAddr,
    local_addr_ipv4: &Option<Ipv4Addr>,
    local_addr_ipv6: &Option<Ipv6Addr>,
) -> anyhow::Result<()> {
    match (*dst_addr, local_addr_ipv4, local_addr_ipv6) {
        (SocketAddr::V4(_), Some(addr), _) => {
            socket.bind(&SocketAddr::new((*addr).into(), 0).into())?;
        }
        (SocketAddr::V6(_), _, Some(addr)) => {
            socket.bind(&SocketAddr::new((*addr).into(), 0).into())?;
        }
        _ => {
            if cfg!(windows) {
                // Windows requires a socket be bound before calling connect
                let any: SocketAddr = match *dst_addr {
                    SocketAddr::V4(_) => ([0, 0, 0, 0], 0).into(),
                    SocketAddr::V6(_) => ([0, 0, 0, 0, 0, 0, 0, 0], 0).into(),
                };
                socket.bind(&any.into())?;
            }
        }
    }

    Ok(())
}

async fn inet_udp_proxy<'a>(ip: IpAddr, port: u16) -> Result<(TransportSender, TransportReceiver)> {
    log::debug!("[inet] opening UDP socket with {}:{}", ip, port);

    let socket_addr: SocketAddr = (ip, port).into();
    let udp_socket = tokio::net::UdpSocket::bind("0.0.0.0:0").await?;
    udp_socket.connect(socket_addr).await?;

    let (tx, rx) = UdpFramed::new(udp_socket, BytesCodec::new()).split();
    Ok((
        TransportSender::Udp(Arc::new(Mutex::new(tx)), socket_addr),
        TransportReceiver::Udp(rx),
    ))
}

#[derive(Clone)]
enum TransportSender {
    Tcp(TcpSender),
    Udp(UdpSender, SocketAddr),
}

impl Sink<Bytes> for TransportSender {
    type Error = Error;

    fn poll_ready(
        self: Pin<&mut Self>,
        cx: &mut core::task::Context<'_>,
    ) -> Poll<std::result::Result<(), Self::Error>> {
        match self.get_mut() {
            Self::Tcp(tcp) => {
                let mut guard = tcp.lock().unwrap();
                Pin::new(&mut (*guard)).poll_ready(cx).map_err(Error::from)
            }
            Self::Udp(udp, _) => {
                let mut guard = udp.lock().unwrap();
                Pin::new(&mut (*guard)).poll_ready(cx).map_err(Error::from)
            }
        }
    }

    fn start_send(self: Pin<&mut Self>, item: Bytes) -> std::result::Result<(), Self::Error> {
        match self.get_mut() {
            Self::Tcp(tcp) => {
                let mut guard = tcp.lock().unwrap();
                Pin::new(&mut (*guard))
                    .start_send(item)
                    .map_err(Error::from)
            }
            Self::Udp(udp, addr) => {
                let mut guard = udp.lock().unwrap();
                Pin::new(&mut (*guard))
                    .start_send((item, *addr))
                    .map_err(Error::from)
            }
        }
    }

    fn poll_flush(
        self: Pin<&mut Self>,
        cx: &mut core::task::Context<'_>,
    ) -> Poll<std::result::Result<(), Self::Error>> {
        match self.get_mut() {
            Self::Tcp(tcp) => {
                let mut guard = tcp.lock().unwrap();
                Pin::new(&mut (*guard)).poll_flush(cx).map_err(Error::from)
            }
            Self::Udp(udp, _) => {
                let mut guard = udp.lock().unwrap();
                Pin::new(&mut (*guard)).poll_flush(cx).map_err(Error::from)
            }
        }
    }

    fn poll_close(
        self: Pin<&mut Self>,
        cx: &mut core::task::Context<'_>,
    ) -> Poll<std::result::Result<(), Self::Error>> {
        match self.get_mut() {
            Self::Tcp(tcp) => {
                let mut guard = tcp.lock().unwrap();
                Pin::new(&mut (*guard)).poll_close(cx).map_err(Error::from)
            }
            Self::Udp(udp, _) => {
                let mut guard = udp.lock().unwrap();
                Pin::new(&mut (*guard)).poll_close(cx).map_err(Error::from)
            }
        }
    }
}

impl Unpin for TransportSender {}

enum TransportReceiver {
    Tcp(TcpReceiver),
    Udp(UdpReceiver),
}

impl Stream for TransportReceiver {
    type Item = Result<BytesMut>;

    fn poll_next(
        self: Pin<&mut Self>,
        cx: &mut std::task::Context<'_>,
    ) -> Poll<Option<Self::Item>> {
        match self.get_mut() {
            Self::Tcp(tcp) => Pin::new(tcp)
                .poll_next(cx)
                .map(|opt| opt.map(|res| res.map_err(Error::from))),
            Self::Udp(udp) => Pin::new(udp)
                .poll_next(cx)
                .map(|opt| opt.map(|res| res.map(|(b, _)| b).map_err(Error::from))),
        }
    }
}

impl Unpin for TransportReceiver {}

trait TransportKeyExt {
    fn proxy_key(self) -> Result<TransportKey>;

    fn proxy_key_mirror(self) -> Result<TransportKey>
    where
        Self: Sized,
    {
        let key = self.proxy_key()?;
        Ok(TransportKey(key.0, key.3, key.4, key.1, key.2))
    }
}

impl<'a> TransportKeyExt for &'a ConnectionMeta {
    fn proxy_key(self) -> Result<TransportKey> {
        Ok(TransportKey(
            Some(self.protocol),
            self.local.addr.as_bytes().into(),
            Some(self.local.port),
            self.remote.addr.as_bytes().into(),
            Some(self.remote.port),
        ))
    }
}

impl<'a> TransportKeyExt for &'a SocketDesc {
    fn proxy_key(self) -> Result<TransportKey> {
        let local = self.local.ip_endpoint()?;
        let remote = self.remote.ip_endpoint()?;

        Ok(TransportKey(
            Some(self.protocol),
            local.addr.as_bytes().into(),
            Some(local.port),
            remote.addr.as_bytes().into(),
            Some(remote.port),
        ))
    }
}

impl TransportKey {
    pub fn as_socket_desc(&self) -> SocketDesc {
        let local = SocketEndpoint::Ip(IpEndpoint::new(
            match self.1.as_ref().len() {
                4 => IpAddress::Ipv4(Ipv4Address::from_bytes(self.1.as_ref())),
                _ => IpAddress::Ipv6(Ipv6Address::from_bytes(self.1.as_ref())),
            },
            self.2.unwrap_or(0),
        ));

        let remote = SocketEndpoint::Ip(IpEndpoint::new(
            match self.3.as_ref().len() {
                4 => IpAddress::Ipv4(Ipv4Address::from_bytes(self.3.as_ref())),
                _ => IpAddress::Ipv6(Ipv6Address::from_bytes(self.3.as_ref())),
            },
            self.4.unwrap_or(0),
        ));

        SocketDesc {
            protocol: self.0.unwrap_or(Protocol::None),
            local,
            remote,
        }
    }
}

fn conv_ip_addr(addr: IpAddress) -> Result<IpAddr> {
    match addr {
        IpAddress::Ipv4(ipv4) => Ok(IpAddr::V4(ipv4.into())),
        IpAddress::Ipv6(ipv6) => Ok(IpAddr::V6(ipv6.into())),
        _ => Err(NetError::EndpointInvalid(IpEndpoint::from((addr, 0)).into()).into()),
    }
}

// fn ip6_repr(ip6: std::net::Ipv6Addr) -> String {
//     let mut result = String::with_capacity(8 * 4 + 7);
//     let octets = ip6.octets();
//
//     for (i, b) in octets.iter().enumerate() {
//         let sep = i % 2 == 1 && i != octets.len() - 1;
//         result = format!("{}{:02x?}{}", result, b, if sep { ":" } else { "" });
//     }
//     result
// }<|MERGE_RESOLUTION|>--- conflicted
+++ resolved
@@ -249,25 +249,17 @@
         // If we failed during handling packet, we should save the error for later.
         // First connection must be established in network stack, so we can close it.
         let result = router.handle(&packet).await;
-<<<<<<< HEAD
 
         let desc = dispatch_desc(&packet)
             .map(|desc| format!("{desc:?}"))
             .unwrap_or_else(|_| "error".to_string());
         log::trace!("[inet] runtime -> inet packet {} B, {}", packet.len(), desc);
-=======
-
-        let desc = dispatch_desc(&packet)
-            .map(|desc| format!("{desc:?}"))
-            .unwrap_or_else(|_| "error".to_string());
-        log::trace!("[inet] runtime -> inet packet {} B, {}", packet.len(), desc);
 
         ya_packet_trace::packet_trace_maybe!("exe-unit::inet_endpoint_egress_handler", {
             &ya_packet_trace::try_extract_from_ip_frame(&packet)
         });
 
         log::trace!("[inet] runtime -> inet packet {} B, {desc}", packet.len());
->>>>>>> 61b8a082
 
         router.network.receive(packet);
         router.network.poll();
@@ -346,7 +338,6 @@
         let frame = event.payload.into_vec();
 
         let desc = dispatch_desc(&frame)
-<<<<<<< HEAD
             .map(|desc| format!("{desc:?}"))
             .unwrap_or_else(|_| "error".to_string());
         log::trace!(
@@ -354,11 +345,6 @@
             frame.len(),
             desc
         );
-=======
-            .map(|desc| format!("{desc}"))
-            .unwrap_or_else(|_| "error".to_string());
-        log::trace!("[inet] egress -> runtime packet {} B, {desc}", frame.len());
->>>>>>> 61b8a082
 
         if let Err(e) = fwd.send(Ok(frame)) {
             log::debug!("[inet] egress -> runtime error: {e}");
@@ -517,7 +503,6 @@
     }
 
     async fn get(&self, key: &TransportKey) -> Option<UnboundedSender<bytes::Bytes>> {
-<<<<<<< HEAD
         let state = self.state.read().await;
         state.remotes.get(key).map(|state| state.sender.clone())
     }
@@ -529,19 +514,6 @@
         }
     }
 
-=======
-        let state = self.state.read().await;
-        state.remotes.get(key).map(|state| state.sender.clone())
-    }
-
-    async fn update_seen(&self, key: &TransportKey) {
-        let state = self.state.read().await;
-        if let Some(conn_state) = state.remotes.get(key) {
-            conn_state.update_seen();
-        }
-    }
-
->>>>>>> 61b8a082
     async fn close_lru_udp_connections(&self, sockets_limit: usize) {
         let udps = {
             let state = self.state.read().await;
@@ -633,15 +605,9 @@
         }
 
         print_sockets(&network);
-<<<<<<< HEAD
 
         log::debug!("[inet] connect to {desc:?}, using handle: {handle}");
 
-=======
-
-        log::debug!("[inet] connect to {desc}, using handle: {handle}");
-
->>>>>>> 61b8a082
         let (ip, port) = (
             conv_ip_addr(meta.local.addr).map_err(|e| ProxyingError::routeable(conn, e))?,
             meta.local.port,
@@ -804,11 +770,7 @@
 /// to source of connection inside runtime.
 /// This way runtime doesn't have to wait until timeout.
 ///
-<<<<<<< HEAD
-/// Some errors `Unrouteable` don't have enough information to recover from this.  
-=======
 /// Some errors `Unrouteable` don't have enough information to recover from this.
->>>>>>> 61b8a082
 #[derive(thiserror::Error, Debug)]
 pub enum ProxyingError {
     #[error("Proxy error: {error} for connection: {meta:?}")]
