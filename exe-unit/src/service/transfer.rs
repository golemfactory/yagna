use crate::deploy::ContainerVolume;
use crate::error::Error;
use crate::message::Shutdown;
use crate::util::path::{CachePath, ProjectedPath};
use crate::util::url::TransferUrl;
use crate::util::Abort;
use crate::{ExeUnitContext, Result};
use actix::prelude::*;
use futures::future::{AbortHandle, Abortable};
use std::collections::{HashMap, HashSet};
use std::convert::TryFrom;
use std::io;
use std::path::PathBuf;
use std::rc::Rc;
use std::time::{SystemTime, UNIX_EPOCH};
use url::Url;
use ya_client_model::activity::TransferArgs;
use ya_transfer::error::Error as TransferError;
<<<<<<< HEAD
use ya_transfer::{
    transfer, FileTransferProvider, GftpTransferProvider, HashStream, HttpTransferProvider,
    TransferData, TransferProvider, TransferSink, TransferStream, UrlExt,
};
=======
use ya_transfer::*;
>>>>>>> fa704faf

#[derive(Clone, Debug, Message)]
#[rtype(result = "Result<()>")]
pub struct TransferResource {
    pub from: String,
    pub to: String,
    pub args: TransferArgs,
}

#[derive(Message)]
#[rtype(result = "Result<()>")]
pub struct AddVolumes(Vec<ContainerVolume>);

impl AddVolumes {
    pub fn new(vols: Vec<ContainerVolume>) -> Self {
        AddVolumes(vols)
    }
}

#[derive(Clone, Debug, Message)]
#[rtype(result = "Result<PathBuf>")]
pub struct DeployImage;

#[derive(Clone, Debug, Message)]
#[rtype(result = "()")]
pub struct AbortTransfers;

#[derive(Clone, Debug, Message)]
#[rtype("()")]
struct AddAbortHandle(Abort);

#[derive(Clone, Debug, Message)]
#[rtype("()")]
struct RemoveAbortHandle(Abort);

struct ContainerTransferProvider {
    file_tp: FileTransferProvider,
    dir_tp: DirTransferProvider,
    work_dir: PathBuf,
    vols: Vec<ContainerVolume>,
}

impl ContainerTransferProvider {
    fn new(work_dir: PathBuf, vols: Vec<ContainerVolume>) -> Self {
        ContainerTransferProvider {
            file_tp: Default::default(),
            dir_tp: Default::default(),
            work_dir,
            vols,
        }
    }

    fn resolve_path(&self, container_path: &str) -> std::result::Result<PathBuf, TransferError> {
        fn is_prefix_of(base: &str, path: &str) -> usize {
            if path.starts_with(base) && (path == base || path[base.len()..].starts_with("/")) {
                base.len() + 1
            } else {
                0
            }
        }

        if let Some((_, c)) = self
            .vols
            .iter()
            .map(|c| (is_prefix_of(&c.path, container_path), c))
            .max_by_key(|(prefix, _)| *prefix)
            .filter(|(prefix, _)| (*prefix) > 0)
        {
            let vol_base = self.work_dir.join(&c.name);

            if c.path == container_path {
                return Ok(vol_base);
            }

            let path = &container_path[c.path.len() + 1..];
            if path.starts_with("/") {
                return Err(TransferError::IoError(io::Error::new(
                    io::ErrorKind::NotFound,
                    anyhow::anyhow!("invalid path format: [{}]", container_path),
                )));
            }
            Ok(vol_base.join(path))
        } else {
            log::warn!("path not found in container: {}", container_path);
            Err(TransferError::IoError(io::Error::new(
                io::ErrorKind::NotFound,
                anyhow::anyhow!("path not found in container: {}", container_path),
            )))
        }
    }

    fn resolve_url(&self, path: &str) -> std::result::Result<Url, TransferError> {
        Ok(Url::from_file_path(self.resolve_path(path)?).unwrap())
    }
}

impl TransferProvider<TransferData, TransferError> for ContainerTransferProvider {
    fn schemes(&self) -> Vec<&'static str> {
        vec!["container"]
    }

<<<<<<< HEAD
    fn source(&self, url: &Url) -> TransferStream<TransferData, TransferError> {
=======
    fn source(
        &self,
        url: &Url,
        args: &TransferArgs,
    ) -> TransferStream<TransferData, TransferError> {
>>>>>>> fa704faf
        let file_url = match self.resolve_url(url.path_decoded().as_str()) {
            Ok(v) => v,
            Err(e) => return TransferStream::err(e),
        };

        if args.format.is_some() {
            return self.dir_tp.source(&file_url, args);
        }
        self.file_tp.source(&file_url, args)
    }

<<<<<<< HEAD
    fn destination(&self, url: &Url) -> TransferSink<TransferData, TransferError> {
=======
    fn destination(
        &self,
        url: &Url,
        args: &TransferArgs,
    ) -> TransferSink<TransferData, TransferError> {
>>>>>>> fa704faf
        let file_url = match self.resolve_url(url.path_decoded().as_str()) {
            Ok(v) => v,
            Err(e) => return TransferSink::err(e),
        };

        if args.format.is_some() {
            return self.dir_tp.destination(&file_url, args);
        }
        self.file_tp.destination(&file_url, args)
    }
}

/// Handles resources transfers.
pub struct TransferService {
    providers: HashMap<&'static str, Rc<dyn TransferProvider<TransferData, TransferError>>>,
    cache: Cache,
    work_dir: PathBuf,
    task_package: String,
    abort_handles: HashSet<Abort>,
}

impl TransferService {
    pub fn new(ctx: &ExeUnitContext) -> TransferService {
        let mut providers = HashMap::new();

        let provider_vec: Vec<Rc<dyn TransferProvider<TransferData, TransferError>>> = vec![
            Rc::new(GftpTransferProvider::default()),
            Rc::new(HttpTransferProvider::default()),
        ];
        for provider in provider_vec {
            for scheme in provider.schemes() {
                providers.insert(scheme, provider.clone());
            }
        }

        TransferService {
            providers,
            cache: Cache::new(ctx.cache_dir.clone()),
            work_dir: ctx.work_dir.clone(),
            task_package: ctx.agreement.task_package.clone(),
            abort_handles: HashSet::new(),
        }
    }

    fn source(
        &self,
        transfer_url: &TransferUrl,
        args: &TransferArgs,
    ) -> Result<Box<dyn Stream<Item = std::result::Result<TransferData, TransferError>> + Unpin>>
    {
        let scheme = transfer_url.url.scheme();
        let provider = self
            .providers
            .get(scheme)
            .ok_or(TransferError::UnsupportedSchemeError(scheme.to_owned()))?;

        let stream = provider.source(&transfer_url.url, args);
        match &transfer_url.hash {
            Some(hash) => Ok(Box::new(HashStream::try_new(
                stream,
                &hash.alg,
                hash.val.clone(),
            )?)),
            None => Ok(Box::new(stream)),
        }
    }

    fn destination(
        &self,
        transfer_url: &TransferUrl,
        args: &TransferArgs,
    ) -> Result<TransferSink<TransferData, TransferError>> {
        let scheme = transfer_url.url.scheme();

        let provider = self
            .providers
            .get(scheme)
            .ok_or(TransferError::UnsupportedSchemeError(scheme.to_owned()))?;

        Ok(provider.destination(&transfer_url.url, args))
    }
}

impl Actor for TransferService {
    type Context = Context<Self>;

    fn started(&mut self, _: &mut Self::Context) {
        log::info!("Transfer service started");
    }

    fn stopped(&mut self, _: &mut Self::Context) {
        log::info!("Transfer service stopped");
    }
}

macro_rules! actor_try {
    ($expr:expr) => {
        match $expr {
            Ok(val) => val,
            Err(err) => {
                return ActorResponse::reply(Err(Error::from(err)));
            }
        }
    };
    ($expr:expr,) => {
        $crate::actor_try!($expr)
    };
}

impl Handler<DeployImage> for TransferService {
    type Result = ActorResponse<Self, PathBuf, Error>;

    fn handle(&mut self, _: DeployImage, ctx: &mut Self::Context) -> Self::Result {
        let file_provider: FileTransferProvider = Default::default();
        let source_url = actor_try!(TransferUrl::parse_with_hash(&self.task_package, "file"));
        let cache_name = actor_try!(Cache::name(&source_url));
        let temp_path = self.cache.to_temp_path(&cache_name);
        let cache_path = self.cache.to_cache_path(&cache_name);
        let final_path = self.cache.to_final_path(&cache_name);
        let temp_url = Url::from_file_path(temp_path.to_path_buf()).unwrap();

        log::info!(
            "Deploying from {:?} to {:?}",
            source_url.url,
            final_path.to_path_buf()
        );

        let args = TransferArgs::default();
        let source = actor_try!(self.source(&source_url, &args));
        let dest = file_provider.destination(&temp_url, &args);

        let address = ctx.address();
        let (handle, reg) = AbortHandle::new_pair();
        let abort = Abort::from(handle);

        let fut = async move {
            let final_path = final_path.to_path_buf();
            let temp_path = temp_path.to_path_buf();
            let cache_path = cache_path.to_path_buf();

            if cache_path.exists() {
                log::info!("Deploying cached image: {:?}", cache_path);
                std::fs::copy(cache_path, &final_path)?;
                return Ok(final_path);
            }

            address.send(AddAbortHandle(abort.clone())).await?;
            Abortable::new(transfer(source, dest), reg)
                .await
                .map_err(TransferError::from)??;
            address.send(RemoveAbortHandle(abort)).await?;

            // TODO: missing sync before rename.
            std::fs::rename(temp_path, &cache_path)?;
            std::fs::copy(cache_path, &final_path)?;

            log::info!("Deployment from {:?} finished", source_url.url);
            Ok(final_path)
        };

        return ActorResponse::r#async(fut.into_actor(self));
    }
}

impl Handler<TransferResource> for TransferService {
    type Result = ActorResponse<Self, (), Error>;

    fn handle(&mut self, msg: TransferResource, ctx: &mut Self::Context) -> Self::Result {
        let address = ctx.address();
        let from = actor_try!(TransferUrl::parse(&msg.from, "container"));
        let to = actor_try!(TransferUrl::parse(&msg.to, "container"));

        log::info!("Transferring {:?} to {:?}", from.url, to.url);

        let source = actor_try!(self.source(&from, &msg.args));
        let dest = actor_try!(self.destination(&to, &msg.args));

        let (handle, reg) = AbortHandle::new_pair();
        let abort = Abort::from(handle);

        return ActorResponse::r#async(
            async move {
                address.send(AddAbortHandle(abort.clone())).await?;
                Abortable::new(transfer(source, dest), reg)
                    .await
                    .map_err(TransferError::from)??;
                address.send(RemoveAbortHandle(abort)).await?;
                log::info!("Transfer of {:?} to {:?} finished", from.url, to.url);
                Ok(())
            }
            .into_actor(self),
        );
    }
}

impl Handler<AddAbortHandle> for TransferService {
    type Result = <AddAbortHandle as Message>::Result;

    fn handle(&mut self, msg: AddAbortHandle, _: &mut Self::Context) -> Self::Result {
        self.abort_handles.insert(msg.0);
    }
}

impl Handler<RemoveAbortHandle> for TransferService {
    type Result = <RemoveAbortHandle as Message>::Result;

    fn handle(&mut self, msg: RemoveAbortHandle, _: &mut Self::Context) -> Self::Result {
        self.abort_handles.remove(&msg.0);
    }
}

impl Handler<AbortTransfers> for TransferService {
    type Result = <AbortTransfers as Message>::Result;

    fn handle(&mut self, _: AbortTransfers, _: &mut Self::Context) -> Self::Result {
        for handle in std::mem::replace(&mut self.abort_handles, HashSet::new()).into_iter() {
            handle.abort();
        }
    }
}

impl Handler<Shutdown> for TransferService {
    type Result = <Shutdown as Message>::Result;

    fn handle(&mut self, _: Shutdown, ctx: &mut Self::Context) -> Self::Result {
        ctx.address().do_send(AbortTransfers {});
        ctx.stop();
        Ok(())
    }
}

#[derive(Debug, Clone)]
struct Cache {
    dir: PathBuf,
    tmp_dir: PathBuf,
}

impl Cache {
    fn new(dir: PathBuf) -> Self {
        let tmp_dir = dir.clone().join("tmp");
        std::fs::create_dir_all(&tmp_dir).unwrap();
        Cache { dir, tmp_dir }
    }

    fn name(transfer_url: &TransferUrl) -> Result<CachePath> {
        let hash = match &transfer_url.hash {
            Some(hash) => hash,
            None => return Err(TransferError::InvalidUrlError("hash required".to_owned()).into()),
        };

        let name = transfer_url.file_name()?;
        let nonce = SystemTime::now()
            .duration_since(UNIX_EPOCH)
            .unwrap()
            .as_millis()
            .to_string();

        Ok(CachePath::new(name.into(), hash.val.clone(), nonce))
    }

    #[inline(always)]
    fn to_temp_path(&self, path: &CachePath) -> ProjectedPath {
        ProjectedPath::local(self.tmp_dir.clone(), path.temp_path_buf())
    }

    #[inline(always)]
    fn to_cache_path(&self, path: &CachePath) -> ProjectedPath {
        ProjectedPath::local(self.tmp_dir.clone(), path.cache_path_buf())
    }

    #[inline(always)]
    fn to_final_path(&self, path: &CachePath) -> ProjectedPath {
        ProjectedPath::local(self.dir.clone(), path.final_path_buf())
    }
}

impl TryFrom<ProjectedPath> for TransferUrl {
    type Error = Error;

    fn try_from(value: ProjectedPath) -> Result<Self> {
        TransferUrl::parse(
            value
                .to_path_buf()
                .to_str()
                .ok_or(Error::local(TransferError::InvalidUrlError(
                    "Invalid path".to_owned(),
                )))?,
            "file",
        )
        .map_err(Error::local)
    }
}

impl Handler<AddVolumes> for TransferService {
    type Result = Result<()>;

    fn handle(&mut self, msg: AddVolumes, _ctx: &mut Self::Context) -> Self::Result {
        let container_transfer_provider =
            ContainerTransferProvider::new(self.work_dir.clone(), msg.0);
        self.providers
            .insert("container", Rc::new(container_transfer_provider));
        Ok(())
    }
}

#[cfg(test)]
mod test {
    use super::*;
    use std::path::Path;

    #[test]
    fn test_resolve_1() {
        let c = ContainerTransferProvider::new(
            "/tmp".into(),
            vec![
                ContainerVolume {
                    name: "vol-3a9710d2-42f1-4502-9098-bc0bab9e7acc".into(),
                    path: "/in".into(),
                },
                ContainerVolume {
                    name: "vol-17599e4b-3aab-4fa8-b08d-440f48bd61e9".into(),
                    path: "/out".into(),
                },
            ],
        );
        assert_eq!(
            c.resolve_path("/in/task.json").unwrap(),
            std::path::Path::new("/tmp/vol-3a9710d2-42f1-4502-9098-bc0bab9e7acc/task.json")
        );
        assert_eq!(
            c.resolve_path("/out/task.json").unwrap(),
            std::path::Path::new("/tmp/vol-17599e4b-3aab-4fa8-b08d-440f48bd61e9/task.json")
        );
        assert!(c.resolve_path("/outs/task.json").is_err());
        assert!(c.resolve_path("/in//task.json").is_err());
        assert_eq!(
            c.resolve_path("/in").unwrap(),
            std::path::Path::new("/tmp/vol-3a9710d2-42f1-4502-9098-bc0bab9e7acc")
        );
    }

    #[test]
    fn test_resolve_2() {
        let c = ContainerTransferProvider::new(
            "/tmp".into(),
            vec![
                ContainerVolume {
                    name: "vol-1".into(),
                    path: "/in/dst".into(),
                },
                ContainerVolume {
                    name: "vol-2".into(),
                    path: "/in".into(),
                },
                ContainerVolume {
                    name: "vol-3".into(),
                    path: "/out".into(),
                },
                ContainerVolume {
                    name: "vol-4".into(),
                    path: "/out/bin".into(),
                },
                ContainerVolume {
                    name: "vol-5".into(),
                    path: "/out/lib".into(),
                },
            ],
        );

        let check_resolve = |container_path, expected_result| {
            assert_eq!(
                c.resolve_path(container_path).unwrap(),
                Path::new(expected_result)
            )
        };

        check_resolve("/in/task.json", "/tmp/vol-2/task.json");
        check_resolve("/in/dst/smok.bin", "/tmp/vol-1/smok.bin");
        check_resolve("/out/b/x.png", "/tmp/vol-3/b/x.png");
        check_resolve("/out/bin/bash", "/tmp/vol-4/bash");
        check_resolve("/out/lib/libc.so", "/tmp/vol-5/libc.so");
    }

    // [ContainerVolume { name: "", path: "" }, ContainerVolume { name: "", path: "" }, ContainerVo
    //        │ lume { name: "", path: "" }]
    #[test]
    fn test_resolve_3() {
        let c = ContainerTransferProvider::new(
            "/tmp".into(),
            vec![
                ContainerVolume {
                    name: "vol-bd959639-9148-4d7c-8ba2-05a654e84476".into(),
                    path: "/golem/output".into(),
                },
                ContainerVolume {
                    name: "vol-4d59d1d6-2571-4ab8-a86a-b6199a9a1f4b".into(),
                    path: "/golem/resource".into(),
                },
                ContainerVolume {
                    name: "vol-b51194da-2fce-45b7-bff8-37e4ef8f7535".into(),
                    path: "/golem/work".into(),
                },
            ],
        );

        let check_resolve = |container_path, expected_result| {
            assert_eq!(
                c.resolve_path(container_path).unwrap(),
                Path::new(expected_result)
            )
        };

        check_resolve(
            "/golem/resource/scene.blend",
            "/tmp/vol-4d59d1d6-2571-4ab8-a86a-b6199a9a1f4b/scene.blend",
        );
    }

    #[test]
    fn test_resolve_compat() {
        let c = ContainerTransferProvider::new(
            "/tmp".into(),
            vec![ContainerVolume {
                name: ".".into(),
                path: "".into(),
            }],
        );
        eprintln!("{}", c.resolve_path("/in/tasks.json").unwrap().display());
    }
}<|MERGE_RESOLUTION|>--- conflicted
+++ resolved
@@ -16,14 +16,7 @@
 use url::Url;
 use ya_client_model::activity::TransferArgs;
 use ya_transfer::error::Error as TransferError;
-<<<<<<< HEAD
-use ya_transfer::{
-    transfer, FileTransferProvider, GftpTransferProvider, HashStream, HttpTransferProvider,
-    TransferData, TransferProvider, TransferSink, TransferStream, UrlExt,
-};
-=======
 use ya_transfer::*;
->>>>>>> fa704faf
 
 #[derive(Clone, Debug, Message)]
 #[rtype(result = "Result<()>")]
@@ -125,15 +118,11 @@
         vec!["container"]
     }
 
-<<<<<<< HEAD
-    fn source(&self, url: &Url) -> TransferStream<TransferData, TransferError> {
-=======
     fn source(
         &self,
         url: &Url,
         args: &TransferArgs,
     ) -> TransferStream<TransferData, TransferError> {
->>>>>>> fa704faf
         let file_url = match self.resolve_url(url.path_decoded().as_str()) {
             Ok(v) => v,
             Err(e) => return TransferStream::err(e),
@@ -145,15 +134,11 @@
         self.file_tp.source(&file_url, args)
     }
 
-<<<<<<< HEAD
-    fn destination(&self, url: &Url) -> TransferSink<TransferData, TransferError> {
-=======
     fn destination(
         &self,
         url: &Url,
         args: &TransferArgs,
     ) -> TransferSink<TransferData, TransferError> {
->>>>>>> fa704faf
         let file_url = match self.resolve_url(url.path_decoded().as_str()) {
             Ok(v) => v,
             Err(e) => return TransferSink::err(e),
