use std::any::Any;
use std::collections::{HashMap, HashSet};
use std::net::IpAddr;
use std::ops::Not;
use std::str::FromStr;
use std::sync::{Arc, RwLock};

use anyhow::Context;
use futures::prelude::*;
use serde_json::{Map, Value};
use structopt::StructOpt;
use url::Url;

use crate::dns::{StableResolver, DNS_PORT};
use ya_agreement_utils::AgreementView;
use ya_client_model::activity::ExeScriptCommand;
use ya_manifest_utils::{read_manifest, AppManifest, ArgMatch, Command, Feature, Script};
use ya_manifest_utils::{Policy, PolicyConfig};
use ya_utils_networking::vpn::Protocol;

type ValidatorMap = HashMap<Validator, Box<dyn Any>>;

#[derive(Debug, thiserror::Error)]
pub enum ValidationError {
    #[error("script validation error: {0}")]
    Script(String),
    #[error("URL validation error: {0}")]
    Url(String),
}

#[derive(Default, Clone)]
pub struct ManifestContext {
    pub manifest: Arc<Option<AppManifest>>,
    pub policy: Arc<PolicyConfig>,
    features: HashSet<Feature>,
    validators: Arc<RwLock<ValidatorMap>>,
}

impl ManifestContext {
    pub fn try_new(agreement: &AgreementView) -> anyhow::Result<Self> {
        let policy = PolicyConfig::from_args_safe().unwrap_or_default();
        let manifest = read_manifest(agreement).context("Unable to read manifest")?;
        let features = {
            let mut features = Self::build_default_features(agreement);
            if let Some(ref manifest) = manifest {
                features.extend(manifest.features());
            }
            features
        };

        Ok(Self {
            manifest: Arc::new(manifest),
            policy: Arc::new(policy),
            features,
            validators: Arc::new(RwLock::new(Default::default())),
        })
    }

    pub fn features(&self) -> &HashSet<Feature> {
        &self.features
    }

    pub fn payload(&self) -> Option<String> {
        (*self.manifest)
            .as_ref()
            .and_then(|m| m.find_payload(std::env::consts::ARCH, std::env::consts::OS))
    }

    pub fn build_validators<'a>(&self) -> future::LocalBoxFuture<'a, anyhow::Result<ValidatorMap>> {
        if self.manifest.is_none()
            || self
                .policy
                .policy_set()
                .contains(&Policy::ManifestCompliance)
                .not()
        {
            return futures::future::ok(Default::default()).boxed_local();
        }

        let manifest = (*self.manifest).clone().unwrap();
        let policy = self.policy.clone();

        async move {
            let mut validators = ValidatorMap::default();

            if let Some(validator) = ScriptValidator::build(&manifest, &policy).await? {
                let validator: Box<dyn Any> = Box::new(validator);
                validators.insert(Validator::Script, validator);
            }

            if let Some(validator) = UrlValidator::build(&manifest, &policy).await? {
                let validator: Box<dyn Any> = Box::new(validator);
                validators.insert(Validator::Url, validator);
            }

            Ok(validators)
        }
        .boxed_local()
    }

    pub fn add_validators(&mut self, iter: impl IntoIterator<Item = (Validator, Box<dyn Any>)>) {
        self.validators.write().unwrap().extend(iter.into_iter());
    }

    pub fn validator<T: ManifestValidator + 'static>(&self) -> Option<T> {
        self.validators
            .read()
            .unwrap()
            .get(&<T as ManifestValidator>::VALIDATOR)
            .and_then(|c| {
                let validator_ref: &dyn Any = &**c;
                validator_ref.downcast_ref::<T>().cloned()
            })
    }

    fn build_default_features(agreement: &AgreementView) -> HashSet<Feature> {
        const CAPABILITIES: &str = "offer.properties.golem.runtime.capabilities";

        let mut features = HashSet::default();
        let cap_vpn = Feature::Vpn.to_string().to_lowercase();

        if let Ok(capabilities) = agreement.get_property::<Vec<String>>(CAPABILITIES) {
            if capabilities
                .iter()
                .any(|c| c.trim().to_lowercase() == cap_vpn)
            {
                features.insert(Feature::Vpn);
            }
        }

        features
    }
}

impl std::fmt::Debug for ManifestContext {
    fn fmt(&self, f: &mut std::fmt::Formatter<'_>) -> std::fmt::Result {
        write!(
            f,
            "ManifestContext {{ manifest: {:?}, policy: {:?}, validators: {:?} }}",
            self.manifest,
            self.policy,
            self.validators.read().unwrap().keys().collect::<Vec<_>>()
        )
    }
}

pub trait ManifestValidator: Clone + Sized {
    const VALIDATOR: Validator;

    fn build<'a>(
        manifest: &AppManifest,
        policy: &PolicyConfig,
    ) -> future::LocalBoxFuture<'a, anyhow::Result<Option<Self>>>;
}

pub trait ManifestValidatorExt: Sized {
    type Inner;

    fn with<F, T, E>(&self, f: F) -> Result<T, E>
    where
        F: FnMut(&Self::Inner) -> Result<T, E>,
        T: Default;
}

impl<C: ManifestValidator> ManifestValidatorExt for Option<C> {
    type Inner = C;

    fn with<F, T, E>(&self, mut f: F) -> Result<T, E>
    where
        F: FnMut(&Self::Inner) -> Result<T, E>,
        T: Default,
    {
        match self.as_ref() {
            Some(c) => f(c),
            None => Ok(T::default()),
        }
    }
}

#[non_exhaustive]
#[derive(Clone, Copy, Debug, Eq, PartialEq, Hash)]
pub enum Validator {
    Script,
    Url,
}

#[derive(Clone)]
pub struct ScriptValidator {
    inner: Arc<Script>,
}

impl ManifestValidator for ScriptValidator {
    const VALIDATOR: Validator = Validator::Script;

    fn build<'a>(
        manifest: &AppManifest,
        policy: &PolicyConfig,
    ) -> future::LocalBoxFuture<'a, anyhow::Result<Option<Self>>> {
        if policy
            .policy_set()
            .contains(&Policy::ManifestScriptCompliance)
            .not()
        {
            return futures::future::ok(None).boxed_local();
        }

        let validator = manifest
            .comp_manifest
            .as_ref()
            .and_then(|m| m.script.as_ref())
            .map(|s| Self {
                inner: Arc::new(s.clone()),
            });

        futures::future::ok(validator).boxed_local()
    }
}

impl ScriptValidator {
    pub fn validate<'a>(
        &self,
        iter: impl IntoIterator<Item = &'a ExeScriptCommand>,
    ) -> Result<(), ValidationError> {
        iter.into_iter()
            .try_for_each(|cmd| self.validate_command(&self.inner, cmd))
    }

    fn validate_command(
        &self,
        script: &Script,
        command: &ExeScriptCommand,
    ) -> Result<(), ValidationError> {
        match command {
            ExeScriptCommand::Transfer { from, to, .. } => {
                Self::validate_transfer(script, from, to)
            }
            ExeScriptCommand::Run {
                entry_point, args, ..
            } => Self::validate_run(script, entry_point, args),
            _ => Ok(()),
        }
    }

    fn validate_transfer(
        script: &Script,
        from: &String,
        to: &String,
    ) -> Result<(), ValidationError> {
        const NAME: &str = "transfer";

        let transfer = format!("{} {} {}", NAME, from, to);
        let mut valid = false;

        for command in script.commands.iter() {
            match command {
                Command::String(pattern) => {
                    if pattern.starts_with(NAME) {
                        valid =
                            valid || Self::match_str(transfer.as_str(), pattern, script.arg_match);
                    }
                }
                Command::Json(value) => {
                    let obj = match value {
                        Value::Object(map) => match map.get(NAME).and_then(|v| v.as_object()) {
                            Some(map) => map,
                            _ => continue,
                        },
                        _ => continue,
                    };
                    let from = match obj.get("from").and_then(|v| v.as_str()) {
                        Some(from) => from,
                        _ => continue,
                    };
                    let to = match obj.get("to").and_then(|v| v.as_str()) {
                        Some(to) => to,
                        _ => continue,
                    };

                    let arg_match = Self::extract_arg_match(obj, script.arg_match);
                    let pattern = format!("{} {} {}", NAME, from, to);

                    valid =
                        valid || Self::match_str(transfer.as_str(), pattern.as_str(), arg_match);
                }
            }

            if valid {
                return Ok(());
            }
        }

        Err(ValidationError::Script(format!(
            "no matching manifest entry found for '{}'",
            transfer
        )))
    }

    fn validate_run(
        script: &Script,
        entry_point: &String,
        args: &[String],
    ) -> Result<(), ValidationError> {
        const NAME: &str = "run";

        let run = format!("{} {} {}", NAME, entry_point, args.join(" "));
        let mut valid = false;

        for command in script.commands.iter() {
            match command {
                Command::String(pattern) => {
                    if pattern.starts_with(NAME) {
                        valid = valid
                            || Self::match_str(run.as_str(), pattern.as_str(), script.arg_match);
                    }
                }
                Command::Json(value) => {
                    let obj = match value {
                        Value::Object(map) => match map.get(NAME).and_then(|v| v.as_object()) {
                            Some(map) => map,
                            _ => continue,
                        },
                        _ => continue,
                    };
                    let args = match obj.get("args") {
                        Some(args) => match args {
                            Value::Array(arr) => arr
                                .iter()
                                .map(|e| e.to_string())
                                .collect::<Vec<_>>()
                                .join(" "),
                            Value::String(string) => string.clone(),
                            _ => continue,
                        },
                        _ => continue,
                    };

                    let arg_match = Self::extract_arg_match(obj, script.arg_match);
                    let pattern = format!("{} {}", NAME, args);

                    valid = valid || Self::match_str(run.as_str(), pattern.as_str(), arg_match);
                }
            }

            if valid {
                return Ok(());
            }
        }

        Err(ValidationError::Script(format!(
            "no matching manifest entry found for '{}'",
            run
        )))
    }

    fn match_str(source: &str, pattern: &str, method: ArgMatch) -> bool {
        match method {
            ArgMatch::Strict => source == pattern,
            ArgMatch::Regex => match regex::Regex::new(pattern) {
                Ok(re) => re.is_match(source),
                _ => false,
            },
        }
    }

    fn extract_arg_match(obj: &Map<String, Value>, fallback: ArgMatch) -> ArgMatch {
        match obj.get("match") {
            Some(val) => match serde_json::from_value::<ArgMatch>(val.clone()) {
                Ok(arg_match) => arg_match,
                _ => fallback,
            },
            _ => fallback,
        }
    }
}

impl FromStr for ScriptValidator {
    type Err = ValidationError;

    fn from_str(s: &str) -> Result<Self, Self::Err> {
        let script: Script = serde_json::from_str(s)
            .map_err(|e| ValidationError::Script(format!("invalid script: {}", e)))?;
        Ok(Self {
            inner: Arc::new(script),
        })
    }
}

#[derive(Clone)]
pub struct UrlValidator {
    inner: Arc<AllowedAccess>,
    resolver: Option<Arc<StableResolver>>,
}

enum AllowedAccess {
    Urls(HashSet<(Protocol, IpAddr, u16)>),
    Unrestricted,
}

impl ManifestValidator for UrlValidator {
    const VALIDATOR: Validator = Validator::Url;

    fn build<'a>(
        manifest: &AppManifest,
        policy: &PolicyConfig,
    ) -> future::LocalBoxFuture<'a, anyhow::Result<Option<Self>>> {
        if policy
            .policy_set()
            .contains(&Policy::ManifestInetUrlCompliance)
            .not()
        {
            return futures::future::ok(None).boxed_local();
        }

        let access = manifest.get_outbound_access();

        async move {
            if let Some(access) = access {
                match access {
                    ya_manifest_utils::OutboundAccess::Urls(urls) => {
                        let resolver = crate::dns::resolver().await?;

                        // by default we whitelist well known dns servers.
                        let mut set = crate::dns::dns_servers()
                            .map(|ip| (Protocol::Udp, ip, DNS_PORT))
                            .collect::<HashSet<_, _>>();

                        let ips = resolve_ips(&resolver, urls.iter()).await?;

                        set.extend(ips);

                        Ok(Some(Self {
                            inner: Arc::new(AllowedAccess::Urls(set)),
                            resolver: Some(Arc::new(resolver)),
                        }))
                    }
                    ya_manifest_utils::OutboundAccess::Unrestricted => Ok(Some(Self {
                        inner: Arc::new(AllowedAccess::Unrestricted),
                        resolver: None,
                    })),
                }
            } else {
                Ok(None)
            }
        }
        .boxed_local()
    }
}

impl UrlValidator {
    pub fn validate(&self, proto: Protocol, ip: IpAddr, port: u16) -> Result<(), ValidationError> {
        match self.inner.as_ref() {
            AllowedAccess::Urls(urls) => urls
                .contains(&(proto, ip, port))
                .then_some(())
                .ok_or_else(|| {
                    ValidationError::Url(format!(
                        "address not allowed: {}:{} ({})",
                        ip, port, proto
                    ))
                }),
            AllowedAccess::Unrestricted => Ok(()),
        }
    }

    pub fn stable_dns(&self) -> Option<IpAddr> {
        self.resolver.as_ref().map(|r| r.stable_dns())
    }
}

async fn resolve_ips<'a>(
    resolver: &StableResolver,
    urls: impl Iterator<Item = &'a Url>,
) -> anyhow::Result<HashSet<(Protocol, IpAddr, u16)>> {
    futures::stream::iter(urls)
        .map(Ok)
        .try_fold(HashSet::default(), |mut set, url| async move {
            let protocol = match url.scheme() {
                "udp" => Protocol::Udp,
                _ => Protocol::Tcp,
            };
            let port = url
                .port_or_known_default()
                .ok_or_else(|| anyhow::anyhow!("unknown port: {}", url))?;
            let host = url
                .host_str()
                .ok_or_else(|| anyhow::anyhow!("invalid url: {}", url))?;

            let ips: HashSet<IpAddr> = resolver.ips(host).await?;
            set.extend(ips.into_iter().map(|ip| (protocol, ip, port)));
            Ok(set)
        })
        .await
}

#[cfg(test)]
mod tests {
    use super::*;

    #[test]
    fn script_defaults() {
        let commands = vec![
            ExeScriptCommand::Sign {},
            ExeScriptCommand::Deploy {
                net: Default::default(),
                hosts: Default::default(),
<<<<<<< HEAD
                volumes: Default::default(),
=======
                hostname: None,
                volumes: vec![],
                env: Default::default(),
                progress: None,
>>>>>>> d10c5360
            },
            ExeScriptCommand::Start {
                args: Default::default(),
            },
            ExeScriptCommand::Terminate {},
        ];

        let validator: ScriptValidator = r#"{
            "commands": [],
            "match": "strict"
        }"#
        .parse()
        .unwrap();
        validator.validate(&commands).unwrap();
    }

    #[test]
    fn script_run_single() {
        let commands = vec![ExeScriptCommand::Run {
            entry_point: "/bin/date".to_string(),
            args: vec!["-R".to_string()],
            capture: None,
        }];

        let validator: ScriptValidator = r#"{
            "commands": ["run /bin/date -R"]
        }"#
        .parse()
        .unwrap();
        validator.validate(&commands).unwrap();

        let validator: ScriptValidator = r#"{
            "commands": ["run /bin/date -R"],
            "match": "strict"
        }"#
        .parse()
        .unwrap();
        validator.validate(&commands).unwrap();

        let validator: ScriptValidator = r#"{
            "commands": ["run /bin/date .*"],
            "match": "strict"
        }"#
        .parse()
        .unwrap();
        assert!(validator.validate(&commands).is_err());

        let validator: ScriptValidator = r#"{
            "commands": ["run /bin/date .*"],
            "match": "regex"
        }"#
        .parse()
        .unwrap();
        validator.validate(&commands).unwrap();

        let validator: ScriptValidator = r#"{
            "commands": ["{\"run\": { \"args\": \"/bin/date -R\"} }"]
        }"#
        .parse()
        .unwrap();
        validator.validate(&commands).unwrap();

        let validator: ScriptValidator = r#"{
            "commands": ["{\"run\": { \"args\": \"/bin/date -R\"} }"],
            "match": "strict"
        }"#
        .parse()
        .unwrap();
        validator.validate(&commands).unwrap();

        let validator: ScriptValidator = r#"{
            "commands": ["{\"run\": { \"args\": \"/bin/date .*\"} }"],
            "match": "strict"
        }"#
        .parse()
        .unwrap();
        assert!(validator.validate(&commands).is_err());

        let validator: ScriptValidator = r#"{
            "commands": ["{\"run\": { \"args\": \"/bin/date .*\"} }"],
            "match": "regex"
        }"#
        .parse()
        .unwrap();
        validator.validate(&commands).unwrap();

        let validator: ScriptValidator = r#"{
            "commands": ["{\"run\": { \"args\": \"/bin/date .*\", \"match\": \"regex\" }}"],
            "match": "strict"
        }"#
        .parse()
        .unwrap();
        validator.validate(&commands).unwrap();
    }

    #[test]
    fn script_run_multiple() {
        let commands = vec![
            ExeScriptCommand::Run {
                entry_point: "/bin/date".to_string(),
                args: vec!["-R".to_string()],
                capture: None,
            },
            ExeScriptCommand::Run {
                entry_point: "/bin/cat".to_string(),
                args: vec!["/etc/motd".to_string()],
                capture: None,
            },
        ];

        let validator: ScriptValidator = r#"{
            "commands": [
                "run /bin/date",
                "run /bin/date -X",
                "run /bin/date -R",
                "run /bin/cat /tmp/file",
                "run /bin/cat /etc/motd"
            ]
        }"#
        .parse()
        .unwrap();
        validator.validate(&commands).unwrap();

        let validator: ScriptValidator = r#"{
            "commands": [
                "run /bin/date",
                "run /bin/date -X",
                "run /bin/cat /tmp/file",
                "run /bin/cat /etc/motd"
            ]
        }"#
        .parse()
        .unwrap();
        assert!(validator.validate(&commands).is_err());

        let validator: ScriptValidator = r#"{
            "commands": [
                "run /bin/date",
                "run /bin/date -X",
                "run /bin/date -R",
                "run /bin/cat /tmp/file"
            ]
        }"#
        .parse()
        .unwrap();
        assert!(validator.validate(&commands).is_err());
    }

    #[test]
    fn script_transfer() {
        let commands = vec![ExeScriptCommand::Transfer {
            from: "/src/0x0add".to_string(),
            to: "/dst/0x0add".to_string(),
            args: Default::default(),
            progress: None,
        }];

        let validator: ScriptValidator = r#"{
            "commands": [ "transfer /src/0x0add /dst/0x0add" ]
        }"#
        .parse()
        .unwrap();
        validator.validate(&commands).unwrap();

        let validator: ScriptValidator = r#"{
            "commands": [ "transfer /src/.* /dst/0x0add" ],
            "match": "regex"
        }"#
        .parse()
        .unwrap();
        validator.validate(&commands).unwrap();

        let validator: ScriptValidator = r#"{
            "commands": [ "transfer /src/0x0add /dst/.*" ],
            "match": "regex"
        }"#
        .parse()
        .unwrap();
        validator.validate(&commands).unwrap();

        let validator: ScriptValidator = r#"{
            "commands": ["{\"transfer\": { \"from\": \"/src/0x0add\", \"to\": \"/dst/0x0add\" } }"]
        }"#
        .parse()
        .unwrap();
        validator.validate(&commands).unwrap();

        let validator: ScriptValidator = r#"{
            "commands": ["{\"transfer\": { \"from\": \".*\", \"to\": \"/dst/0x0add\" } }"],
            "match": "regex"
        }"#
        .parse()
        .unwrap();
        validator.validate(&commands).unwrap();

        let validator: ScriptValidator = r#"{
            "commands": ["{\"transfer\": { \"from\": \"/src/0x0add\", \"to\": \".*\" } }"],
            "match": "regex"
        }"#
        .parse()
        .unwrap();
        validator.validate(&commands).unwrap();
    }
}<|MERGE_RESOLUTION|>--- conflicted
+++ resolved
@@ -503,14 +503,10 @@
             ExeScriptCommand::Deploy {
                 net: Default::default(),
                 hosts: Default::default(),
-<<<<<<< HEAD
+                hostname: None,
                 volumes: Default::default(),
-=======
-                hostname: None,
-                volumes: vec![],
                 env: Default::default(),
                 progress: None,
->>>>>>> d10c5360
             },
             ExeScriptCommand::Start {
                 args: Default::default(),
