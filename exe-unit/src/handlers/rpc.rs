use crate::error::Error;
use crate::message::GetMetrics;
use crate::runtime::Runtime;
use crate::ExeUnit;
use actix::prelude::*;
use ya_core_model::activity::*;
use ya_model::activity::{ActivityState, ActivityUsage};
use ya_service_bus::RpcEnvelope;

impl<R: Runtime> Handler<RpcEnvelope<Exec>> for ExeUnit<R> {
    type Result = <RpcEnvelope<Exec> as Message>::Result;

    fn handle(&mut self, msg: RpcEnvelope<Exec>, ctx: &mut Self::Context) -> Self::Result {
        self.ctx.verify_activity_id(&msg.activity_id)?;

        let batch_id = msg.batch_id.clone();
        let fut = Self::exec(
            ctx.address(),
            self.runtime.clone(),
            self.transfers.clone(),
            msg.into_inner(),
        );
        ctx.spawn(fut.into_actor(self));

        Ok(batch_id)
    }
}

impl<R: Runtime> Handler<RpcEnvelope<GetState>> for ExeUnit<R> {
    type Result = <RpcEnvelope<GetState> as Message>::Result;

<<<<<<< HEAD
    fn handle(
        &mut self,
        msg: RpcEnvelope<GetActivityState>,
        _: &mut Self::Context,
    ) -> Self::Result {
        self.ctx.verify_activity_id(&msg.activity_id)?;
=======
    fn handle(&mut self, msg: RpcEnvelope<GetState>, _: &mut Self::Context) -> Self::Result {
        self.ctx.match_service(&msg.activity_id)?;
>>>>>>> ff059e74

        Ok(ActivityState {
            state: self.state.inner.clone(),
            reason: None,
            error_message: None,
        })
    }
}

impl<R: Runtime> Handler<RpcEnvelope<GetUsage>> for ExeUnit<R> {
    type Result = ActorResponse<Self, ActivityUsage, RpcMessageError>;

<<<<<<< HEAD
    fn handle(
        &mut self,
        msg: RpcEnvelope<GetActivityUsage>,
        _: &mut Self::Context,
    ) -> Self::Result {
        if let Err(e) = self.ctx.verify_activity_id(&msg.activity_id) {
=======
    fn handle(&mut self, msg: RpcEnvelope<GetUsage>, _: &mut Self::Context) -> Self::Result {
        if let Err(e) = self.ctx.match_service(&msg.activity_id) {
>>>>>>> ff059e74
            return ActorResponse::r#async(futures::future::err(e.into()).into_actor(self));
        }

        let metrics = self.metrics.clone();
        let fut = async move {
            let resp = match metrics.send(GetMetrics).await {
                Ok(r) => r,
                Err(e) => {
                    log::warn!("Unable to report activity usage: {:?}", e);
                    return Err(Error::from(e).into());
                }
            };

            match resp {
                Ok(data) => Ok(ActivityUsage {
                    current_usage: Some(data),
                }),
                Err(e) => Err(Error::from(e).into()),
            }
        };

        ActorResponse::r#async(fut.into_actor(self))
    }
}

impl<R: Runtime> Handler<RpcEnvelope<GetRunningCommand>> for ExeUnit<R> {
    type Result = <RpcEnvelope<GetRunningCommand> as Message>::Result;

    fn handle(
        &mut self,
        msg: RpcEnvelope<GetRunningCommand>,
        _: &mut Self::Context,
    ) -> Self::Result {
        self.ctx.verify_activity_id(&msg.activity_id)?;

        match &self.state.running_command {
            Some(command) => Ok(command.clone()),
            None => Err(RpcMessageError::NotFound),
        }
    }
}

impl<R: Runtime> Handler<RpcEnvelope<GetExecBatchResults>> for ExeUnit<R> {
    type Result = <RpcEnvelope<GetExecBatchResults> as Message>::Result;

    fn handle(
        &mut self,
        msg: RpcEnvelope<GetExecBatchResults>,
        _: &mut Self::Context,
    ) -> Self::Result {
        self.ctx.verify_activity_id(&msg.activity_id)?;

        Ok(self.state.batch_results(&msg.batch_id))
    }
}<|MERGE_RESOLUTION|>--- conflicted
+++ resolved
@@ -29,17 +29,8 @@
 impl<R: Runtime> Handler<RpcEnvelope<GetState>> for ExeUnit<R> {
     type Result = <RpcEnvelope<GetState> as Message>::Result;
 
-<<<<<<< HEAD
-    fn handle(
-        &mut self,
-        msg: RpcEnvelope<GetActivityState>,
-        _: &mut Self::Context,
-    ) -> Self::Result {
+    fn handle(&mut self, msg: RpcEnvelope<GetState>, _: &mut Self::Context) -> Self::Result {
         self.ctx.verify_activity_id(&msg.activity_id)?;
-=======
-    fn handle(&mut self, msg: RpcEnvelope<GetState>, _: &mut Self::Context) -> Self::Result {
-        self.ctx.match_service(&msg.activity_id)?;
->>>>>>> ff059e74
 
         Ok(ActivityState {
             state: self.state.inner.clone(),
@@ -52,17 +43,8 @@
 impl<R: Runtime> Handler<RpcEnvelope<GetUsage>> for ExeUnit<R> {
     type Result = ActorResponse<Self, ActivityUsage, RpcMessageError>;
 
-<<<<<<< HEAD
-    fn handle(
-        &mut self,
-        msg: RpcEnvelope<GetActivityUsage>,
-        _: &mut Self::Context,
-    ) -> Self::Result {
+    fn handle(&mut self, msg: RpcEnvelope<GetUsage>, _: &mut Self::Context) -> Self::Result {
         if let Err(e) = self.ctx.verify_activity_id(&msg.activity_id) {
-=======
-    fn handle(&mut self, msg: RpcEnvelope<GetUsage>, _: &mut Self::Context) -> Self::Result {
-        if let Err(e) = self.ctx.match_service(&msg.activity_id) {
->>>>>>> ff059e74
             return ActorResponse::r#async(futures::future::err(e.into()).into_actor(self));
         }
 
