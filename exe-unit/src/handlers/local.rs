--- conflicted
+++ resolved
@@ -6,11 +6,8 @@
 use crate::{report, ExeUnit};
 use actix::prelude::*;
 use futures::FutureExt;
-<<<<<<< HEAD
-use ya_client_model::activity::{ActivityState, RuntimeEvent, RuntimeEventKind};
-=======
 use ya_client_model::activity;
->>>>>>> 166abf02
+use ya_client_model::activity::{CommandOutput, RuntimeEvent, RuntimeEventKind};
 use ya_core_model::activity::local::SetState as SetActivityState;
 
 impl<R: Runtime> StreamHandler<RuntimeEvent> for ExeUnit<R> {
@@ -24,8 +21,8 @@
 
         if let Err(err) = match &update.kind {
             RuntimeEventKind::Started { command: _ } => batch.started(update.index),
-            RuntimeEventKind::StdOut(out) => batch.push_stdout(update.index, out.clone()),
-            RuntimeEventKind::StdErr(out) => batch.push_stderr(update.index, out.clone()),
+            RuntimeEventKind::StdOut(out) => batch.push_stdout(update.index, out_to_string(&out)),
+            RuntimeEventKind::StdErr(out) => batch.push_stderr(update.index, out_to_string(&out)),
             RuntimeEventKind::Finished {
                 return_code,
                 message,
@@ -45,6 +42,14 @@
     }
 }
 
+// FIXME: remove when output options are merged
+fn out_to_string(out: &CommandOutput) -> String {
+    match out {
+        CommandOutput::Str(s) => s.clone(),
+        CommandOutput::Bin(vec) => String::from_utf8_lossy(&vec).to_string(),
+    }
+}
+
 impl<R: Runtime> Handler<GetState> for ExeUnit<R> {
     type Result = <GetState as Message>::Result;
 
@@ -65,52 +70,25 @@
         log::debug!("Report: {}", self.state.report());
         self.state.inner = update.state.clone();
 
-<<<<<<< HEAD
         if self.ctx.activity_id.is_none() || self.ctx.report_url.is_none() {
             return;
-=======
-        if let Some(update) = msg.state {
-            if self.state.inner != update.state {
-                log::debug!("Entering state: {:?}", update.state);
-                log::debug!("Report: {}", self.state.report());
-
-                self.state.inner = update.state;
-
-                if let Some(id) = &self.ctx.activity_id {
-                    let credentials = match &update.state {
-                        activity::StatePair(activity::State::Initialized, None) => {
-                            self.ctx.credentials.clone()
-                        }
-                        _ => None,
-                    };
-                    let fut = report(
-                        self.ctx.report_url.clone().unwrap(),
-                        SetActivityState::new(
-                            id.clone(),
-                            activity::ActivityState {
-                                state: update.state,
-                                reason: update.reason,
-                                error_message: None,
-                            },
-                            credentials,
-                        ),
-                    );
-                    ctx.spawn(fut.into_actor(self));
-                }
-            }
->>>>>>> 166abf02
-        }
+        }
+
+        let credentials = match &update.state {
+            activity::StatePair(activity::State::Initialized, None) => self.ctx.credentials.clone(),
+            _ => None,
+        };
         let fut = report(
             self.ctx.report_url.clone().unwrap(),
-            SetActivityState {
-                activity_id: self.ctx.activity_id.clone().unwrap(),
-                state: ActivityState {
+            SetActivityState::new(
+                self.ctx.activity_id.clone().unwrap(),
+                activity::ActivityState {
                     state: update.state,
                     reason: update.reason,
                     error_message: None,
                 },
-                timeout: None,
-            },
+                credentials,
+            ),
         );
         ctx.spawn(fut.into_actor(self));
     }
@@ -247,8 +225,8 @@
         })?;
 
         let stub = SignatureStub {
-            script: batch.exe_script.clone(),
-            results: self.state.batch_results(&msg.batch_id),
+            script: batch.script.exe_script.clone(),
+            results: batch.results.clone(),
             digest: "sha3".to_string(),
         };
 
