--- conflicted
+++ resolved
@@ -7,13 +7,8 @@
 
 [dependencies]
 ya-client-model = "0.6"
-<<<<<<< HEAD
 ya-core-model = { version = "0.9", features = ["activity"] }
-ya-service-bus = "0.6.1"
-=======
-ya-core-model = { version = "^0.9" }
 ya-service-bus = { workspace = true }
->>>>>>> 60a1deb6
 ya-utils-path = { version ="0.1", path = "../../../utils/path" }
 ya-utils-futures = { version = "0.3", path = "../../../utils/futures" }
 ya-runtime-api = { version = "0.7", path = "../../runtime-api" }
@@ -77,7 +72,6 @@
 actix-web = "4"
 anyhow = "1.0"
 crossterm = "0.26.1"
-duration-string = "0.3"
 env_logger = "0.7"
 secp256k1 = { version = "0.27.0" }
 serial_test = { git = "https://github.com/tworec/serial_test.git", branch = "actix_rt_test", features = ["actix-rt2"]}
