[package]
name = "ya-transfer"
version = "0.3.0"
description = "Yagna transfer util"
authors = ["Golem Factory <contact@golem.network>"]
edition = "2018"

[dependencies]
<<<<<<< HEAD
ya-client-model.workspace = true
ya-core-model.workspace = true
=======
ya-client = { workspace = true }
ya-client-model = { workspace = true }
ya-core-model = { workspace = true, features = ["activity", "gftp"] }
>>>>>>> d10c5360
ya-service-bus = { workspace = true }
ya-utils-path = { version = "0.1", path = "../../../utils/path" }
ya-utils-futures.workspace = true
ya-runtime-api = { version = "0.7", path = "../../runtime-api" }
gftp = { workspace = true }

actix = "0.13"
actix-http = "3"
actix-web = "4"
actix-rt = "2.7"
anyhow = "1.0"
# async-compression 0.3.8+ deprecates the "stream" module
async-compression = { version = "=0.3.7", features = ["tokio", "futures-io", "stream", "bzip2", "gzip", "xz"] }
bytes = "1.0"
futures = "0.3.4"
globset = "0.4.5"
h2 = "0.3.17"
hex = "0.4.2"
lazy_static = "1.4.0"
log = "0.4"
percent-encoding = "2.1"
rand = "0.8"
regex = "1.3.4"
reqwest = { version = "0.11", optional = true }
serde = "1.0.104"
sha3 = "0.8.2"
tempdir = "0.3.7"
thiserror = "1.0.11"
tokio = { version = "1", features = ["fs", "io-util"] }
tokio-tar = "0.3"
tokio-util = { version = "0.7", features = ["io"] }
url = "2.1.1"
walkdir = "2.3.1"
async-trait = "0.1.74"
tokio-stream = { version = "0.1.14", features = ["sync"] }

[target.'cfg(target_family = "unix")'.dependencies]
awc = { version = "3", features = ["openssl"] }

[target.'cfg(target_os = "macos")'.dependencies]
awc = { version = "3", features = ["openssl"] }

[target.'cfg(target_os = "windows")'.dependencies]
awc = { version = "3", features = ["rustls-0_21"] }

[features]
sgx = [
    'ya-client-model/sgx',
    'ya-core-model/sgx',
    'reqwest/trust-dns',
]
system-test = []

[dependencies.zip]
version = "0.5.6"
features = ["tokio-1"]
git = "https://github.com/golemfactory/zip-rs.git"
branch = "feature/tokio-1"

[dev-dependencies]
actix-files = "0.6"
actix-web = "4"
actix-rt = "2.9.0"
anyhow = "1.0"
crossterm = "0.26.1"
env_logger = "0.7"
secp256k1 = { version = "0.27.0" }
serial_test = { git = "https://github.com/tworec/serial_test.git", branch = "actix_rt_test", features = ["actix-rt2"] }
sha2 = "0.8.1"
structopt = "0.3.15"
test-context = "0.1.4"
test-case = "3"

ya-framework-basic.workspace = true
ya-exe-unit = { version = "0.4", path = "../../../exe-unit" }<|MERGE_RESOLUTION|>--- conflicted
+++ resolved
@@ -6,14 +6,8 @@
 edition = "2018"
 
 [dependencies]
-<<<<<<< HEAD
 ya-client-model.workspace = true
 ya-core-model.workspace = true
-=======
-ya-client = { workspace = true }
-ya-client-model = { workspace = true }
-ya-core-model = { workspace = true, features = ["activity", "gftp"] }
->>>>>>> d10c5360
 ya-service-bus = { workspace = true }
 ya-utils-path = { version = "0.1", path = "../../../utils/path" }
 ya-utils-futures.workspace = true
