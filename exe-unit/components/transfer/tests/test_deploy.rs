use actix::Actor;
<<<<<<< HEAD
use digest::Digest;
=======
use futures::channel::mpsc;
use futures::SinkExt;
>>>>>>> 3d584097
use std::env;
use std::time::Duration;
use test_context::test_context;
use tokio::time::sleep;
use tokio_stream::StreamExt;
use ya_client_model::activity::exe_script_command::ProgressArgs;
use ya_client_model::activity::CommandProgress;

use ya_framework_basic::async_drop::DroppableTestContext;
<<<<<<< HEAD
use ya_framework_basic::file::{generate_file_with_hash, generate_file_with_hasher};
=======
use ya_framework_basic::file::generate_random_file_with_hash;
>>>>>>> 3d584097
use ya_framework_basic::log::enable_logs;
use ya_framework_basic::server_external::start_http;
use ya_framework_basic::temp_dir;
use ya_transfer::transfer::{AbortTransfers, DeployImage, TransferService, TransferServiceContext};

/// When re-deploying image, `TransferService` should use partially downloaded image.
/// Hash computations should be correct in both cases.
#[cfg_attr(not(feature = "system-test"), ignore)]
#[test_context(DroppableTestContext)]
#[serial_test::serial]
async fn test_deploy_image_restart(ctx: &mut DroppableTestContext) -> anyhow::Result<()> {
    enable_logs(false);

    let dir = temp_dir!("deploy-restart")?;
    let temp_dir = dir.path();

    log::debug!("Creating directories in: {}", temp_dir.display());
    let work_dir = temp_dir.join("work_dir");
    let cache_dir = temp_dir.join("cache_dir");
    let sub_dir = temp_dir.join("sub_dir");

    for dir in [work_dir.clone(), cache_dir.clone(), sub_dir.clone()] {
        std::fs::create_dir_all(dir)?;
    }

    let hash = generate_random_file_with_hash(temp_dir, "rnd", 4096_usize, 1024 * 10);

    log::debug!("Starting HTTP servers");
    let path = temp_dir.to_path_buf();
    start_http(ctx, path)
        .await
        .expect("unable to start http servers");

    let task_package = format!(
        "hash://sha3:{}:http://127.0.0.1:8001/rnd",
        hex::encode(hash)
    );

    log::debug!("Starting TransferService");
    let exe_ctx = TransferServiceContext {
        work_dir: work_dir.clone(),
        cache_dir,
        ..TransferServiceContext::default()
    };
    let addr = TransferService::new(exe_ctx).start();
    let addr_ = addr.clone();

    tokio::task::spawn_local(async move {
        sleep(Duration::from_millis(3)).await;

        log::debug!("Aborting transfers");
        let _ = addr_.send(AbortTransfers {}).await;
    });

    log::info!("[>>] Deployment with hash verification");
    let result = addr.send(DeployImage::with_package(&task_package)).await?;
    log::info!("Deployment stopped");

    assert!(result.is_err());

    log::info!("Re-deploying the same image");
    addr.send(DeployImage::with_package(&task_package))
        .await??;

    Ok(())
}

#[cfg_attr(not(feature = "system-test"), ignore)]
#[test_context(DroppableTestContext)]
#[serial_test::serial]
async fn test_deploy_progress(ctx: &mut DroppableTestContext) -> anyhow::Result<()> {
    enable_logs(false);

    let dir = temp_dir!("deploy-restart")?;
    let temp_dir = dir.path();

    log::debug!("Creating directories in: {}", temp_dir.display());
    let work_dir = temp_dir.join("work_dir");
    let cache_dir = temp_dir.join("cache_dir");
    let sub_dir = temp_dir.join("sub_dir");

    for dir in [work_dir.clone(), cache_dir.clone(), sub_dir.clone()] {
        std::fs::create_dir_all(dir)?;
    }

    let chunk_size = 4096_usize;
    let chunk_count = 1024;
    let file_size = (chunk_size * chunk_count) as u64;
    let hash = generate_random_file_with_hash(temp_dir, "rnd", chunk_size, chunk_count);

    log::debug!("Starting HTTP servers");
    let path = temp_dir.to_path_buf();
    start_http(ctx, path)
        .await
        .expect("unable to start http servers");

    let task_package = format!(
        "hash://sha3:{}:http://127.0.0.1:8001/rnd",
        hex::encode(hash)
    );

    log::debug!("Starting TransferService");
    let exe_ctx = TransferServiceContext {
        work_dir: work_dir.clone(),
        cache_dir,
        ..TransferServiceContext::default()
    };
    let addr = TransferService::new(exe_ctx).start();

    log::info!("[>>] Deployment with hash verification");
    let (tx, mut rx) = mpsc::channel::<CommandProgress>(15);
    let mut msg = DeployImage::with_package(&task_package);
    msg.forward_progress(
        &ProgressArgs::default(),
        tx.sink_map_err(|e| ya_transfer::error::Error::Other(e.to_string())),
    );

    tokio::task::spawn_local(async move {
        let _result = addr.send(msg).await??;
        log::info!("Deployment stopped");
        anyhow::Ok(())
    });

    let mut last_progress = 0u64;
    while let Some(progress) = rx.next().await {
        assert_eq!(progress.progress.1.unwrap(), file_size);
        assert!(progress.progress.0 >= last_progress);

        last_progress = progress.progress.0;

        log::info!(
            "Progress: {}/{}",
            progress.progress.0,
            progress.progress.1.unwrap_or(0)
        );
    }

    Ok(())
}

#[cfg_attr(not(feature = "framework-test"), ignore)]
#[test_context(DroppableTestContext)]
#[serial_test::serial]
async fn test_deploy_checksum(ctx: &mut DroppableTestContext) -> anyhow::Result<()> {
    enable_logs(true);

    let dir = temp_dir!("deploy-checksum")?;
    let temp_dir = dir.path();

    log::debug!("Creating directories in: {}", temp_dir.display());
    let work_dir = temp_dir.join("work_dir");
    let cache_dir = temp_dir.join("cache_dir");
    let sub_dir = temp_dir.join("sub_dir");

    for dir in [work_dir.clone(), cache_dir.clone(), sub_dir.clone()] {
        std::fs::create_dir_all(dir)?;
    }

    log::debug!("Generating example images using different hash functions");

    fn generate<H: Digest>(temp_dir: &std::path::Path, name: &str) -> String {
        let chunk_size = 4096_usize;
        let chunk_count = 10;

        hex::encode(generate_file_with_hasher::<H>(
            temp_dir,
            name,
            chunk_size,
            chunk_count,
        ))
    }

    let images = vec![
        ("sha3-256", generate::<sha3::Sha3_256>(temp_dir, "sha3-256")),
        ("sha3-512", generate::<sha3::Sha3_512>(temp_dir, "sha3-512")),
        ("sha3-224", generate::<sha3::Sha3_224>(temp_dir, "sha3-224")),
        ("sha3-384", generate::<sha3::Sha3_384>(temp_dir, "sha3-384")),
        ("sha2-256", generate::<sha2::Sha256>(temp_dir, "sha2-256")),
        ("sha2-512", generate::<sha2::Sha512>(temp_dir, "sha2-512")),
        ("sha2-224", generate::<sha2::Sha224>(temp_dir, "sha2-224")),
        ("sha2-384", generate::<sha2::Sha384>(temp_dir, "sha2-384")),
        (
            "blake2-512",
            generate::<blake2::Blake2b512>(temp_dir, "blake2-512"),
        ),
        (
            "blake2-256",
            generate::<blake2::Blake2s256>(temp_dir, "blake2-256"),
        ),
        ("blake3", generate::<blake3::Hasher>(temp_dir, "blake3")),
    ];

    log::debug!("Starting HTTP servers");
    let path = temp_dir.to_path_buf();
    start_http(ctx, path)
        .await
        .expect("unable to start http servers");

    log::debug!("Starting TransferService");
    let exe_ctx = TransferServiceContext {
        work_dir: work_dir.clone(),
        cache_dir,
        ..TransferServiceContext::default()
    };
    let addr = TransferService::new(exe_ctx).start();

    log::info!("[>>] Deployment with hash verification");
    for (name, hash) in images {
        log::info!("[>>] Verifying deploy with {name}");

        let hash_function = name.split('-').next().unwrap();
        let deploy = DeployImage {
            task_package: Some(format!(
                "hash://{hash_function}:{hash}:http://127.0.0.1:8001/{name}"
            )),
        };
        let result = addr.send(deploy).await;
        let path = result.unwrap().unwrap().unwrap();

        assert!(path.exists());
    }

    Ok(())
}<|MERGE_RESOLUTION|>--- conflicted
+++ resolved
@@ -1,10 +1,7 @@
 use actix::Actor;
-<<<<<<< HEAD
 use digest::Digest;
-=======
 use futures::channel::mpsc;
 use futures::SinkExt;
->>>>>>> 3d584097
 use std::env;
 use std::time::Duration;
 use test_context::test_context;
@@ -14,11 +11,7 @@
 use ya_client_model::activity::CommandProgress;
 
 use ya_framework_basic::async_drop::DroppableTestContext;
-<<<<<<< HEAD
-use ya_framework_basic::file::{generate_file_with_hash, generate_file_with_hasher};
-=======
 use ya_framework_basic::file::generate_random_file_with_hash;
->>>>>>> 3d584097
 use ya_framework_basic::log::enable_logs;
 use ya_framework_basic::server_external::start_http;
 use ya_framework_basic::temp_dir;
@@ -44,7 +37,8 @@
         std::fs::create_dir_all(dir)?;
     }
 
-    let hash = generate_random_file_with_hash(temp_dir, "rnd", 4096_usize, 1024 * 10);
+    let hash =
+        generate_random_file_with_hash::<sha3::Sha3_512>(temp_dir, "rnd", 4096_usize, 1024 * 10);
 
     log::debug!("Starting HTTP servers");
     let path = temp_dir.to_path_buf();
@@ -92,7 +86,7 @@
 async fn test_deploy_progress(ctx: &mut DroppableTestContext) -> anyhow::Result<()> {
     enable_logs(false);
 
-    let dir = temp_dir!("deploy-restart")?;
+    let dir = temp_dir!("deploy-progress")?;
     let temp_dir = dir.path();
 
     log::debug!("Creating directories in: {}", temp_dir.display());
@@ -107,7 +101,8 @@
     let chunk_size = 4096_usize;
     let chunk_count = 1024;
     let file_size = (chunk_size * chunk_count) as u64;
-    let hash = generate_random_file_with_hash(temp_dir, "rnd", chunk_size, chunk_count);
+    let hash =
+        generate_random_file_with_hash::<sha3::Sha3_512>(temp_dir, "rnd", chunk_size, chunk_count);
 
     log::debug!("Starting HTTP servers");
     let path = temp_dir.to_path_buf();
@@ -159,11 +154,11 @@
     Ok(())
 }
 
-#[cfg_attr(not(feature = "framework-test"), ignore)]
+#[cfg_attr(not(feature = "system-test"), ignore)]
 #[test_context(DroppableTestContext)]
 #[serial_test::serial]
 async fn test_deploy_checksum(ctx: &mut DroppableTestContext) -> anyhow::Result<()> {
-    enable_logs(true);
+    enable_logs(false);
 
     let dir = temp_dir!("deploy-checksum")?;
     let temp_dir = dir.path();
@@ -183,7 +178,7 @@
         let chunk_size = 4096_usize;
         let chunk_count = 10;
 
-        hex::encode(generate_file_with_hasher::<H>(
+        hex::encode(generate_random_file_with_hash::<H>(
             temp_dir,
             name,
             chunk_size,
@@ -230,11 +225,9 @@
         log::info!("[>>] Verifying deploy with {name}");
 
         let hash_function = name.split('-').next().unwrap();
-        let deploy = DeployImage {
-            task_package: Some(format!(
-                "hash://{hash_function}:{hash}:http://127.0.0.1:8001/{name}"
-            )),
-        };
+        let deploy = DeployImage::with_package(&format!(
+            "hash://{hash_function}:{hash}:http://127.0.0.1:8001/{name}"
+        ));
         let result = addr.send(deploy).await;
         let path = result.unwrap().unwrap().unwrap();
 
