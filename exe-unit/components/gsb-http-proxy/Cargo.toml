--- conflicted
+++ resolved
@@ -7,13 +7,8 @@
 [dependencies]
 ya-service-bus = { workspace = true }
 ya-counters = { path = "../counters" }
-<<<<<<< HEAD
-ya-client-model = "0.7"
-ya-core-model = { version = "^0.9" }
-=======
 ya-client-model = { workspace = true }
 ya-core-model = { workspace = true, features = ["net"] }
->>>>>>> 13b56ffd
 
 thiserror = "1.0"
 serde = { version = "1.0", features = ["derive"] }
