[
    {
        "name": "wasmtime",
<<<<<<< HEAD
        "version": "0.1.0",
        "supervisor-path": "../../target/debug/exe-unit",
        "runtime-path": "../../target/debug/wasmtime-exeunit"
=======
        "supervisor-path": "../target/release/exe-unit",
        "runtime-path": "../target/release/wasmtime-exeunit"
>>>>>>> f044c28b
    }
]<|MERGE_RESOLUTION|>--- conflicted
+++ resolved
@@ -1,13 +1,8 @@
 [
     {
         "name": "wasmtime",
-<<<<<<< HEAD
         "version": "0.1.0",
-        "supervisor-path": "../../target/debug/exe-unit",
-        "runtime-path": "../../target/debug/wasmtime-exeunit"
-=======
         "supervisor-path": "../target/release/exe-unit",
         "runtime-path": "../target/release/wasmtime-exeunit"
->>>>>>> f044c28b
     }
 ]