--- conflicted
+++ resolved
@@ -24,11 +24,7 @@
     'ya-transfer/sgx',
 ]
 packet-trace-enable = ["ya-packet-trace/enable"]
-<<<<<<< HEAD
 system-test = ["ya-transfer/system-test"]
-=======
-framework-test = ["ya-transfer/framework-test"]
->>>>>>> 2a8e384e
 
 [target.'cfg(target_family = "unix")'.dependencies]
 nix = "0.22.0"
@@ -80,10 +76,7 @@
 openssl = { version = "0.10", optional = true }
 rand = "0.8.5"
 regex = "1.5"
-<<<<<<< HEAD
-=======
 reqwest = { version = "0.11", optional = false, features = ["stream"] }
->>>>>>> 2a8e384e
 secp256k1 = { version = "0.27.0", optional = true }
 serde = { version = "^1.0", features = ["derive"] }
 serde_json = "1.0"
