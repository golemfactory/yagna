[package]
name = "ya-exe-unit"
version = "0.2.0"
authors = ["Golem Factory <contact@golem.network>"]
edition = "2018"

[lib]
name = "ya_exe_unit"
path = "src/lib.rs"

[[bin]]
name = "exe-unit"
path = "src/bin.rs"

[features]
default = ['compat-deployment']
compat-deployment = []
sgx=['graphene-sgx', 'openssl/vendored', 'reqwest/trust-dns', 'secp256k1/rand', 'ya-client-model/sgx', 'ya-core-model/sgx']

[target.'cfg(target_family = "unix")'.dependencies]
<<<<<<< HEAD
nix = "0.17.0"
bytes = "1"
=======
nix = "0.22.0"
bytes = "0.5"
>>>>>>> 084c8453

[target.'cfg(target_os = "macos")'.dependencies]
libproc = "0.7"

[target.'cfg(target_os = "windows")'.dependencies]
winapi = { version = "0.3.8", features = ["jobapi2", "processthreadsapi"] }

[dependencies]
ya-agreement-utils = { version = "^0.4" }
ya-manifest-utils = { version = "^0.1" }
ya-client-model = "0.4"
ya-compile-time-utils = "0.2"
ya-core-model = { version = "^0.6", features = ["activity", "appkey"] }
ya-runtime-api = { version = "0.4", path = "runtime-api", features = ["server"] }
ya-service-bus = "0.4"
ya-transfer = "0.1"
ya-utils-path = "0.1"
ya-utils-networking = { version = "0.1", default-features = false, features = ["dns", "vpn"]}

actix = { version = "0.11", default-features = false }
actix-rt = "2.2"
anyhow = "1.0.19"
async-trait = "0.1.24"
bytes = "0.5"
chrono = "0.4.10"
derivative = "2.1"
derive_more = "0.99"
dotenv = "0.15.0"
flexi_logger = { version = "0.19", features = ["colors"] }
futures = "0.3"
graphene-sgx = { version = "0.4", optional = true }
hex = "0.4.2"
ipnet = "2.3"
lazy_static = "1.4.0"
log = "0.4.8"
openssl = { version = "0.10", optional = true }
rand = "0.6"
<<<<<<< HEAD
regex = "1.3.4"
reqwest = { version = "0.11", optional = true }
=======
regex = "1.5"
reqwest = { version = "0.10.7", optional = true }
>>>>>>> 084c8453
secp256k1 = { version = "0.19", optional = true }
serde = { version = "^1.0", features = ["derive"] }
serde_json = "1.0"
serde_yaml = "0.8.11"
sha3 = "0.8.2"
signal-hook = "0.3" 
structopt = "0.3"
thiserror = "1.0.10"
<<<<<<< HEAD
tokio = { version = "1", features = ["process", "signal", "time"] }
tokio-util = { version = "0.6.7", features = ["codec"] }
tokio-stream = "0.1.6"
=======
tokio = { version = "0.2.11", features = ["process", "signal", "time", "tcp", "udp"] }
tokio-util = { version = "0.3", features = ["codec", "udp"] }
>>>>>>> 084c8453
url = "2.1.1"
yansi = "0.5.0"

[dev-dependencies]
ya-runtime-api = { version = "0.4", path = "runtime-api", features = ["codec", "server"] }
ya-sb-router = "0.4"

actix-files = "=0.6.0-beta.4"
actix-web = "=4.0.0-beta.5"
env_logger = "0.7"
rustyline = "7.0.0"
sha3 = "0.8.2"
shell-words = "1.0.0"
tempdir = "0.3.7"<|MERGE_RESOLUTION|>--- conflicted
+++ resolved
@@ -18,13 +18,8 @@
 sgx=['graphene-sgx', 'openssl/vendored', 'reqwest/trust-dns', 'secp256k1/rand', 'ya-client-model/sgx', 'ya-core-model/sgx']
 
 [target.'cfg(target_family = "unix")'.dependencies]
-<<<<<<< HEAD
-nix = "0.17.0"
+nix = "0.22.0"
 bytes = "1"
-=======
-nix = "0.22.0"
-bytes = "0.5"
->>>>>>> 084c8453
 
 [target.'cfg(target_os = "macos")'.dependencies]
 libproc = "0.7"
@@ -59,32 +54,22 @@
 hex = "0.4.2"
 ipnet = "2.3"
 lazy_static = "1.4.0"
-log = "0.4.8"
+log = "0.4"
 openssl = { version = "0.10", optional = true }
 rand = "0.6"
-<<<<<<< HEAD
-regex = "1.3.4"
+regex = "1.5"
 reqwest = { version = "0.11", optional = true }
-=======
-regex = "1.5"
-reqwest = { version = "0.10.7", optional = true }
->>>>>>> 084c8453
 secp256k1 = { version = "0.19", optional = true }
 serde = { version = "^1.0", features = ["derive"] }
 serde_json = "1.0"
 serde_yaml = "0.8.11"
 sha3 = "0.8.2"
-signal-hook = "0.3" 
+signal-hook = "0.3"
 structopt = "0.3"
 thiserror = "1.0.10"
-<<<<<<< HEAD
-tokio = { version = "1", features = ["process", "signal", "time"] }
-tokio-util = { version = "0.6.7", features = ["codec"] }
+tokio = { version = "1", features = ["process", "signal", "time", "net"] }
+tokio-util = { version = "0.7.2", features = ["codec", "net"] }
 tokio-stream = "0.1.6"
-=======
-tokio = { version = "0.2.11", features = ["process", "signal", "time", "tcp", "udp"] }
-tokio-util = { version = "0.3", features = ["codec", "udp"] }
->>>>>>> 084c8453
 url = "2.1.1"
 yansi = "0.5.0"
 
