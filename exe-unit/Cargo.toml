[package]
name = "ya-exe-unit"
version = "0.4.0"
authors = ["Golem Factory <contact@golem.network>"]
edition = "2018"

[lib]
name = "ya_exe_unit"
path = "src/lib.rs"

[[bin]]
name = "exe-unit"
path = "src/bin.rs"

[features]
default = ['compat-deployment']
compat-deployment = []
sgx = [
    'graphene-sgx',
    'openssl/vendored',
    'secp256k1/rand',
    'ya-client-model/sgx',
    'ya-core-model/sgx',
    'ya-transfer/sgx',
]
packet-trace-enable = ["ya-packet-trace/enable"]
framework-test = ["ya-transfer/framework-test"]

[target.'cfg(target_family = "unix")'.dependencies]
nix = "0.22.0"
bytes = "1"

[target.'cfg(target_os = "macos")'.dependencies]
libproc = "0.7"

[target.'cfg(target_os = "windows")'.dependencies]
winapi = { version = "0.3.8", features = ["jobapi2", "processthreadsapi"] }

[dependencies]
ya-agreement-utils = { workspace = true }
ya-manifest-utils = { version = "0.2" }
ya-client-model = "0.6"
ya-compile-time-utils = "0.2"
ya-core-model = { version = "^0.9", features = ["activity", "appkey"] }
ya-runtime-api = { version = "0.7", path = "runtime-api", features = [
    "server",
] }
<<<<<<< HEAD
ya-service-bus = { version = "0.6.3" }
=======
ya-service-bus = { workspace = true }
>>>>>>> 5d309bc6
ya-transfer = "0.3"
ya-utils-path = "0.1"
ya-utils-futures = "0.3"
ya-std-utils = "0.1"
ya-utils-networking = { version = "0.2", default-features = false, features = [
    "dns",
    "vpn",
] }
ya-packet-trace = { git = "https://github.com/golemfactory/ya-packet-trace" }
ya-gsb-http-proxy = { path = "../exe-unit/components/gsb-http-proxy" }

actix = { version = "0.13", default-features = false }
actix-rt = "2.7"
anyhow = "1.0"
async-trait = "0.1.24"
bytes = "1"
chrono = "0.4"
derivative = "2.1"
derive_more = { workspace = true }
dotenv = "0.15.0"
flexi_logger = { version = "0.22", features = ["colors"] }
futures = "0.3"
graphene-sgx = { version = "0.3.3", optional = true }
hex = "0.4.2"
ipnet = "2.3"
lazy_static = "1.4.0"
log = "0.4"
openssl = { version = "0.10", optional = true }
rand = "0.8.5"
regex = "1.5"
reqwest = { version = "0.11", optional = false, features = ["stream"] }
secp256k1 = { version = "0.27.0", optional = true }
serde = { version = "^1.0", features = ["derive"] }
serde_json = "1.0"
serde_yaml = "0.8"
sha3 = "0.8.2"
signal-hook = "0.3"
socket2 = "0.4"
structopt = "0.3"
thiserror = "1.0"
# keep the "rt-multi-thread" feature
tokio = { version = "1", features = [
    "process",
    "signal",
    "time",
    "net",
    "rt-multi-thread",
] }
tokio-util = { version = "0.7.2", features = ["codec", "net"] }
tokio-stream = { version = "0.1.8", features = ["io-util", "sync"] }
url = "2.1"
yansi = "0.5.0"
trust-dns-resolver = { workspace = true }
async-stream = "0.3.5"

[dev-dependencies]
ya-runtime-api = { version = "0.7", path = "runtime-api", features = [
    "codec",
    "server",
] }
ya-sb-router = "0.6.1"

actix-files = "0.6"
actix-web = "4"
env_logger = "0.7"
rustyline = "7.0.0"
sha3 = "0.8.2"
shell-words = "1.0.0"
tempdir = "0.3.7"

[lints]
workspace = true<|MERGE_RESOLUTION|>--- conflicted
+++ resolved
@@ -45,11 +45,7 @@
 ya-runtime-api = { version = "0.7", path = "runtime-api", features = [
     "server",
 ] }
-<<<<<<< HEAD
-ya-service-bus = { version = "0.6.3" }
-=======
 ya-service-bus = { workspace = true }
->>>>>>> 5d309bc6
 ya-transfer = "0.3"
 ya-utils-path = "0.1"
 ya-utils-futures = "0.3"
