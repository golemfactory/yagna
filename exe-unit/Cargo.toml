[package]
name = "ya-exe-unit"
version = "0.4.0"
authors = ["Golem Factory <contact@golem.network>"]
edition = "2018"

[lib]
name = "ya_exe_unit"
path = "src/lib.rs"

[[bin]]
name = "exe-unit"
path = "src/bin.rs"

[features]
default = ['compat-deployment']
compat-deployment = []
sgx = [
    'graphene-sgx',
    'openssl/vendored',
    'secp256k1/rand',
    'ya-client-model/sgx',
    'ya-core-model/sgx',
    'ya-transfer/sgx',
]
packet-trace-enable = ["ya-packet-trace/enable"]
framework-test = ["ya-transfer/framework-test"]

[dependencies]
ya-agreement-utils = { workspace = true }
ya-manifest-utils = { version = "0.2" }
<<<<<<< HEAD
ya-client-model = "0.7"
=======
ya-client-model.workspace = true
>>>>>>> 13b56ffd
ya-compile-time-utils = "0.2"
ya-core-model = { workspace = true, features = ["activity", "appkey"] }
ya-runtime-api = { version = "0.7", path = "runtime-api", features = [
    "server",
] }
ya-service-bus = { workspace = true }
ya-transfer = "0.3"
ya-utils-path = "0.1"
ya-utils-futures.workspace = true
ya-std-utils = "0.1"
ya-utils-networking = { version = "0.2", default-features = false, features = [
    "dns",
    "vpn",
] }
ya-utils-process = "0.3"
ya-packet-trace = { git = "https://github.com/golemfactory/ya-packet-trace" }
ya-gsb-http-proxy = { path = "../exe-unit/components/gsb-http-proxy" }
ya-counters = { path = "../exe-unit/components/counters", features = ["os"] }

actix = { version = "0.13", default-features = false }
actix-rt = "2.7"
anyhow = "1.0"
async-trait = "0.1.24"
bytes = "1"
chrono = "0.4"
derivative = "2.1"
derive_more = { workspace = true }
dotenv = "0.15.0"
flexi_logger = { version = "0.22", features = ["colors"] }
futures = "0.3"
graphene-sgx = { version = "0.3.3", optional = true }
hex = "0.4.2"
ipnet = "2.3"
lazy_static = "1.4.0"
log = "0.4"
openssl = { workspace = true, optional = true }
rand = "0.8.5"
regex = "1.5"
reqwest = { version = "0.11", optional = false, features = ["stream"] }
secp256k1 = { version = "0.27.0", optional = true }
serde = { version = "^1.0", features = ["derive"] }
serde_json = "1.0"
serde_yaml = "0.8"
sha3 = "0.8.2"
signal-hook = "0.3"
socket2 = "0.4"
structopt = "0.3"
thiserror = "1.0"
# keep the "rt-multi-thread" feature
tokio = { version = "1", features = [
    "process",
    "signal",
    "time",
    "net",
    "rt-multi-thread",
] }
tokio-util = { version = "0.7.2", features = ["codec", "net"] }
tokio-stream = { version = "0.1.8", features = ["io-util", "sync"] }
url = "2.1"
yansi = "0.5.0"
trust-dns-resolver = { workspace = true }
async-stream = "0.3.5"

[dev-dependencies]
ya-runtime-api = { version = "0.7", path = "runtime-api", features = [
    "codec",
    "server",
] }
ya-sb-router = { workspace = true }

actix-files = "0.6"
actix-web = "4"
env_logger = "0.7"
rustyline = "7.0.0"
sha3 = "0.8.2"
shell-words = "1.0.0"
tempdir = "0.3.7"

[lints]
workspace = true<|MERGE_RESOLUTION|>--- conflicted
+++ resolved
@@ -29,11 +29,7 @@
 [dependencies]
 ya-agreement-utils = { workspace = true }
 ya-manifest-utils = { version = "0.2" }
-<<<<<<< HEAD
-ya-client-model = "0.7"
-=======
 ya-client-model.workspace = true
->>>>>>> 13b56ffd
 ya-compile-time-utils = "0.2"
 ya-core-model = { workspace = true, features = ["activity", "appkey"] }
 ya-runtime-api = { version = "0.7", path = "runtime-api", features = [
