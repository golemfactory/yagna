[package]
name = "ya-exe-unit"
version = "0.4.0"
authors = ["Golem Factory <contact@golem.network>"]
edition = "2018"

[lib]
name = "ya_exe_unit"
path = "src/lib.rs"

[[bin]]
name = "exe-unit"
path = "src/bin.rs"

[features]
default = ['compat-deployment']
compat-deployment = []
sgx = [
    'graphene-sgx',
    'openssl/vendored',
    'secp256k1/rand',
    'ya-client-model/sgx',
    'ya-core-model/sgx',
    'ya-transfer/sgx',
]
packet-trace-enable = ["ya-packet-trace/enable"]
system-test = ["ya-transfer/system-test"]

[target.'cfg(target_family = "unix")'.dependencies]
nix = "0.22.0"
bytes = "1"

[target.'cfg(target_os = "macos")'.dependencies]
libproc = "0.7"

[target.'cfg(target_os = "windows")'.dependencies]
winapi = { version = "0.3.8", features = ["jobapi2", "processthreadsapi"] }

[dependencies]
ya-agreement-utils = { workspace = true }
ya-manifest-utils = { version = "0.2" }
ya-client-model = "0.6"
ya-compile-time-utils = "0.2"
ya-core-model = { version = "^0.9", features = ["activity", "appkey"] }
ya-runtime-api = { version = "0.7", path = "runtime-api", features = [
    "server",
] }
ya-service-bus = { workspace = true }
ya-transfer = "0.3"
ya-utils-path = "0.1"
ya-utils-futures = "0.3"
ya-std-utils = "0.1"
ya-utils-networking = { version = "0.2", default-features = false, features = [
    "dns",
    "vpn",
] }
ya-packet-trace = { git = "https://github.com/golemfactory/ya-packet-trace" }
ya-gsb-http-proxy = { path = "../exe-unit/components/gsb-http-proxy" }

actix = { version = "0.13", default-features = false }
actix-rt = "2.7"
anyhow = "1.0"
async-trait = "0.1.24"
bytes = "1"
chrono = "0.4"
derivative = "2.1"
derive_more = { workspace = true }
dotenv = "0.15.0"
flexi_logger = { version = "0.22", features = ["colors"] }
futures = "0.3"
graphene-sgx = { version = "0.3.3", optional = true }
hex = "0.4.2"
ipnet = "2.3"
lazy_static = "1.4.0"
log = "0.4"
openssl = { version = "0.10", optional = true }
rand = "0.8.5"
regex = "1.5"
reqwest = { version = "0.11", optional = false, features = ["stream"] }
secp256k1 = { version = "0.27.0", optional = true }
serde = { version = "^1.0", features = ["derive"] }
serde_json = "1.0"
serde_yaml = "0.8"
sha3 = "0.8.2"
signal-hook = "0.3"
socket2 = "0.4"
structopt = "0.3"
thiserror = "1.0"
# keep the "rt-multi-thread" feature
tokio = { version = "1", features = [
    "process",
    "signal",
    "time",
    "net",
    "rt-multi-thread",
] }
tokio-util = { version = "0.7.2", features = ["codec", "net"] }
tokio-stream = { version = "0.1.8", features = ["io-util", "sync"] }
url = "2.1"
yansi = "0.5.0"
trust-dns-resolver = { workspace = true }
async-stream = "0.3.5"

[dev-dependencies]
ya-runtime-api = { version = "0.7", path = "runtime-api", features = [
    "codec",
    "server",
] }
ya-sb-router = "0.6.1"

actix-files = "0.6"
actix-web = "4"
duration-string = "0.3"
env_logger = "0.7"
rustyline = "7.0.0"
serial_test = { git = "https://github.com/tworec/serial_test.git", branch = "actix_rt_test", features = ["actix-rt2"]}
sha3 = "0.8.2"
shell-words = "1.0.0"
tempdir = "0.3.7"
<<<<<<< HEAD
test-context = "0.1.4"

ya-framework-basic = { version = "0.1" }
ya-mock-runtime = { path = "components/mock-runtime"}
=======

[lints]
workspace = true
>>>>>>> 60a1deb6
<|MERGE_RESOLUTION|>--- conflicted
+++ resolved
@@ -110,20 +110,16 @@
 
 actix-files = "0.6"
 actix-web = "4"
-duration-string = "0.3"
 env_logger = "0.7"
 rustyline = "7.0.0"
 serial_test = { git = "https://github.com/tworec/serial_test.git", branch = "actix_rt_test", features = ["actix-rt2"]}
 sha3 = "0.8.2"
 shell-words = "1.0.0"
 tempdir = "0.3.7"
-<<<<<<< HEAD
 test-context = "0.1.4"
 
 ya-framework-basic = { version = "0.1" }
 ya-mock-runtime = { path = "components/mock-runtime"}
-=======
 
 [lints]
-workspace = true
->>>>>>> 60a1deb6
+workspace = true