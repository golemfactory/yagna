[package]
authors = ["Golem Factory <contact@golem.network>"]
edition = "2018"
name = "ya-exe-unit"
version = "0.4.0"

[lib]
name = "ya_exe_unit"
path = "src/lib.rs"

[[bin]]
name = "exe-unit"
path = "src/bin.rs"

[features]
compat-deployment = []
default = ['compat-deployment']
packet-trace-enable = ["ya-packet-trace/enable"]
sgx = [
  'graphene-sgx',
  'openssl/vendored',
  'secp256k1/rand',
  'ya-client-model/sgx',
  'ya-core-model/sgx',
  'ya-transfer/sgx',
]
system-test = ["ya-transfer/system-test"]

[dependencies]
<<<<<<< HEAD
ya-agreement-utils = { workspace = true }
ya-manifest-utils.workspace = true
ya-client-model.workspace = true
ya-compile-time-utils.workspace = true
ya-core-model = { workspace = true, features = ["activity", "appkey"] }
ya-runtime-api = { version = "0.7", path = "runtime-api", features = [
    "server",
] }
ya-service-bus = { workspace = true }

ya-transfer.path = "components/transfer"

ya-utils-path.workspace  = true
ya-utils-futures.workspace = true
ya-std-utils.workspace = true
ya-utils-networking = { workspace = true, default-features = false, features = [
    "dns",
    "vpn",
] }
ya-utils-process.workspace = true
ya-packet-trace = { git = "https://github.com/golemfactory/ya-packet-trace" }
ya-gsb-http-proxy = { path = "../exe-unit/components/gsb-http-proxy" }
ya-counters = { path = "../exe-unit/components/counters", features = ["os"] }
=======
ya-agreement-utils = {workspace = true}
ya-client-model.workspace = true
ya-compile-time-utils = "0.2"
ya-core-model = {workspace = true, features = ["activity", "appkey"]}
ya-counters = {path = "../exe-unit/components/counters", features = ["os"]}
ya-gsb-http-proxy = {path = "../exe-unit/components/gsb-http-proxy"}
ya-manifest-utils = {version = "0.2"}
ya-packet-trace = {git = "https://github.com/golemfactory/ya-packet-trace"}
ya-runtime-api = {version = "0.7", path = "runtime-api", features = [
  "server",
]}
ya-service-bus = {workspace = true}
ya-std-utils = "0.1"
ya-transfer = "0.3"
ya-utils-futures.workspace = true
ya-utils-networking = {version = "0.2", default-features = false, features = [
  "dns",
  "vpn",
]}
ya-utils-path = "0.1"
ya-utils-process = "0.3"
>>>>>>> d10c5360

actix = {version = "0.13", default-features = false}
actix-rt = "2.7"
anyhow = "1.0"
async-trait = "0.1.24"
bytes = "1"
chrono = "0.4"
derivative = "2.1"
derive_more = {workspace = true}
dotenv = "0.15.0"
flexi_logger = {version = "0.22", features = ["colors"]}
futures = "0.3"
graphene-sgx = {version = "0.3.3", optional = true}
hex = "0.4.2"
ipnet = "2.3"
lazy_static = "1.4.0"
log = "0.4"
openssl = {workspace = true, optional = true}
rand = "0.8.5"
regex = "1.5"
reqwest = {version = "0.11", optional = false, features = ["stream"]}
secp256k1 = {version = "0.27.0", optional = true}
serde = {version = "^1.0", features = ["derive"]}
serde_json = "1.0"
serde_yaml = "0.8"
sha3 = "0.8.2"
signal-hook = "0.3"
socket2 = "0.4"
structopt = "0.3"
thiserror = "1.0"
# keep the "rt-multi-thread" feature
async-stream = "0.3.5"
tokio = {version = "1", features = [
  "process",
  "signal",
  "time",
  "net",
  "rt-multi-thread",
]}
tokio-stream = {version = "0.1.8", features = ["io-util", "sync"]}
tokio-util = {version = "0.7.2", features = ["codec", "net"]}
trust-dns-resolver = {workspace = true}
url = "2.1"
yansi = "0.5.0"

[dev-dependencies]
ya-runtime-api = {version = "0.7", path = "runtime-api", features = [
  "codec",
  "server",
]}
ya-sb-router = {workspace = true}

actix-files = "0.6"
actix-web = "4"
env_logger = "0.7"
rustyline = "7.0.0"
serial_test = {git = "https://github.com/tworec/serial_test.git", branch = "actix_rt_test", features = ["actix-rt2"]}
sha3 = "0.8.2"
shell-words = "1.0.0"
tempdir = "0.3.7"
test-context = "0.1.4"

ya-framework-basic = {version = "0.1"}
ya-mock-runtime = {path = "components/mock-runtime"}

[lints]
workspace = true<|MERGE_RESOLUTION|>--- conflicted
+++ resolved
@@ -24,56 +24,32 @@
   'ya-core-model/sgx',
   'ya-transfer/sgx',
 ]
-system-test = ["ya-transfer/system-test"]
+framework-test = []
 
 [dependencies]
-<<<<<<< HEAD
-ya-agreement-utils = { workspace = true }
-ya-manifest-utils.workspace = true
+ya-agreement-utils = {workspace = true}
 ya-client-model.workspace = true
 ya-compile-time-utils.workspace = true
-ya-core-model = { workspace = true, features = ["activity", "appkey"] }
-ya-runtime-api = { version = "0.7", path = "runtime-api", features = [
-    "server",
-] }
-ya-service-bus = { workspace = true }
-
+ya-core-model = {workspace = true, features = ["activity", "appkey"]}
+ya-counters = {path = "./components/counters", features = ["os"]}
+ya-gsb-http-proxy = {path = "../exe-unit/components/gsb-http-proxy"}
+ya-manifest-utils.workspace = true
+ya-packet-trace = {git = "https://github.com/golemfactory/ya-packet-trace"}
+ya-runtime-api = {version = "0.7", path = "runtime-api", features = [
+  "server",
+]}
+ya-service-bus = {workspace = true}
+ya-std-utils.workspace = true
 ya-transfer.path = "components/transfer"
-
-ya-utils-path.workspace  = true
 ya-utils-futures.workspace = true
-ya-std-utils.workspace = true
 ya-utils-networking = { workspace = true, default-features = false, features = [
     "dns",
     "vpn",
 ] }
 ya-utils-process.workspace = true
-ya-packet-trace = { git = "https://github.com/golemfactory/ya-packet-trace" }
-ya-gsb-http-proxy = { path = "../exe-unit/components/gsb-http-proxy" }
-ya-counters = { path = "../exe-unit/components/counters", features = ["os"] }
-=======
-ya-agreement-utils = {workspace = true}
-ya-client-model.workspace = true
-ya-compile-time-utils = "0.2"
-ya-core-model = {workspace = true, features = ["activity", "appkey"]}
-ya-counters = {path = "../exe-unit/components/counters", features = ["os"]}
-ya-gsb-http-proxy = {path = "../exe-unit/components/gsb-http-proxy"}
-ya-manifest-utils = {version = "0.2"}
-ya-packet-trace = {git = "https://github.com/golemfactory/ya-packet-trace"}
-ya-runtime-api = {version = "0.7", path = "runtime-api", features = [
-  "server",
-]}
-ya-service-bus = {workspace = true}
-ya-std-utils = "0.1"
-ya-transfer = "0.3"
-ya-utils-futures.workspace = true
-ya-utils-networking = {version = "0.2", default-features = false, features = [
-  "dns",
-  "vpn",
-]}
-ya-utils-path = "0.1"
-ya-utils-process = "0.3"
->>>>>>> d10c5360
+
+
+
 
 actix = {version = "0.13", default-features = false}
 actix-rt = "2.7"
@@ -136,7 +112,7 @@
 tempdir = "0.3.7"
 test-context = "0.1.4"
 
-ya-framework-basic = {version = "0.1"}
+ya-framework-basic.workspace = true
 ya-mock-runtime = {path = "components/mock-runtime"}
 
 [lints]
