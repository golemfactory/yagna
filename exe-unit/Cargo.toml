--- conflicted
+++ resolved
@@ -76,10 +76,7 @@
 openssl = { version = "0.10", optional = true }
 rand = "0.8.5"
 regex = "1.5"
-<<<<<<< HEAD
-=======
 reqwest = { version = "0.11", optional = false, features = ["stream"] }
->>>>>>> a6ce581b
 secp256k1 = { version = "0.27.0", optional = true }
 serde = { version = "^1.0", features = ["derive"] }
 serde_json = "1.0"
