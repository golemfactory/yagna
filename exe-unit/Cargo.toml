--- conflicted
+++ resolved
@@ -30,13 +30,8 @@
 [dependencies]
 ya-agreement-utils = { version = "^0.2"}
 ya-client-model = "0.3"
-<<<<<<< HEAD
-ya-compile-time-utils = "0.1"
+ya-compile-time-utils = "0.2"
 ya-core-model = { version = "^0.4", features = ["activity", "appkey"], default-features = false }
-=======
-ya-compile-time-utils = "0.2"
-ya-core-model = { version = "^0.4", features = ["activity", "appkey"] }
->>>>>>> 7835acc2
 ya-runtime-api = { version = "0.3", path = "runtime-api", features = ["server"] }
 ya-service-bus = "0.4"
 ya-transfer = "0.1"
