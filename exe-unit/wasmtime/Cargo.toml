[package]
name = "wasmtime-exeunit"
version = "0.1.0"
authors = ["Golem Factory <contact@golem.network>"]
edition = "2018"

[dependencies]
<<<<<<< HEAD
ya-exe-framework = { version="0.1.0", path="../framework"}
=======
anyhow = "1.0.19"
pretty_env_logger = "0.3.0"
structopt = "0.3"

wasmtime = "0.9"
wasmtime-wasi = "0.9"
wasmtime-interface-types = "0.9.0"
wasi-common = "0.9.0"
>>>>>>> 69da42ce
<|MERGE_RESOLUTION|>--- conflicted
+++ resolved
@@ -5,9 +5,6 @@
 edition = "2018"
 
 [dependencies]
-<<<<<<< HEAD
-ya-exe-framework = { version="0.1.0", path="../framework"}
-=======
 anyhow = "1.0.19"
 pretty_env_logger = "0.3.0"
 structopt = "0.3"
@@ -16,4 +13,5 @@
 wasmtime-wasi = "0.9"
 wasmtime-interface-types = "0.9.0"
 wasi-common = "0.9.0"
->>>>>>> 69da42ce
+
+ya-exe-framework = { version="0.1.0", path="../framework"}