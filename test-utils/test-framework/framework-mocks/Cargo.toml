--- conflicted
+++ resolved
@@ -6,7 +6,6 @@
 
 [dependencies]
 ya-agreement-utils = { workspace = true }
-<<<<<<< HEAD
 ya-client-model.workspace = true
 ya-client.workspace = true
 ya-core-model.workspace = true
@@ -19,20 +18,6 @@
 ya-persistence.workspace = true
 ya-service-api.workspace = true
 ya-service-api-web.workspace = true
-=======
-ya-client-model = { workspace = true }
-ya-client = { workspace = true }
-ya-core-model = { workspace = true }
-ya-dummy-driver = "0.3"
-ya-erc20-driver = "0.4"
-ya-identity = "0.3"
-ya-market = "0.4"
-ya-net = { version = "0.3", features = ["service"] }
-ya-payment = "0.3"
-ya-persistence = "0.3"
-ya-service-api = "0.1"
-ya-service-api-web = "0.2"
->>>>>>> d10c5360
 ya-service-bus = { workspace = true }
 ya-sb-router = { workspace = true }
 ya-utils-path.workspace = true
