--- conflicted
+++ resolved
@@ -11,11 +11,7 @@
 [dependencies]
 ya-client-model.workspace = true
 ya-client.workspace = true
-<<<<<<< HEAD
 ya-core-model.workspace = true
-=======
-ya-core-model = { workspace = true, features = ["net"] }
->>>>>>> d10c5360
 ya-service-bus = { workspace = true }
 ya-utils-path = { version = "0.1", path = "../../../utils/path" }
 ya-utils-futures.workspace = true
