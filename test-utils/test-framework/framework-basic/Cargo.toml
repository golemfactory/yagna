[package]
name = "ya-framework-basic"
version = "0.1.0"
description = "Yagna test framework basic utilities"
authors = ["Golem Factory <contact@golem.network>"]
edition = "2018"

[features]
bcast-singleton = []

[dependencies]
<<<<<<< HEAD
ya-client-model = "0.7"
ya-client = "0.8"
ya-core-model = { version = "^0.9" }
=======
ya-client-model.workspace = true
ya-client.workspace = true
ya-core-model = { workspace = true, features = ["net"] }
>>>>>>> 13b56ffd
ya-service-bus = { workspace = true }
ya-utils-path = { version = "0.1", path = "../../../utils/path" }
ya-utils-futures.workspace = true
gftp = { workspace = true }

ya-net = "0.3"

actix = "0.13"
actix-files = "0.6"
actix-http = "3"
actix-web = "4"
actix-rt = "2.7"
anyhow = "1.0"
# async-compression 0.3.8+ deprecates the "stream" module
async-compression = { version = "=0.3.7", features = [
    "tokio",
    "futures-io",
    "stream",
    "bzip2",
    "gzip",
    "xz",
] }
bytes = "1.0"
crossterm = "0.26.1"
env_logger = "0.7"
futures = "0.3.4"
globset = "0.4.5"
h2 = "0.3.17"
hex = "0.4.2"
lazy_static = "1.4.0"
log = "0.4"
percent-encoding = "2.1"
rand = "0.8"
regex = "1.3.4"
secp256k1 = { version = "0.27.0" }
serde = "1.0.104"
sha2 = "0.8.1"
sha3 = "0.8.2"
tempdir = "0.3.7"
test-context = "0.1.4"
thiserror = "1.0.11"
tokio = { version = "1", features = ["fs", "io-util"] }
tokio-tar = "0.3"
tokio-util = { version = "0.7", features = ["io"] }
url = "2.1.1"
walkdir = "2.3.1"
async-trait = "0.1.74"

[target.'cfg(target_family = "unix")'.dependencies]
awc = { version = "3", features = ["openssl"] }

[target.'cfg(target_os = "macos")'.dependencies]
awc = { version = "3", features = ["openssl"] }

[target.'cfg(target_os = "windows")'.dependencies]
awc = { version = "3", features = ["rustls-0_21"] }

[dependencies.zip]
version = "0.5.6"
features = ["tokio-1"]
git = "https://github.com/golemfactory/zip-rs.git"
branch = "feature/tokio-1"

[dev-dependencies]<|MERGE_RESOLUTION|>--- conflicted
+++ resolved
@@ -9,15 +9,9 @@
 bcast-singleton = []
 
 [dependencies]
-<<<<<<< HEAD
-ya-client-model = "0.7"
-ya-client = "0.8"
-ya-core-model = { version = "^0.9" }
-=======
 ya-client-model.workspace = true
 ya-client.workspace = true
 ya-core-model = { workspace = true, features = ["net"] }
->>>>>>> 13b56ffd
 ya-service-bus = { workspace = true }
 ya-utils-path = { version = "0.1", path = "../../../utils/path" }
 ya-utils-futures.workspace = true
