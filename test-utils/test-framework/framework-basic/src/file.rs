<<<<<<< HEAD
use digest::{Digest, Output};
use rand::Rng;
=======
use rand::rngs::ThreadRng;
use rand::Rng;
use sha2::Digest;
use std::fs;
>>>>>>> 3d584097
use std::fs::OpenOptions;
use std::io::Write;
use std::path::{Path, PathBuf};

<<<<<<< HEAD
pub fn generate_file_with_hasher<H: Digest>(
=======
use crate::hash::HashOutput;

trait ContentGenerator {
    fn generate(&mut self, chunk_size: usize) -> Vec<u8>;
}

struct RandomGenerator(pub ThreadRng);
struct ZeroGenerator {}

impl ContentGenerator for RandomGenerator {
    fn generate(&mut self, chunk_size: usize) -> Vec<u8> {
        (0..chunk_size)
            .map(|_| self.0.gen_range(0..256) as u8)
            .collect()
    }
}

impl ContentGenerator for ZeroGenerator {
    fn generate(&mut self, chunk_size: usize) -> Vec<u8> {
        vec![0; chunk_size]
    }
}

pub fn generate_random_file_with_hash(
>>>>>>> 3d584097
    path: &Path,
    name: &str,
    chunk_size: usize,
    chunk_count: usize,
<<<<<<< HEAD
) -> Output<H> {
=======
) -> HashOutput {
    generate_file_with_hash_(
        path,
        name,
        chunk_size,
        chunk_count,
        RandomGenerator(rand::thread_rng()),
    )
}

pub fn generate_image(
    path: &Path,
    name: &str,
    chunk_size: usize,
    chunk_count: usize,
) -> HashOutput {
    generate_file_with_hash_(path, name, chunk_size, chunk_count, ZeroGenerator {})
}

fn generate_file_with_hash_(
    path: &Path,
    name: &str,
    chunk_size: usize,
    chunk_count: usize,
    mut gen: impl ContentGenerator,
) -> HashOutput {
    fs::create_dir_all(path).ok();
>>>>>>> 3d584097
    let path = path.join(name);

    log::debug!(
        "Creating a random file {} of size {chunk_size} * {chunk_count}",
        path.display()
    );
    let mut hasher = H::new();
    let mut file_src = OpenOptions::new()
        .write(true)
        .create(true)
        .truncate(true)
        .open(path)
        .expect("rnd file");

    for i in 0..chunk_count {
        log::trace!(
            "Generating chunk {i}/{chunk_count}. File size: {}/{}",
            i * chunk_size,
            chunk_count * chunk_size
        );

        let input: Vec<u8> = gen.generate(chunk_size);

        hasher.update(&input);
        let _ = file_src.write(&input).unwrap();
    }
    file_src.flush().unwrap();
    hasher.finalize()
}

pub fn generate_file_with_hash(
    path: &Path,
    name: &str,
    chunk_size: usize,
    chunk_count: usize,
) -> Output<sha3::Sha3_512> {
    generate_file_with_hasher::<sha3::Sha3_512>(path, name, chunk_size, chunk_count)
}

pub fn generate_file(path: &PathBuf, chunk_size: usize, chunk_count: usize) {
    let mut file = OpenOptions::new()
        .write(true)
        .create(true)
        .truncate(true)
        .open(path)
        .expect("rnd file");

    let mut rng = rand::thread_rng();
    let input: Vec<u8> = (0..chunk_size)
        .map(|_| rng.gen_range(0..256) as u8)
        .collect();

    for _ in 0..chunk_count {
        let _ = file.write(&input).unwrap();
    }
    file.flush().unwrap();
}<|MERGE_RESOLUTION|>--- conflicted
+++ resolved
@@ -1,20 +1,10 @@
-<<<<<<< HEAD
 use digest::{Digest, Output};
-use rand::Rng;
-=======
 use rand::rngs::ThreadRng;
 use rand::Rng;
-use sha2::Digest;
 use std::fs;
->>>>>>> 3d584097
 use std::fs::OpenOptions;
 use std::io::Write;
 use std::path::{Path, PathBuf};
-
-<<<<<<< HEAD
-pub fn generate_file_with_hasher<H: Digest>(
-=======
-use crate::hash::HashOutput;
 
 trait ContentGenerator {
     fn generate(&mut self, chunk_size: usize) -> Vec<u8>;
@@ -37,17 +27,13 @@
     }
 }
 
-pub fn generate_random_file_with_hash(
->>>>>>> 3d584097
+pub fn generate_random_file_with_hash<H: Digest>(
     path: &Path,
     name: &str,
     chunk_size: usize,
     chunk_count: usize,
-<<<<<<< HEAD
 ) -> Output<H> {
-=======
-) -> HashOutput {
-    generate_file_with_hash_(
+    generate_file_with_hasher::<H>(
         path,
         name,
         chunk_size,
@@ -56,24 +42,38 @@
     )
 }
 
+pub fn generate_file_with_hash(
+    path: &Path,
+    name: &str,
+    chunk_size: usize,
+    chunk_count: usize,
+) -> Output<sha3::Sha3_512> {
+    generate_random_file_with_hash::<sha3::Sha3_512>(path, name, chunk_size, chunk_count)
+}
+
 pub fn generate_image(
     path: &Path,
     name: &str,
     chunk_size: usize,
     chunk_count: usize,
-) -> HashOutput {
-    generate_file_with_hash_(path, name, chunk_size, chunk_count, ZeroGenerator {})
+) -> Output<sha3::Sha3_512> {
+    generate_file_with_hasher::<sha3::Sha3_512>(
+        path,
+        name,
+        chunk_size,
+        chunk_count,
+        ZeroGenerator {},
+    )
 }
 
-fn generate_file_with_hash_(
+fn generate_file_with_hasher<H: Digest>(
     path: &Path,
     name: &str,
     chunk_size: usize,
     chunk_count: usize,
     mut gen: impl ContentGenerator,
-) -> HashOutput {
+) -> Output<H> {
     fs::create_dir_all(path).ok();
->>>>>>> 3d584097
     let path = path.join(name);
 
     log::debug!(
@@ -104,15 +104,6 @@
     hasher.finalize()
 }
 
-pub fn generate_file_with_hash(
-    path: &Path,
-    name: &str,
-    chunk_size: usize,
-    chunk_count: usize,
-) -> Output<sha3::Sha3_512> {
-    generate_file_with_hasher::<sha3::Sha3_512>(path, name, chunk_size, chunk_count)
-}
-
 pub fn generate_file(path: &PathBuf, chunk_size: usize, chunk_count: usize) {
     let mut file = OpenOptions::new()
         .write(true)
