--- conflicted
+++ resolved
@@ -6,28 +6,19 @@
 homepage = "https://github.com/golemfactory/yagna"
 repository = "https://github.com/golemfactory/yagna"
 license = "LGPL-3.0"
-description="golem service bus protcol messages"
+description="Golem Service Bus Protcol messages"
 
 [features]
 default = ["with-codec"]
 with-codec = ['tokio-util', 'tokio']
 
 [dependencies]
-<<<<<<< HEAD
 bytes = "0.5.6"
 thiserror = "1.0.9"
 prost = "0.6.1"
-=======
-ya-sb-util = "0.1"
-
-bytes = "0.4"
-prost = "0.5.0"
-thiserror = "1.0.9"
+tokio-util = { version = "0.2", optional = true, features = ["codec"] }
 tokio = { version = "0.2", optional = true, features = ["sync"] }
-tokio-bytes = { version = "0.5", package = "bytes" }
->>>>>>> fa704faf
-tokio-util = { version = "0.2", optional = true, features = ["codec"] }
-url = "2.1.1"
+url="2.1.1"
 
 [build-dependencies]
 prost-build = "0.5.0"
