--- conflicted
+++ resolved
@@ -461,10 +461,6 @@
     }
 }
 
-<<<<<<< HEAD
-pub async fn bind_gsb_router(gsb_url: Option<url::Url>) -> Result<(), std::io::Error> {
-    bind_router(gsb_addr(gsb_url)).await
-=======
 pub struct Router<A, M, E>
 where
     A: Hash + Eq,
@@ -555,9 +551,8 @@
     }
 }
 
-pub async fn bind_gsb_router() -> Result<(), std::io::Error> {
-    bind_tcp_router(gsb_addr()).await
->>>>>>> 5a8cd62f
+pub async fn bind_gsb_router(gsb_url: Option<url::Url>) -> Result<(), std::io::Error> {
+    bind_tcp_router(gsb_addr(gsb_url)).await
 }
 
 pub async fn bind_tcp_router(addr: SocketAddr) -> Result<(), std::io::Error> {
