[package]
name = "ya-sb-util"
version = "0.1.0"
authors = ["Golem Factory <contact@golem.network>"]
edition = "2018"
homepage = "https://github.com/golemfactory/yagna"
repository = "https://github.com/golemfactory/yagna"
license = "LGPL-3.0"
description="golem service bus,api and router common code"

[features]
default=[]
with-bytes=['bytes', 'tokio-bytes']
with-futures=['pin-project', 'futures']

[dependencies]
<<<<<<< HEAD
bytes = { version = "0.4", optional = true }
futures= { version = "0.3", optional = true }
pin-project={ version = "0.4", optional = true }
tokio-bytes = { version = "0.5", package = "bytes", optional = true }
=======
bytes = "0.4"
futures = "0.3"
pin-project = "0.4"
tokio-bytes = { version = "0.5", package = "bytes" }
>>>>>>> fa704faf
<|MERGE_RESOLUTION|>--- conflicted
+++ resolved
@@ -6,7 +6,7 @@
 homepage = "https://github.com/golemfactory/yagna"
 repository = "https://github.com/golemfactory/yagna"
 license = "LGPL-3.0"
-description="golem service bus,api and router common code"
+description="Golem Service Bus: API and Router common code"
 
 [features]
 default=[]
@@ -14,14 +14,7 @@
 with-futures=['pin-project', 'futures']
 
 [dependencies]
-<<<<<<< HEAD
 bytes = { version = "0.4", optional = true }
 futures= { version = "0.3", optional = true }
 pin-project={ version = "0.4", optional = true }
-tokio-bytes = { version = "0.5", package = "bytes", optional = true }
-=======
-bytes = "0.4"
-futures = "0.3"
-pin-project = "0.4"
-tokio-bytes = { version = "0.5", package = "bytes" }
->>>>>>> fa704faf
+tokio-bytes = { version = "0.5", package = "bytes", optional = true }