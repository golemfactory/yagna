--- conflicted
+++ resolved
@@ -13,11 +13,7 @@
 default = []
 
 [dependencies]
-<<<<<<< HEAD
-ya-client-model = "0.7"
-=======
 ya-client-model.workspace = true
->>>>>>> 13b56ffd
 
 chrono = "0.4"
 regex = "1.5.4"
