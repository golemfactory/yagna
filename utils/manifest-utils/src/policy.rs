<<<<<<< HEAD
use serde::{Deserialize, Serialize};
use std::collections::{BTreeMap, HashMap, HashSet};
use std::fs::OpenOptions;
use std::io::Write;
=======
use std::collections::{HashMap, HashSet};
use std::fmt::Debug;
use std::hash::Hash;
>>>>>>> 3a49f1b7
use std::ops::Not;
use std::path::{Path, PathBuf};
use std::str::FromStr;
use std::sync::{Arc, RwLock};

use openssl::hash::MessageDigest;
use openssl::pkey::{PKey, Public};
use openssl::sign::Verifier;
use openssl::x509::store::{X509Store, X509StoreBuilder};
use openssl::x509::{X509ObjectRef, X509StoreContext, X509};
use structopt::StructOpt;
use strum::{Display, EnumIter, EnumString, EnumVariantNames, IntoEnumIterator, VariantNames};

use crate::matching::domain::DomainWhitelistState;
use crate::util::{CertBasicDataVisitor, X509Visitor};

/// Policy configuration
#[derive(StructOpt, Clone, Debug, Default, Serialize, Deserialize)]
pub struct PolicyConfig {
    /// Disable policy components
    #[structopt(
        long,
        env,
        parse(try_from_str),
        possible_values = Policy::VARIANTS,
        case_insensitive = true,
    )]
    pub policy_disable_component: Vec<Policy>,
    /// Whitelist property names (optionally filtered by value)
    // e.g.
    //  POLICY_TRUST_PROPERTY="prop1=1|2,prop2=3|4|5,prop3"
    //  POLICY_TRUST_PROPERTY=prop4
    #[structopt(
        long,
        env,
        parse(try_from_str = parse_property_match),
    )]
    pub policy_trust_property: Vec<(String, Match)>,
    #[structopt(skip)]
    #[serde(skip_serializing, skip_deserializing)]
    pub trusted_keys: Option<Keystore>,
    #[structopt(skip)]
    pub domain_patterns: DomainWhitelistState,
}

impl PolicyConfig {
    pub fn policy_set(&self) -> HashSet<Policy> {
        if self.policy_disable_component.contains(&Policy::All) {
            Default::default()
        } else {
            let mut components: HashSet<_> = Policy::iter().collect();
            components.retain(|c| self.policy_disable_component.contains(c).not());
            components
        }
    }

    #[inline]
    pub fn trusted_property_map(&self) -> HashMap<String, Match> {
        self.policy_trust_property.iter().cloned().collect()
    }
}

#[non_exhaustive]
#[derive(
    Clone,
    Copy,
    Debug,
    Hash,
    Eq,
    PartialEq,
    EnumIter,
    EnumVariantNames,
    EnumString,
    Display,
    Serialize,
    Deserialize,
)]
#[strum(serialize_all = "snake_case")]
pub enum Policy {
    All,
    ManifestSignatureValidation,
    ManifestCompliance,
    ManifestInetUrlCompliance,
    ManifestScriptCompliance,
}

#[non_exhaustive]
#[derive(Clone, Debug, Eq, PartialEq, Display, Serialize, Deserialize)]
pub enum Match {
    All,
    Values(Vec<String>),
}

impl FromStr for Match {
    type Err = anyhow::Error;

    fn from_str(s: &str) -> Result<Self, Self::Err> {
        // use '|' instead of ',' to support multi-value
        // environment variables
        let values: Vec<_> = s.split('|').map(|v| v.trim().to_string()).collect();
        Ok(if values.is_empty() {
            Match::All
        } else {
            Match::Values(values)
        })
    }
}

#[derive(Clone)]
pub struct Keystore {
    inner: Arc<RwLock<X509Store>>,
}

impl Default for Keystore {
    fn default() -> Self {
        let store = X509StoreBuilder::new().expect("SSL works").build();
        Self {
            inner: Arc::new(RwLock::new(store)),
        }
    }
}

impl Keystore {
    /// Reads DER or PEM certificates (or PEM certificate stacks) from `cert_dir` and creates new `X509Store`.
    pub fn load(cert_dir: impl AsRef<Path> + Debug) -> anyhow::Result<Self> {
        std::fs::create_dir_all(&cert_dir)?;
        let mut store = X509StoreBuilder::new()?;
        let cert_dir = std::fs::read_dir(cert_dir)?;
        for dir_entry in cert_dir {
            let cert = dir_entry?;
            let cert = cert.path();
            if cert.is_file() {
                Self::load_file(&mut store, &cert)?;
            } else {
                log::debug!("Skipping '{:?}' while loading a keystore", cert);
            }
        }
        let store = store.build();
        let inner = Arc::new(RwLock::new(store));
        Ok(Keystore { inner })
    }

<<<<<<< HEAD
    fn entries(&self) -> Vec<String> {
        let inner = self.inner.read().unwrap();
        inner.iter().map(key_entry_to_string).collect()
    }

    pub fn save(&self, path: impl AsRef<Path>) -> anyhow::Result<()> {
        let lines: Vec<String> = self.entries();
=======
    pub fn replace(&self, other: Keystore) {
        let store = {
            let mut inner = other.inner.write().unwrap();
            std::mem::replace(&mut (*inner), X509StoreBuilder::new().unwrap().build())
        };
        let mut inner = self.inner.write().unwrap();
        *inner = store;
    }
>>>>>>> 3a49f1b7

    /// Decodes byte64 `sig`, verifies `cert`and reads its pub key,
    /// prepares digest using `sig_alg`, verifies `data` using `sig` and pub key.
    pub fn verify_signature(
        &self,
        cert: impl AsRef<str>,
        sig: impl AsRef<str>,
        sig_alg: impl AsRef<str>,
        data: impl AsRef<str>,
    ) -> anyhow::Result<()> {
        let sig = crate::decode_data(sig)?;

        let pkey = self.verify_cert(cert)?;

        let msg_digest = MessageDigest::from_name(sig_alg.as_ref())
            .ok_or_else(|| anyhow::anyhow!("Unknown signature algorithm: {}", sig_alg.as_ref()))?;
        let mut verifier = Verifier::new(msg_digest, pkey.as_ref())?;
        if !(verifier.verify_oneshot(&sig, data.as_ref().as_bytes())?) {
            return Err(anyhow::anyhow!("Invalid signature"));
        }
        Ok(())
    }

    pub(crate) fn certs_ids(&self) -> anyhow::Result<HashSet<String>> {
        let inner = self.inner.read().unwrap();
        let mut ids = HashSet::new();
        for cert in inner.objects() {
            if let Some(cert) = cert.x509() {
                let id = crate::util::cert_to_id(cert)?;
                ids.insert(id);
            }
        }
        Ok(ids)
    }

    pub(crate) fn visit_certs<T: CertBasicDataVisitor>(
        &self,
        visitor: &mut X509Visitor<T>,
    ) -> anyhow::Result<()> {
        let inner = self.inner.read().unwrap();
        for cert in inner.objects().iter().flat_map(X509ObjectRef::x509) {
            visitor.accept(cert)?;
        }
        Ok(())
    }

    fn load_file(store: &mut X509StoreBuilder, cert: &PathBuf) -> anyhow::Result<()> {
        for cert in crate::util::parse_cert_file(cert)? {
            store.add_cert(cert)?
        }
        Ok(())
    }

    fn verify_cert<S: AsRef<str>>(&self, cert: S) -> anyhow::Result<PKey<Public>> {
        let cert = crate::decode_data(cert)?;
        let cert = match X509::from_der(&cert) {
            Ok(cert) => cert,
            Err(_) => X509::from_pem(&cert)?,
        };
        let store = self
            .inner
            .read()
            .map_err(|err| anyhow::anyhow!("Err: {}", err.to_string()))?;
        let cert_chain = openssl::stack::Stack::new()?;
        let mut ctx = X509StoreContext::new()?;
        if !(ctx.init(&store, &cert, &cert_chain, |ctx| ctx.verify_cert())?) {
            return Err(anyhow::anyhow!("Invalid certificate"));
        }
        Ok(cert.public_key()?)
    }
}

impl std::fmt::Debug for Keystore {
    fn fmt(&self, f: &mut std::fmt::Formatter<'_>) -> std::fmt::Result {
        write!(f, "Keystore")
    }
}

fn parse_property_match(input: &str) -> anyhow::Result<(String, Match)> {
    let mut split = input.splitn(2, '=');
    let property = split
        .next()
        .ok_or_else(|| anyhow::anyhow!("missing property name"))?
        .to_string();
    let values = match split.next() {
        Some(s) => Match::from_str(s)?,
        None => Match::All,
    };
    Ok((property, values))
}

#[cfg(test)]
mod tests {
    use super::*;

    fn build_config<S: AsRef<str>>(args: S) -> PolicyConfig {
        let arguments = shlex::split(args.as_ref()).expect("failed to parse arguments");
        PolicyConfig::from_iter(arguments)
    }

    #[test]
    fn policy_config() {
        let config = build_config("TEST");
        assert_eq!(config.policy_disable_component, Vec::default());
        assert_eq!(config.policy_trust_property, Vec::default());

        let config = build_config(
            "TEST \
            --policy-trust-property property",
        );
        assert_eq!(config.policy_disable_component, Vec::default());
        assert_eq!(
            config.policy_trust_property,
            vec![("property".to_string(), Match::All)]
        );

        let config = build_config(
            "TEST \
            --policy-disable-component all \
            --policy-trust-property property=value1|value2",
        );
        assert_eq!(config.policy_disable_component, vec![Policy::All]);
        assert_eq!(
            config.policy_trust_property,
            vec![(
                "property".to_string(),
                Match::Values(vec!["value1".to_string(), "value2".to_string()])
            )]
        );
    }
}<|MERGE_RESOLUTION|>--- conflicted
+++ resolved
@@ -1,13 +1,7 @@
-<<<<<<< HEAD
 use serde::{Deserialize, Serialize};
-use std::collections::{BTreeMap, HashMap, HashSet};
-use std::fs::OpenOptions;
-use std::io::Write;
-=======
 use std::collections::{HashMap, HashSet};
 use std::fmt::Debug;
 use std::hash::Hash;
->>>>>>> 3a49f1b7
 use std::ops::Not;
 use std::path::{Path, PathBuf};
 use std::str::FromStr;
@@ -50,6 +44,7 @@
     #[serde(skip_serializing, skip_deserializing)]
     pub trusted_keys: Option<Keystore>,
     #[structopt(skip)]
+    #[serde(skip_serializing, skip_deserializing)]
     pub domain_patterns: DomainWhitelistState,
 }
 
@@ -150,15 +145,6 @@
         Ok(Keystore { inner })
     }
 
-<<<<<<< HEAD
-    fn entries(&self) -> Vec<String> {
-        let inner = self.inner.read().unwrap();
-        inner.iter().map(key_entry_to_string).collect()
-    }
-
-    pub fn save(&self, path: impl AsRef<Path>) -> anyhow::Result<()> {
-        let lines: Vec<String> = self.entries();
-=======
     pub fn replace(&self, other: Keystore) {
         let store = {
             let mut inner = other.inner.write().unwrap();
@@ -167,7 +153,6 @@
         let mut inner = self.inner.write().unwrap();
         *inner = store;
     }
->>>>>>> 3a49f1b7
 
     /// Decodes byte64 `sig`, verifies `cert`and reads its pub key,
     /// prepares digest using `sig_alg`, verifies `data` using `sig` and pub key.
