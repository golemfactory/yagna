use anyhow::{anyhow, bail};
use std::collections::{HashMap, HashSet};
use std::fmt::Debug;
use std::fs::File;
use std::hash::Hash;
use std::ops::Not;
use std::path::{Path, PathBuf};
use std::str::FromStr;
use std::sync::{Arc, RwLock};

use openssl::hash::MessageDigest;
use openssl::pkey::{PKey, Public};
use openssl::sign::Verifier;
use openssl::x509::store::{X509Store, X509StoreBuilder};
use openssl::x509::{X509ObjectRef, X509Ref, X509StoreContext, X509VerifyResult, X509};
use serde::{Deserialize, Serialize};
use structopt::StructOpt;
use strum::{Display, EnumIter, EnumString, EnumVariantNames, IntoEnumIterator, VariantNames};

<<<<<<< HEAD
=======
use crate::matching::domain::DomainWhitelistState;
use crate::rules::RuleStore;
>>>>>>> 9dfb3abe
use crate::util::{cert_to_id, format_permissions, CertBasicDataVisitor, X509Visitor};

pub(crate) const PERMISSIONS_FILE: &str = "cert-permissions.json";

/// Policy configuration
#[derive(StructOpt, Clone, Debug, Default)]
pub struct PolicyConfig {
    /// Disable policy components
    #[structopt(
        long,
        env,
        parse(try_from_str),
        possible_values = Policy::VARIANTS,
        case_insensitive = true,
    )]
    pub policy_disable_component: Vec<Policy>,
    /// Whitelist property names (optionally filtered by value)
    // e.g.
    //  POLICY_TRUST_PROPERTY="prop1=1|2,prop2=3|4|5,prop3"
    //  POLICY_TRUST_PROPERTY=prop4
    #[structopt(
        long,
        env,
        parse(try_from_str = parse_property_match),
    )]
    pub policy_trust_property: Vec<(String, Match)>,
<<<<<<< HEAD
=======
    #[structopt(skip)]
    pub trusted_keys: Option<Keystore>,
    #[structopt(skip)]
    pub domain_patterns: DomainWhitelistState,
    #[structopt(skip)]
    pub rules_config: Option<RuleStore>,
>>>>>>> 9dfb3abe
}

impl PolicyConfig {
    pub fn policy_set(&self) -> HashSet<Policy> {
        if self.policy_disable_component.contains(&Policy::All) {
            Default::default()
        } else {
            let mut components: HashSet<_> = Policy::iter().collect();
            components.retain(|c| self.policy_disable_component.contains(c).not());
            components
        }
    }

    #[inline]
    pub fn trusted_property_map(&self) -> HashMap<String, Match> {
        self.policy_trust_property.iter().cloned().collect()
    }
}

#[non_exhaustive]
#[derive(
    Clone, Copy, Debug, Hash, Eq, PartialEq, EnumIter, EnumVariantNames, EnumString, Display,
)]
#[strum(serialize_all = "snake_case")]
pub enum Policy {
    All,
    ManifestSignatureValidation,
    ManifestCompliance,
    ManifestInetUrlCompliance,
    ManifestScriptCompliance,
}

#[non_exhaustive]
#[derive(Clone, Debug, Eq, PartialEq, Display)]
pub enum Match {
    All,
    Values(Vec<String>),
}

impl FromStr for Match {
    type Err = anyhow::Error;

    fn from_str(s: &str) -> Result<Self, Self::Err> {
        // use '|' instead of ',' to support multi-value
        // environment variables
        let values: Vec<_> = s.split('|').map(|v| v.trim().to_string()).collect();
        Ok(if values.is_empty() {
            Match::All
        } else {
            Match::Values(values)
        })
    }
}

#[derive(
    Clone,
    Copy,
    Debug,
    EnumIter,
    EnumVariantNames,
    EnumString,
    Display,
    Serialize,
    Deserialize,
    PartialEq,
    Eq,
)]
#[strum(serialize_all = "kebab-case")]
#[serde(rename_all = "kebab-case")]
pub enum CertPermissions {
    /// Allows all permissions (including permissions created in future)
    All,
    /// Certificate is allowed to sign Payload Manifest requiring Outbound Network Traffic feature.
    OutboundManifest,
    /// Permissions signed by this certificate will not be verified.
    UnverifiedPermissionsChain,
}

#[derive(Clone, Default)]
pub struct PermissionsManager {
    permissions: HashMap<String, Vec<CertPermissions>>,
}

pub struct CertStore {
    store: X509Store,
    permissions: PermissionsManager,
}

#[derive(Clone)]
pub struct Keystore {
    inner: Arc<RwLock<CertStore>>,
}

impl Default for Keystore {
    fn default() -> Self {
        let store = X509StoreBuilder::new().expect("SSL works").build();
        Self {
            inner: CertStore::new(store, Default::default()),
        }
    }
}

impl CertStore {
    pub fn new(store: X509Store, permissions: PermissionsManager) -> Arc<RwLock<CertStore>> {
        Arc::new(RwLock::new(CertStore { store, permissions }))
    }
}

impl Keystore {
    /// Reads DER or PEM certificates (or PEM certificate stacks) from `cert-dir` and creates new `X509Store`.
    pub fn load(cert_dir: impl AsRef<Path>) -> anyhow::Result<Self> {
        std::fs::create_dir_all(&cert_dir)?;
        let permissions = PermissionsManager::load(&cert_dir).map_err(|e| {
            anyhow!(
                "Failed to load permissions file: {}, {e}",
                cert_dir.as_ref().display()
            )
        })?;

        let mut store = X509StoreBuilder::new()?;
        let cert_dir = std::fs::read_dir(cert_dir)?;
        for dir_entry in cert_dir {
            let cert = dir_entry?.path();
            if let Err(e) = Self::load_file(&mut store, &cert) {
                log::debug!(
                    "Skipping '{}' while loading a keystore. Error: {e}",
                    cert.display()
                );
            }
        }
        let store = CertStore::new(store.build(), permissions);
        Ok(Keystore { inner: store })
    }

    pub fn reload(&self, cert_dir: impl AsRef<Path>) -> anyhow::Result<()> {
        let keystore = Keystore::load(&cert_dir)?;
        self.replace(keystore);
        Ok(())
    }

    fn replace(&self, other: Keystore) {
        let store = {
            let mut inner = other.inner.write().unwrap();
            std::mem::replace(
                &mut (*inner),
                CertStore {
                    store: X509StoreBuilder::new().unwrap().build(),
                    permissions: Default::default(),
                },
            )
        };
        let mut inner = self.inner.write().unwrap();
        *inner = store;
    }

    /// Decodes byte64 `sig`, verifies `cert`and reads its pub key,
    /// prepares digest using `sig_alg`, verifies `data` using `sig` and pub key.
    pub fn verify_signature(
        &self,
        cert: impl AsRef<str>,
        sig: impl AsRef<str>,
        sig_alg: impl AsRef<str>,
        data: impl AsRef<str>,
    ) -> anyhow::Result<()> {
        let sig = crate::decode_data(sig)?;

        let pkey = self.verify_cert(cert)?;

        let msg_digest = MessageDigest::from_name(sig_alg.as_ref())
            .ok_or_else(|| anyhow::anyhow!("Unknown signature algorithm: {}", sig_alg.as_ref()))?;
        let mut verifier = Verifier::new(msg_digest, pkey.as_ref())?;
        if !(verifier.verify_oneshot(&sig, data.as_ref().as_bytes())?) {
            return Err(anyhow::anyhow!("Invalid signature"));
        }
        Ok(())
    }

    pub(crate) fn certs_ids(&self) -> anyhow::Result<HashSet<String>> {
        let inner = self.inner.read().unwrap();
        let mut ids = HashSet::new();
        for cert in inner.store.objects() {
            if let Some(cert) = cert.x509() {
                let id = crate::util::cert_to_id(cert)?;
                ids.insert(id);
            }
        }
        Ok(ids)
    }

    pub(crate) fn visit_certs<T: CertBasicDataVisitor>(
        &self,
        visitor: &mut X509Visitor<T>,
    ) -> anyhow::Result<()> {
        let inner = self.inner.read().unwrap();
        for cert in inner.store.objects().iter().flat_map(X509ObjectRef::x509) {
            visitor.accept(cert, &inner.permissions)?;
        }
        Ok(())
    }

    fn load_file(store: &mut X509StoreBuilder, cert: &PathBuf) -> anyhow::Result<()> {
        for cert in crate::util::parse_cert_file(cert)? {
            store.add_cert(cert)?
        }
        Ok(())
    }

    fn verify_cert<S: AsRef<str>>(&self, cert: S) -> anyhow::Result<PKey<Public>> {
        let cert_chain = Self::decode_cert_chain(cert)?;
        let store = self
            .inner
            .read()
            .map_err(|err| anyhow::anyhow!("Err: {}", err.to_string()))?;
        let cert = match cert_chain.last().map(Clone::clone) {
            Some(cert) => cert,
            None => bail!("Unable to verify certificate. No certificate."),
        };
        let mut cert_stack = openssl::stack::Stack::new()?;
        for cert in cert_chain {
            cert_stack.push(cert).unwrap();
        }
        let mut ctx = X509StoreContext::new()?;
        if !(ctx.init(&store.store, &cert, &cert_stack, |ctx| ctx.verify_cert())?) {
            bail!("Invalid certificate");
        }
        Ok(cert.public_key()?)
    }

    pub fn verify_permissions<S: AsRef<str>>(
        &self,
        cert: S,
        required: Vec<CertPermissions>,
    ) -> anyhow::Result<()> {
        if required.contains(&CertPermissions::All) {
            bail!("`All` permissions shouldn't be required.")
        }

        if required.is_empty() {
            return Ok(());
        }

        let cert_chain = Self::decode_cert_chain(cert)?;
        // Demands do not contain certificates permissions
        // so only first certificate in chain signer permissions are verified.
        let cert = match cert_chain.first() {
            Some(cert) => cert,
            None => bail!("Unable to verify certificate permissions. No certificate."),
        };
        let issuer = self.find_issuer(cert)?;

        self.has_permissions(&issuer, &required)
    }

    fn get_permissions(&self, cert: &X509Ref) -> anyhow::Result<Vec<CertPermissions>> {
        let store = self
            .inner
            .read()
            .map_err(|err| anyhow::anyhow!("RwLock error: {}", err.to_string()))?;
        Ok(store.permissions.get(cert))
    }

    fn has_permissions(
        &self,
        cert: &X509Ref,
        required: &Vec<CertPermissions>,
    ) -> anyhow::Result<()> {
        let cert_permissions = self.get_permissions(cert)?;

        if cert_permissions.contains(&CertPermissions::All)
            && (!required.contains(&CertPermissions::UnverifiedPermissionsChain)
                || (cert_permissions.contains(&CertPermissions::UnverifiedPermissionsChain)
                    && required.contains(&CertPermissions::UnverifiedPermissionsChain)))
        {
            return Ok(());
        }

        if required
            .iter()
            .all(|permission| cert_permissions.contains(permission))
        {
            return Ok(());
        }

        bail!(
            "Not sufficient permissions. Required: `{}`, but has only: `{}`",
            format_permissions(required),
            format_permissions(&cert_permissions)
        )
    }

    fn find_issuer(&self, cert: &X509) -> anyhow::Result<X509> {
        let store = self
            .inner
            .read()
            .map_err(|err| anyhow::anyhow!("RwLock error: {}", err.to_string()))?;
        store
            .store
            .objects()
            .iter()
            .filter_map(|cert| cert.x509())
            .map(|cert| cert.to_owned())
            .find(|trusted| trusted.issued(cert) == X509VerifyResult::OK)
            .ok_or_else(|| anyhow!("Issuer certificate not found in keystore"))
    }

    fn decode_cert_chain<S: AsRef<str>>(cert: S) -> anyhow::Result<Vec<X509>> {
        let cert = crate::decode_data(cert)?;
        Ok(match X509::from_der(&cert) {
            Ok(cert) => vec![cert],
            Err(_) => X509::stack_from_pem(&cert)?,
        })
    }

    pub fn permissions_manager(&self) -> PermissionsManager {
        self.inner.read().unwrap().permissions.clone()
    }
}

impl PermissionsManager {
    pub fn load(cert_dir: impl AsRef<Path>) -> anyhow::Result<PermissionsManager> {
        let path = cert_dir.as_ref().join(PERMISSIONS_FILE);
        let content = match std::fs::read_to_string(path) {
            Ok(content) if !content.is_empty() => content,
            _ => return Ok(Default::default()),
        };
        let permissions = serde_json::from_str(&content)?;
        Ok(PermissionsManager { permissions })
    }

    pub fn set(&mut self, cert: &str, mut permissions: Vec<CertPermissions>) {
        if permissions.contains(&CertPermissions::All) {
            let supports_unverified_permissions =
                permissions.contains(&CertPermissions::UnverifiedPermissionsChain);
            permissions.clear();
            permissions.push(CertPermissions::All);
            if supports_unverified_permissions {
                permissions.push(CertPermissions::UnverifiedPermissionsChain);
            }
        }
        self.permissions.insert(cert.to_string(), permissions);
    }

    pub fn set_x509(
        &mut self,
        cert: &X509,
        permissions: Vec<CertPermissions>,
    ) -> anyhow::Result<()> {
        let id = cert_to_id(cert)?;
        self.set(&id, permissions);
        Ok(())
    }

    pub fn set_many(
        &mut self,
        // With slice I would need add `openssl` dependency directly to ya-rovider.
        #[allow(clippy::ptr_arg)] certs: &Vec<X509>,
        permissions: Vec<CertPermissions>,
        whole_chain: bool,
    ) {
        let certs = match whole_chain {
            false => Self::leaf_certs(certs),
            true => certs.clone(),
        };

        for cert in certs {
            if let Err(e) = self.set_x509(&cert, permissions.clone()) {
                log::error!(
                    "Failed to set permissions for certificate {:?}. {e}",
                    cert.subject_name()
                );
            }
        }
    }

    /// If we don't have this certificate registered, it means it has no permissions,
    /// so empty vector is returned.
    pub fn get(&self, cert: &X509Ref) -> Vec<CertPermissions> {
        let id = match cert_to_id(cert) {
            Ok(id) => id,
            Err(_) => return vec![],
        };
        self.permissions.get(&id).cloned().unwrap_or_default()
    }

    pub fn save(&self, path: &Path) -> anyhow::Result<()> {
        let mut file = File::create(&path.join(PERMISSIONS_FILE))?;
        Ok(serde_json::to_writer_pretty(&mut file, &self.permissions)?)
    }

    fn leaf_certs(certs: &[X509]) -> Vec<X509> {
        if certs.len() == 1 {
            // when there is 1 cert it is a leaf cert
            return certs.to_vec();
        }
        certs
            .iter()
            .cloned()
            .filter(|cert| {
                !certs
                    .iter()
                    .any(|cert2| cert.issued(cert2) == X509VerifyResult::OK)
            })
            .collect()
    }
}

impl std::fmt::Debug for Keystore {
    fn fmt(&self, f: &mut std::fmt::Formatter<'_>) -> std::fmt::Result {
        write!(f, "Keystore")
    }
}

fn parse_property_match(input: &str) -> anyhow::Result<(String, Match)> {
    let mut split = input.splitn(2, '=');
    let property = split
        .next()
        .ok_or_else(|| anyhow::anyhow!("missing property name"))?
        .to_string();
    let values = match split.next() {
        Some(s) => Match::from_str(s)?,
        None => Match::All,
    };
    Ok((property, values))
}

#[cfg(test)]
mod tests {
    use super::*;

    fn build_config<S: AsRef<str>>(args: S) -> PolicyConfig {
        let arguments = shlex::split(args.as_ref()).expect("failed to parse arguments");
        PolicyConfig::from_iter(arguments)
    }

    #[test]
    fn policy_config() {
        let config = build_config("TEST");
        assert_eq!(config.policy_disable_component, Vec::default());
        assert_eq!(config.policy_trust_property, Vec::default());

        let config = build_config(
            "TEST \
            --policy-trust-property property",
        );
        assert_eq!(config.policy_disable_component, Vec::default());
        assert_eq!(
            config.policy_trust_property,
            vec![("property".to_string(), Match::All)]
        );

        let config = build_config(
            "TEST \
            --policy-disable-component all \
            --policy-trust-property property=value1|value2",
        );
        assert_eq!(config.policy_disable_component, vec![Policy::All]);
        assert_eq!(
            config.policy_trust_property,
            vec![(
                "property".to_string(),
                Match::Values(vec!["value1".to_string(), "value2".to_string()])
            )]
        );
    }
}<|MERGE_RESOLUTION|>--- conflicted
+++ resolved
@@ -17,11 +17,8 @@
 use structopt::StructOpt;
 use strum::{Display, EnumIter, EnumString, EnumVariantNames, IntoEnumIterator, VariantNames};
 
-<<<<<<< HEAD
-=======
 use crate::matching::domain::DomainWhitelistState;
 use crate::rules::RuleStore;
->>>>>>> 9dfb3abe
 use crate::util::{cert_to_id, format_permissions, CertBasicDataVisitor, X509Visitor};
 
 pub(crate) const PERMISSIONS_FILE: &str = "cert-permissions.json";
@@ -48,15 +45,12 @@
         parse(try_from_str = parse_property_match),
     )]
     pub policy_trust_property: Vec<(String, Match)>,
-<<<<<<< HEAD
-=======
     #[structopt(skip)]
     pub trusted_keys: Option<Keystore>,
     #[structopt(skip)]
     pub domain_patterns: DomainWhitelistState,
     #[structopt(skip)]
     pub rules_config: Option<RuleStore>,
->>>>>>> 9dfb3abe
 }
 
 impl PolicyConfig {
