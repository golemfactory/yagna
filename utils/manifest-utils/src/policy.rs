use anyhow::{anyhow, bail};
use serde::{Deserialize, Serialize};
use std::collections::{HashMap, HashSet};
use std::fmt::Debug;
use std::fs::File;
use std::hash::Hash;
use std::ops::Not;
use std::path::{Path, PathBuf};
use std::str::FromStr;
use std::sync::{Arc, RwLock};
use structopt::StructOpt;
use strum::{Display, EnumIter, EnumString, EnumVariantNames, IntoEnumIterator, VariantNames};

use openssl::hash::MessageDigest;
use openssl::pkey::{PKey, Public};
use openssl::sign::Verifier;
use openssl::x509::store::{X509Store, X509StoreBuilder};
use openssl::x509::{X509ObjectRef, X509Ref, X509StoreContext, X509VerifyResult, X509};

use crate::util::{cert_to_id, format_permissions, CertBasicDataVisitor, X509Visitor};

pub(crate) const PERMISSIONS_FILE: &str = "cert-permissions.json";

/// Policy configuration
#[derive(StructOpt, Clone, Debug, Default, Serialize, Deserialize)]
pub struct PolicyConfig {
    /// Disable policy components
    #[structopt(
        long,
        env,
        parse(try_from_str),
        possible_values = Policy::VARIANTS,
        case_insensitive = true,
    )]
    pub policy_disable_component: Vec<Policy>,
    /// Whitelist property names (optionally filtered by value)
    // e.g.
    //  POLICY_TRUST_PROPERTY="prop1=1|2,prop2=3|4|5,prop3"
    //  POLICY_TRUST_PROPERTY=prop4
    #[structopt(
        long,
        env,
        parse(try_from_str = parse_property_match),
    )]
    pub policy_trust_property: Vec<(String, Match)>,
<<<<<<< HEAD
    #[structopt(skip)]
    #[serde(skip_serializing, skip_deserializing)]
    pub trusted_keys: Option<Keystore>,
    #[structopt(skip)]
    #[serde(skip_serializing, skip_deserializing)]
    pub domain_patterns: DomainWhitelistState,
=======
>>>>>>> 06139525
}

impl PolicyConfig {
    pub fn policy_set(&self) -> HashSet<Policy> {
        if self.policy_disable_component.contains(&Policy::All) {
            Default::default()
        } else {
            let mut components: HashSet<_> = Policy::iter().collect();
            components.retain(|c| self.policy_disable_component.contains(c).not());
            components
        }
    }

    #[inline]
    pub fn trusted_property_map(&self) -> HashMap<String, Match> {
        self.policy_trust_property.iter().cloned().collect()
    }
}

#[non_exhaustive]
#[derive(
    Clone,
    Copy,
    Debug,
    Hash,
    Eq,
    PartialEq,
    EnumIter,
    EnumVariantNames,
    EnumString,
    Display,
    Serialize,
    Deserialize,
)]
#[strum(serialize_all = "snake_case")]
pub enum Policy {
    All,
    ManifestSignatureValidation,
    ManifestCompliance,
    ManifestInetUrlCompliance,
    ManifestScriptCompliance,
}

#[non_exhaustive]
#[derive(Clone, Debug, Eq, PartialEq, Display, Serialize, Deserialize)]
pub enum Match {
    All,
    Values(Vec<String>),
}

impl FromStr for Match {
    type Err = anyhow::Error;

    fn from_str(s: &str) -> Result<Self, Self::Err> {
        // use '|' instead of ',' to support multi-value
        // environment variables
        let values: Vec<_> = s.split('|').map(|v| v.trim().to_string()).collect();
        Ok(if values.is_empty() {
            Match::All
        } else {
            Match::Values(values)
        })
    }
}

#[derive(
    Clone,
    Copy,
    Debug,
    EnumIter,
    EnumVariantNames,
    EnumString,
    Display,
    Serialize,
    Deserialize,
    PartialEq,
    Eq,
)]
#[strum(serialize_all = "kebab-case")]
#[serde(rename_all = "kebab-case")]
pub enum CertPermissions {
    /// Allows all permissions (including permissions created in future)
    All,
    /// Certificate is allowed to sign Payload Manifest requiring Outbound Network Traffic feature.
    OutboundManifest,
    /// Permissions signed by this certificate will not be verified.
    UnverifiedPermissionsChain,
}

#[derive(Clone, Default)]
pub struct PermissionsManager {
    permissions: HashMap<String, Vec<CertPermissions>>,
}

pub struct CertStore {
    store: X509Store,
    permissions: PermissionsManager,
}

#[derive(Clone)]
pub struct Keystore {
    inner: Arc<RwLock<CertStore>>,
}

impl Default for Keystore {
    fn default() -> Self {
        let store = X509StoreBuilder::new().expect("SSL works").build();
        Self {
            inner: CertStore::new(store, Default::default()),
        }
    }
}

impl CertStore {
    pub fn new(store: X509Store, permissions: PermissionsManager) -> Arc<RwLock<CertStore>> {
        Arc::new(RwLock::new(CertStore { store, permissions }))
    }
}

impl Keystore {
    /// Reads DER or PEM certificates (or PEM certificate stacks) from `cert-dir` and creates new `X509Store`.
    pub fn load(cert_dir: impl AsRef<Path>) -> anyhow::Result<Self> {
        std::fs::create_dir_all(&cert_dir)?;
        let permissions = PermissionsManager::load(&cert_dir).map_err(|e| {
            anyhow!(
                "Failed to load permissions file: {}, {e}",
                cert_dir.as_ref().display()
            )
        })?;

        let mut store = X509StoreBuilder::new()?;
        let cert_dir = std::fs::read_dir(cert_dir)?;
        for dir_entry in cert_dir {
            let cert = dir_entry?.path();
            if let Err(e) = Self::load_file(&mut store, &cert) {
                log::debug!(
                    "Skipping '{}' while loading a keystore. Error: {e}",
                    cert.display()
                );
            }
        }
        let store = CertStore::new(store.build(), permissions);
        Ok(Keystore { inner: store })
    }

    pub fn reload(&self, cert_dir: impl AsRef<Path>) -> anyhow::Result<()> {
        let keystore = Keystore::load(&cert_dir)?;
        self.replace(keystore);
        Ok(())
    }

    fn replace(&self, other: Keystore) {
        let store = {
            let mut inner = other.inner.write().unwrap();
            std::mem::replace(
                &mut (*inner),
                CertStore {
                    store: X509StoreBuilder::new().unwrap().build(),
                    permissions: Default::default(),
                },
            )
        };
        let mut inner = self.inner.write().unwrap();
        *inner = store;
    }

    /// Decodes byte64 `sig`, verifies `cert`and reads its pub key,
    /// prepares digest using `sig_alg`, verifies `data` using `sig` and pub key.
    pub fn verify_signature(
        &self,
        cert: impl AsRef<str>,
        sig: impl AsRef<str>,
        sig_alg: impl AsRef<str>,
        data: impl AsRef<str>,
    ) -> anyhow::Result<()> {
        let sig = crate::decode_data(sig)?;

        let pkey = self.verify_cert(cert)?;

        let msg_digest = MessageDigest::from_name(sig_alg.as_ref())
            .ok_or_else(|| anyhow::anyhow!("Unknown signature algorithm: {}", sig_alg.as_ref()))?;
        let mut verifier = Verifier::new(msg_digest, pkey.as_ref())?;
        if !(verifier.verify_oneshot(&sig, data.as_ref().as_bytes())?) {
            return Err(anyhow::anyhow!("Invalid signature"));
        }
        Ok(())
    }

    pub fn certs_ids(&self) -> anyhow::Result<HashSet<String>> {
        let inner = self.inner.read().unwrap();
        let mut ids = HashSet::new();
        for cert in inner.store.objects() {
            if let Some(cert) = cert.x509() {
                let id = crate::util::cert_to_id(cert)?;
                ids.insert(id);
            }
        }
        Ok(ids)
    }

    pub(crate) fn visit_certs<T: CertBasicDataVisitor>(
        &self,
        visitor: &mut X509Visitor<T>,
    ) -> anyhow::Result<()> {
        let inner = self.inner.read().unwrap();
        for cert in inner.store.objects().iter().flat_map(X509ObjectRef::x509) {
            visitor.accept(cert, &inner.permissions)?;
        }
        Ok(())
    }

    fn load_file(store: &mut X509StoreBuilder, cert: &PathBuf) -> anyhow::Result<()> {
        for cert in crate::util::parse_cert_file(cert)? {
            store.add_cert(cert)?
        }
        Ok(())
    }

    fn verify_cert<S: AsRef<str>>(&self, cert: S) -> anyhow::Result<PKey<Public>> {
        let cert_chain = Self::decode_cert_chain(cert)?;
        let store = self
            .inner
            .read()
            .map_err(|err| anyhow::anyhow!("Err: {}", err.to_string()))?;
        let cert = match cert_chain.last().map(Clone::clone) {
            Some(cert) => cert,
            None => bail!("Unable to verify certificate. No certificate."),
        };
        let mut cert_stack = openssl::stack::Stack::new()?;
        for cert in cert_chain {
            cert_stack.push(cert).unwrap();
        }
        let mut ctx = X509StoreContext::new()?;
        if !(ctx.init(&store.store, &cert, &cert_stack, |ctx| ctx.verify_cert())?) {
            bail!("Invalid certificate");
        }
        Ok(cert.public_key()?)
    }

    pub fn verify_permissions<S: AsRef<str>>(
        &self,
        cert: S,
        required: Vec<CertPermissions>,
    ) -> anyhow::Result<()> {
        if required.contains(&CertPermissions::All) {
            bail!("`All` permissions shouldn't be required.")
        }

        if required.is_empty() {
            return Ok(());
        }

        let cert_chain = Self::decode_cert_chain(cert)?;
        // Demands do not contain certificates permissions
        // so only first certificate in chain signer permissions are verified.
        let cert = match cert_chain.first() {
            Some(cert) => cert,
            None => bail!("Unable to verify certificate permissions. No certificate."),
        };
        let issuer = self.find_issuer(cert)?;

        self.has_permissions(&issuer, &required)
    }

    fn get_permissions(&self, cert: &X509Ref) -> anyhow::Result<Vec<CertPermissions>> {
        let store = self
            .inner
            .read()
            .map_err(|err| anyhow::anyhow!("RwLock error: {}", err.to_string()))?;
        Ok(store.permissions.get(cert))
    }

    fn has_permissions(
        &self,
        cert: &X509Ref,
        required: &Vec<CertPermissions>,
    ) -> anyhow::Result<()> {
        let cert_permissions = self.get_permissions(cert)?;

        if cert_permissions.contains(&CertPermissions::All)
            && (!required.contains(&CertPermissions::UnverifiedPermissionsChain)
                || (cert_permissions.contains(&CertPermissions::UnverifiedPermissionsChain)
                    && required.contains(&CertPermissions::UnverifiedPermissionsChain)))
        {
            return Ok(());
        }

        if required
            .iter()
            .all(|permission| cert_permissions.contains(permission))
        {
            return Ok(());
        }

        bail!(
            "Not sufficient permissions. Required: `{}`, but has only: `{}`",
            format_permissions(required),
            format_permissions(&cert_permissions)
        )
    }

    fn find_issuer(&self, cert: &X509) -> anyhow::Result<X509> {
        let store = self
            .inner
            .read()
            .map_err(|err| anyhow::anyhow!("RwLock error: {}", err.to_string()))?;
        store
            .store
            .objects()
            .iter()
            .filter_map(|cert| cert.x509())
            .map(|cert| cert.to_owned())
            .find(|trusted| trusted.issued(cert) == X509VerifyResult::OK)
            .ok_or_else(|| anyhow!("Issuer certificate not found in keystore"))
    }

    fn decode_cert_chain<S: AsRef<str>>(cert: S) -> anyhow::Result<Vec<X509>> {
        let cert = crate::decode_data(cert)?;
        Ok(match X509::from_der(&cert) {
            Ok(cert) => vec![cert],
            Err(_) => X509::stack_from_pem(&cert)?,
        })
    }

    pub fn permissions_manager(&self) -> PermissionsManager {
        self.inner.read().unwrap().permissions.clone()
    }
}

impl PermissionsManager {
    pub fn load(cert_dir: impl AsRef<Path>) -> anyhow::Result<PermissionsManager> {
        let path = cert_dir.as_ref().join(PERMISSIONS_FILE);
        let content = match std::fs::read_to_string(path) {
            Ok(content) if !content.is_empty() => content,
            _ => return Ok(Default::default()),
        };
        let permissions = serde_json::from_str(&content)?;
        Ok(PermissionsManager { permissions })
    }

    pub fn set(&mut self, cert: &str, mut permissions: Vec<CertPermissions>) {
        if permissions.contains(&CertPermissions::All) {
            let supports_unverified_permissions =
                permissions.contains(&CertPermissions::UnverifiedPermissionsChain);
            permissions.clear();
            permissions.push(CertPermissions::All);
            if supports_unverified_permissions {
                permissions.push(CertPermissions::UnverifiedPermissionsChain);
            }
        }
        self.permissions.insert(cert.to_string(), permissions);
    }

    pub fn set_x509(
        &mut self,
        cert: &X509,
        permissions: Vec<CertPermissions>,
    ) -> anyhow::Result<()> {
        let id = cert_to_id(cert)?;
        self.set(&id, permissions);
        Ok(())
    }

    pub fn set_many(
        &mut self,
        // With slice I would need add `openssl` dependency directly to ya-rovider.
        #[allow(clippy::ptr_arg)] certs: &Vec<X509>,
        permissions: Vec<CertPermissions>,
        whole_chain: bool,
    ) {
        let certs = match whole_chain {
            false => Self::leaf_certs(certs),
            true => certs.clone(),
        };

        for cert in certs {
            if let Err(e) = self.set_x509(&cert, permissions.clone()) {
                log::error!(
                    "Failed to set permissions for certificate {:?}. {e}",
                    cert.subject_name()
                );
            }
        }
    }

    /// If we don't have this certificate registered, it means it has no permissions,
    /// so empty vector is returned.
    pub fn get(&self, cert: &X509Ref) -> Vec<CertPermissions> {
        let id = match cert_to_id(cert) {
            Ok(id) => id,
            Err(_) => return vec![],
        };
        self.permissions.get(&id).cloned().unwrap_or_default()
    }

    pub fn save(&self, path: &Path) -> anyhow::Result<()> {
        let mut file = File::create(&path.join(PERMISSIONS_FILE))?;
        Ok(serde_json::to_writer_pretty(&mut file, &self.permissions)?)
    }

    fn leaf_certs(certs: &[X509]) -> Vec<X509> {
        if certs.len() == 1 {
            // when there is 1 cert it is a leaf cert
            return certs.to_vec();
        }
        certs
            .iter()
            .cloned()
            .filter(|cert| {
                !certs
                    .iter()
                    .any(|cert2| cert.issued(cert2) == X509VerifyResult::OK)
            })
            .collect()
    }
}

impl std::fmt::Debug for Keystore {
    fn fmt(&self, f: &mut std::fmt::Formatter<'_>) -> std::fmt::Result {
        write!(f, "Keystore")
    }
}

fn parse_property_match(input: &str) -> anyhow::Result<(String, Match)> {
    let mut split = input.splitn(2, '=');
    let property = split
        .next()
        .ok_or_else(|| anyhow::anyhow!("missing property name"))?
        .to_string();
    let values = match split.next() {
        Some(s) => Match::from_str(s)?,
        None => Match::All,
    };
    Ok((property, values))
}

#[cfg(test)]
mod tests {
    use super::*;

    fn build_config<S: AsRef<str>>(args: S) -> PolicyConfig {
        let arguments = shlex::split(args.as_ref()).expect("failed to parse arguments");
        PolicyConfig::from_iter(arguments)
    }

    #[test]
    fn policy_config() {
        let config = build_config("TEST");
        assert_eq!(config.policy_disable_component, Vec::default());
        assert_eq!(config.policy_trust_property, Vec::default());

        let config = build_config(
            "TEST \
            --policy-trust-property property",
        );
        assert_eq!(config.policy_disable_component, Vec::default());
        assert_eq!(
            config.policy_trust_property,
            vec![("property".to_string(), Match::All)]
        );

        let config = build_config(
            "TEST \
            --policy-disable-component all \
            --policy-trust-property property=value1|value2",
        );
        assert_eq!(config.policy_disable_component, vec![Policy::All]);
        assert_eq!(
            config.policy_trust_property,
            vec![(
                "property".to_string(),
                Match::Values(vec!["value1".to_string(), "value2".to_string()])
            )]
        );
    }
}<|MERGE_RESOLUTION|>--- conflicted
+++ resolved
@@ -43,15 +43,6 @@
         parse(try_from_str = parse_property_match),
     )]
     pub policy_trust_property: Vec<(String, Match)>,
-<<<<<<< HEAD
-    #[structopt(skip)]
-    #[serde(skip_serializing, skip_deserializing)]
-    pub trusted_keys: Option<Keystore>,
-    #[structopt(skip)]
-    #[serde(skip_serializing, skip_deserializing)]
-    pub domain_patterns: DomainWhitelistState,
-=======
->>>>>>> 06139525
 }
 
 impl PolicyConfig {
