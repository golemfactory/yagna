pub mod golem_keystore;
pub mod x509_keystore;

use self::{
    golem_keystore::{GolemKeystore, GolemKeystoreBuilder},
    x509_keystore::{X509CertData, X509Keystore, X509KeystoreBuilder, X509KeystoreManager},
};
use chrono::SecondsFormat;
use golem_certificate::validator::validated_data::{ValidatedCertificate, ValidatedNodeDescriptor};
use itertools::Itertools;
use serde_json::Value;
use std::{
    collections::{BTreeSet, HashSet},
    ffi::OsStr,
    fs,
    path::{Path, PathBuf},
};

// Large enum variant caused by flatten maps of possible additional fields in 'ValidatedCertificate'.
#[allow(clippy::large_enum_variant)]
#[derive(Eq, PartialEq)]
pub enum Cert {
    X509(X509CertData),
    Golem {
        id: String,
        cert: ValidatedCertificate,
    },
}

impl Cert {
    /// Certificate id (long).
    pub fn id(&self) -> String {
        match self {
            Cert::Golem { id, cert: _ } => id.into(),
            Cert::X509(cert) => cert.id.to_string(),
        }
    }

    /// Not_after date in RFC3339 format.
    pub fn not_after(&self) -> String {
        let not_after = match self {
            Cert::X509(cert) => cert.not_after,
            Cert::Golem { id: _, cert } => cert.validity_period.not_after,
        };
        not_after.to_rfc3339_opts(SecondsFormat::Secs, true)
    }

    /// Subject displayed Json value.
    /// Json for X.509 certificate, 'display_name' for Golem certificate.
    pub fn subject(&self) -> Value {
        match self {
            Cert::X509(cert) => serde_json::json!(cert.subject),
            Cert::Golem { cert, .. } => serde_json::json!(cert.subject.display_name),
        }
    }

    pub fn type_name(&self) -> &str {
        match self {
            Cert::X509(_) => x509_keystore::CERT_NAME,
            Cert::Golem { .. } => golem_keystore::CERT_NAME,
        }
    }
}

impl PartialOrd for Cert {
    fn partial_cmp(&self, other: &Self) -> Option<std::cmp::Ordering> {
        self.id().partial_cmp(&other.id())
    }
}

impl Ord for Cert {
    fn cmp(&self, other: &Self) -> std::cmp::Ordering {
        self.id().cmp(&other.id())
    }
}
trait CommonAddParams {
    fn certs(&self) -> &Vec<PathBuf>;
}

pub struct AddParams {
    pub certs: Vec<PathBuf>,
}

impl AddParams {
    pub fn new(certs: Vec<PathBuf>) -> Self {
        Self { certs }
    }
}

impl CommonAddParams for AddParams {
    fn certs(&self) -> &Vec<PathBuf> {
        &self.certs
    }
}

#[derive(Default)]
pub struct AddResponse {
    pub added: Vec<Cert>,
    pub duplicated: Vec<Cert>,
    pub invalid: Vec<PathBuf>,
    pub leaf_cert_ids: Vec<String>,
}

pub struct RemoveParams {
    pub ids: HashSet<String>,
}

#[derive(Default)]
pub struct RemoveResponse {
    pub removed: Vec<Cert>,
}

pub trait Keystore: KeystoreClone + Send {
    fn reload(&self, cert_dir: &Path) -> anyhow::Result<()>;
    fn add(&mut self, add: &AddParams) -> anyhow::Result<AddResponse>;
    fn remove(&mut self, remove: &RemoveParams) -> anyhow::Result<RemoveResponse>;
    fn list(&self) -> Vec<Cert>;
}

trait KeystoreBuilder<K: Keystore> {
    // file is certificate file, certificate is its content
    fn try_with(&mut self, file: &Path) -> anyhow::Result<()>;
    fn build(self) -> anyhow::Result<K>;
}

pub trait KeystoreClone {
    fn clone_box(&self) -> Box<dyn Keystore>;
}

impl<T> KeystoreClone for T
where
    T: 'static + Keystore + Clone,
{
    fn clone_box(&self) -> Box<dyn Keystore> {
        Box::new(self.clone())
    }
}

impl Clone for Box<dyn Keystore> {
    fn clone(&self) -> Box<dyn Keystore> {
        self.clone_box()
    }
}

#[derive(Clone)]
pub struct CompositeKeystore {
    x509_keystore: X509KeystoreManager,
    golem_keystore: GolemKeystore,
}

impl CompositeKeystore {
    pub fn load(cert_dir: &PathBuf) -> anyhow::Result<Self> {
        std::fs::create_dir_all(cert_dir)?;
        let mut x509_builder = X509KeystoreBuilder::new(cert_dir);
        let mut golem_builder = GolemKeystoreBuilder::new(cert_dir);

        let cert_dir = std::fs::read_dir(cert_dir)?;
        for dir_entry in cert_dir {
            let file = dir_entry?;
            let file = file.path();
            if let Err(err) = golem_builder
                .try_with(&file)
                .or_else(|err| {
                    log::trace!("File '{} is not a Golem certificate. Trying to parse as Golem certificate. Err: {err}'", file.display());
                    x509_builder.try_with(&file)
                }) {
                    log::debug!("File '{} is not a X509 certificate nor a Golem certificate. Err: {err}'", file.display());
                }
        }

        let x509_keystore = x509_builder.build()?;
        let golem_keystore = golem_builder.build()?;

        Ok(Self {
            x509_keystore,
            golem_keystore,
        })
    }

    fn keystores(&self) -> Vec<&dyn Keystore> {
        vec![&self.golem_keystore, &self.x509_keystore]
    }

    fn keystores_mut(&mut self) -> Vec<&mut dyn Keystore> {
        vec![&mut self.golem_keystore, &mut self.x509_keystore]
    }

    fn list_sorted(&self) -> BTreeSet<Cert> {
        self.keystores()
            .iter()
            .flat_map(|keystore| keystore.list())
            .collect::<BTreeSet<Cert>>()
    }

    pub fn list_ids(&self) -> Vec<String> {
        self.list_sorted()
            .into_iter()
            .map(|cert| cert.id())
            .collect::<Vec<String>>()
    }

    pub fn add_golem_cert(&mut self, add: &AddParams) -> anyhow::Result<AddResponse> {
        self.golem_keystore.add(add)
    }

    pub fn verify_x509_signature(
        &self,
        cert: impl AsRef<str>,
        sig: impl AsRef<str>,
        sig_alg: impl AsRef<str>,
        data: impl AsRef<str>,
    ) -> anyhow::Result<()> {
        self.x509_keystore
            .keystore
            .verify_signature(cert, sig, sig_alg, data)
    }

<<<<<<< HEAD
    pub fn x509_keystore(&self) -> &X509Keystore {
        &self.x509_keystore.keystore
    }

    pub fn verify_node_descriptor(&self, cert: &str) -> anyhow::Result<ValidatedNodeDescriptor> {
        self.golem_keystore.verify_node_descriptor(cert)
=======
    pub fn verify_node_descriptor(
        &self,
        node_descriptor: serde_json::Value,
    ) -> anyhow::Result<ValidatedNodeDescriptor> {
        self.golem_keystore.verify_node_descriptor(node_descriptor)
>>>>>>> a280e8b3
    }
}

impl Keystore for CompositeKeystore {
    fn reload(&self, cert_dir: &Path) -> anyhow::Result<()> {
        for keystore in self.keystores().iter() {
            keystore.reload(cert_dir)?;
        }
        Ok(())
    }

    fn add(&mut self, add: &AddParams) -> anyhow::Result<AddResponse> {
        let response = self
            .keystores_mut()
            .iter_mut()
            .map(|keystore| keystore.add(add))
            .fold_ok(AddResponse::default(), |mut acc, mut res| {
                acc.added.append(&mut res.added);
                acc.duplicated.append(&mut res.duplicated);
                acc.invalid.append(&mut res.invalid);
                acc.leaf_cert_ids.append(&mut res.leaf_cert_ids);
                acc
            })?;
        Ok(response)
    }

    fn remove(&mut self, remove: &RemoveParams) -> anyhow::Result<RemoveResponse> {
        let response = self
            .keystores_mut()
            .iter_mut()
            .map(|keystore| keystore.remove(remove))
            .fold_ok(RemoveResponse::default(), |mut acc, mut res| {
                acc.removed.append(&mut res.removed);
                acc
            })?;
        Ok(response)
    }

    fn list(&self) -> Vec<Cert> {
        self.list_sorted().into_iter().collect()
    }
}

/// Copies file into `dst_dir`.
/// Renames file if duplicated: "name.ext" into "name.1.ext" etc.
fn copy_file(src_file: &PathBuf, dst_dir: &Path) -> anyhow::Result<PathBuf> {
    let file_name = get_file_name(src_file)
        .ok_or_else(|| anyhow::anyhow!(format!("Cannot get filename of {src_file:?}")))?;
    let mut new_cert_path = PathBuf::from(dst_dir);
    new_cert_path.push(file_name);
    if new_cert_path.exists() {
        let file_stem = get_file_stem(&new_cert_path).expect("Has to have stem");
        let dot_extension = get_file_extension(&new_cert_path)
            .map(|ex| format!(".{ex}"))
            .unwrap_or_else(|| String::from(""));
        for i in 0..u32::MAX {
            let numbered_filename = format!("{file_stem}.{i}{dot_extension}");
            new_cert_path = PathBuf::from(dst_dir);
            new_cert_path.push(numbered_filename);
            if !new_cert_path.exists() {
                break;
            }
        }
        if new_cert_path.exists() {
            anyhow::bail!("Unable to load certificate");
        }
    }
    fs::copy(src_file, &new_cert_path)?;
    Ok(new_cert_path)
}

fn get_file_name(path: &Path) -> Option<String> {
    path.file_name().map(os_str_to_string)
}

fn os_str_to_string(os_str: &OsStr) -> String {
    os_str.to_string_lossy().to_string()
}

fn get_file_extension(path: &Path) -> Option<String> {
    path.extension().map(os_str_to_string)
}

fn get_file_stem(path: &Path) -> Option<String> {
    path.file_stem().map(os_str_to_string)
}<|MERGE_RESOLUTION|>--- conflicted
+++ resolved
@@ -215,20 +215,15 @@
             .verify_signature(cert, sig, sig_alg, data)
     }
 
-<<<<<<< HEAD
     pub fn x509_keystore(&self) -> &X509Keystore {
         &self.x509_keystore.keystore
     }
 
-    pub fn verify_node_descriptor(&self, cert: &str) -> anyhow::Result<ValidatedNodeDescriptor> {
-        self.golem_keystore.verify_node_descriptor(cert)
-=======
     pub fn verify_node_descriptor(
         &self,
         node_descriptor: serde_json::Value,
     ) -> anyhow::Result<ValidatedNodeDescriptor> {
         self.golem_keystore.verify_node_descriptor(node_descriptor)
->>>>>>> a280e8b3
     }
 }
 
