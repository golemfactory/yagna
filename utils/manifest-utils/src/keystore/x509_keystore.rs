use super::{
    AddParams, AddResponse, Cert, CommonAddParams, Keystore, KeystoreBuilder, RemoveParams,
    RemoveResponse, SignatureVerifier,
};
use anyhow::bail;
use chrono::{DateTime, Duration, NaiveDateTime, TimeZone, Utc};
use golem_certificate::schemas::certificate::Fingerprint;
use openssl::{
    asn1::{Asn1Time, Asn1TimeRef},
    hash::MessageDigest,
    nid::Nid,
    pkey::{PKey, Public},
    sign::Verifier,
    x509::{
        store::{X509Store, X509StoreBuilder},
        X509Ref, X509StoreContext, X509VerifyResult, X509,
    },
};
use std::{
    collections::{BTreeMap, HashMap, HashSet},
    fmt::Write,
    fs::{self, DirEntry, File},
    io::Read,
    path::{Path, PathBuf},
    sync::{Arc, RwLock},
};

pub const CERT_NAME: &str = "X.509";

#[derive(Eq, PartialEq)]
pub struct X509CertData {
    pub id: String,
    pub not_before: DateTime<Utc>,
    pub not_after: DateTime<Utc>,
    pub subject: BTreeMap<String, String>,
}

impl X509CertData {
    pub fn create(cert: &X509Ref) -> anyhow::Result<Self> {
        let id = cert_to_id(cert)?;
        let not_before = asn1_time_to_date_time(cert.not_before())?;
        let not_after = asn1_time_to_date_time(cert.not_after())?;
        let mut subject = BTreeMap::new();
        add_cert_subject_entries(&mut subject, cert, Nid::COMMONNAME, "CN");
        add_cert_subject_entries(&mut subject, cert, Nid::PKCS9_EMAILADDRESS, "E");
        add_cert_subject_entries(&mut subject, cert, Nid::ORGANIZATIONNAME, "O");
        add_cert_subject_entries(&mut subject, cert, Nid::ORGANIZATIONALUNITNAME, "OU");
        let data = X509CertData {
            id,
            not_before,
            not_after,
            subject,
        };
        Ok(data)
    }
}

fn asn1_time_to_date_time(time: &Asn1TimeRef) -> anyhow::Result<DateTime<Utc>> {
    // Openssl lib allows to access time only through ASN1_TIME_print.
    // Diff starting from epoch is a workaround to get `not_after` value.
    let time_diff = Asn1Time::from_unix(0)?.diff(time)?;
    let not_after = NaiveDateTime::from_timestamp_millis(0).unwrap()
        + Duration::days(time_diff.days as i64)
        + Duration::seconds(time_diff.secs as i64);
    Ok(Utc.from_utc_datetime(&not_after))
}

pub(super) struct AddX509Response {
    pub loaded: Vec<X509>,
    pub duplicated: Vec<X509>,
    pub invalid: Vec<PathBuf>,
    pub leaf_cert_ids: Vec<String>,
}

pub struct X509KeystoreBuilder {
    builder: X509StoreBuilder,
    cert_dir: PathBuf,
}

impl X509KeystoreBuilder {
    pub fn new(cert_dir: impl AsRef<Path>) -> Self {
        let builder = X509StoreBuilder::new().expect("OpenSSL works");
        let cert_dir = PathBuf::from(cert_dir.as_ref());
        Self { builder, cert_dir }
    }
}

impl KeystoreBuilder<X509KeystoreManager> for X509KeystoreBuilder {
    fn try_with(&mut self, file: &Path) -> anyhow::Result<()> {
        for cert in parse_cert_file(file)? {
            self.builder.add_cert(cert)?
        }
        Ok(())
    }

    fn build(self) -> anyhow::Result<X509KeystoreManager> {
        let keystore = self.builder.build();
        let inner = Arc::new(RwLock::new(CertStore::new(keystore)));
        let keystore = X509Keystore { store: inner };
        let ids = keystore.certs_ids()?;
        Ok(X509KeystoreManager {
            keystore,
            ids,
            cert_dir: self.cert_dir,
        })
    }
}

#[derive(Clone)]
pub(super) struct X509KeystoreManager {
    pub(super) keystore: X509Keystore,
    ids: HashSet<String>,
    cert_dir: PathBuf,
}

impl X509KeystoreManager {
    /// Copies certificates from given file to `cert-dir` and returns newly added certificates.
    /// Certificates already existing in `cert-dir` are skipped.
    fn add_certs<ADD: CommonAddParams>(&self, add: &ADD) -> anyhow::Result<AddX509Response> {
        let mut loaded = HashMap::new();
        let mut skipped = HashMap::new();
        let mut invalid = Vec::new();

        for cert_path in add.certs() {
            let mut new_certs = Vec::new();
            match parse_cert_file(cert_path) {
                Ok(file_certs) => {
                    if file_certs.is_empty() {
                        continue;
                    } else if is_chain_expired(&file_certs) {
                        log::error!("Expired X509 certificate chain: {:?}", file_certs);
                        invalid.push(cert_path.clone());
                        continue;
                    }
                    let file_certs_len = file_certs.len();
                    for file_cert in file_certs {
                        let id = cert_to_id(&file_cert)?;
                        if !self.ids.contains(&id) && !loaded.contains_key(&id) {
                            new_certs.push(file_cert.clone());
                            loaded.insert(id, file_cert);
                        } else {
                            skipped.insert(id, file_cert);
                        }
                    }
                    if file_certs_len == new_certs.len() {
                        super::copy_file(cert_path, &self.cert_dir)?;
                    } else {
                        // Splits certificate chain file into individual certificate files
                        // because some of the certificates are already loaded.
                        self.load_as_certificate_files(cert_path, new_certs)?;
                    }
                }
                Err(err) => {
                    log::warn!("Unable to parse X.509 certificate. Err: {err}");
                    invalid.push(cert_path.clone());
                }
            }
        }
        let loaded_leaf_cert_ids = leaf_certs(&loaded);
        let skipped_leaf_cert_ids = leaf_certs(&skipped);
        let leaf_cert_ids = loaded_leaf_cert_ids
            .into_iter()
            .chain(skipped_leaf_cert_ids)
            .map(str::to_string)
            .collect();
        let loaded = loaded.into_values().collect();
        let duplicated = skipped.into_values().collect();
        Ok(AddX509Response {
            loaded,
            duplicated,
            invalid,
            leaf_cert_ids,
        })
    }

    /// Loads certificates as individual files to `cert-dir`
    fn load_as_certificate_files(&self, cert_path: &Path, certs: Vec<X509>) -> anyhow::Result<()> {
        let file_stem = super::get_file_stem(cert_path)
            .ok_or_else(|| anyhow::anyhow!("Cannot get file name stem."))?;
        let dot_extension = super::get_file_extension(cert_path)
            .map(|ex| format!(".{ex}"))
            .unwrap_or_else(|| String::from(""));
        for cert in certs.into_iter() {
            let id = cert_to_id(&cert)?;
            let mut new_cert_path = self.cert_dir.clone();
            new_cert_path.push(format!("{file_stem}.{id}{dot_extension}"));
            let cert = cert.to_pem()?;
            fs::write(new_cert_path, cert)?;
        }
        Ok(())
    }
}

fn is_chain_expired(cert_chain: &[X509]) -> bool {
    let now = chrono::Utc::now();
    cert_chain
        .iter()
        .any(|cert| asn1_time_to_date_time(cert.not_after()).unwrap() < now)
}

fn leaf_certs(certs: &HashMap<String, X509>) -> Vec<&str> {
    if certs.len() == 1 {
        // when there is 1 cert it is a leaf cert
        return certs.keys().map(String::as_ref).collect();
    }
    certs
        .iter()
        .filter(|(_, cert)| {
            !certs
                .iter()
                .any(|(_, cert2)| cert.issued(cert2) == X509VerifyResult::OK)
        })
        .map(|(id, _)| id.as_str())
        .collect()
}

impl Keystore for X509KeystoreManager {
    fn reload(&self, cert_dir: &Path) -> anyhow::Result<()> {
        self.keystore.reload(cert_dir)
    }

    fn add(&mut self, add: &AddParams) -> anyhow::Result<AddResponse> {
        let AddX509Response {
            loaded,
            duplicated,
            invalid,
            leaf_cert_ids,
        } = self.add_certs(add)?;

        let added = loaded
            .into_iter()
            .map(|cert| X509CertData::create(&cert))
            .collect::<anyhow::Result<Vec<X509CertData>>>()?
            .into_iter()
            .map(Cert::X509)
            .collect();
        let duplicated = duplicated
            .into_iter()
            .map(|cert| X509CertData::create(&cert))
            .collect::<anyhow::Result<Vec<X509CertData>>>()?
            .into_iter()
            .map(Cert::X509)
            .collect();
        Ok(AddResponse {
            added,
            duplicated,
            invalid,
            leaf_cert_ids,
        })
    }

    fn remove(&mut self, remove: &RemoveParams) -> anyhow::Result<RemoveResponse> {
        let ids = &remove.ids;
        if ids.difference(&self.ids).eq(ids) {
            return Ok(RemoveResponse::default());
        }
        let mut removed = HashMap::new();

        let cert_dir_entries: Vec<Result<DirEntry, std::io::Error>> =
            std::fs::read_dir(self.cert_dir.clone())?.collect();
        for dir_entry in cert_dir_entries {
            let cert_file = dir_entry?;
            let cert_file = cert_file.path();
            let certs = parse_cert_file(&cert_file)?;
            if certs.is_empty() {
                // No certificates in parsed file.
                continue;
            }
            let mut ids_cert = certs.into_iter().fold(HashMap::new(), |mut certs, cert| {
                if let Ok(id) = cert_to_id(&cert) {
                    certs.insert(id, cert);
                }
                certs
            });
            let mut split_and_skip = false;
            for id in ids.iter() {
                if let Some(cert) = ids_cert.remove(id) {
                    removed.insert(id.clone(), cert);
                    split_and_skip = true;
                }
            }
            if split_and_skip {
                let file_stem =
                    super::get_file_stem(&cert_file).expect("Cannot get file name stem");
                let dot_extension = super::get_file_extension(&cert_file)
                    .map_or_else(|| String::from(""), |ex| format!(".{ex}"));
                for (id, cert) in ids_cert {
                    let cert = cert.to_pem()?;
                    let mut file_path = self.cert_dir.clone();
                    let filename = format!("{file_stem}.{id}{dot_extension}");
                    file_path.push(filename);
                    fs::write(file_path, cert)?;
                }
                fs::remove_file(cert_file)?;
            }
        }

        let removed: Vec<Cert> = removed
            .into_values()
            .map(|cert| X509CertData::create(&cert))
            .collect::<anyhow::Result<Vec<X509CertData>>>()?
            .into_iter()
            .map(Cert::X509)
            .collect();
        Ok(RemoveResponse { removed })
    }

    fn list(&self) -> Vec<Cert> {
        self.keystore.list().into_iter().map(Cert::X509).collect()
    }

    fn verifier(&self, cert: &str) -> anyhow::Result<Box<dyn super::SignatureVerifier>> {
        let cert_chain = X509Keystore::decode_cert_chain(cert)?;
        let cert_store = self.keystore.store.clone();
        Ok(Box::new(X509SignatureVerifier {
            signature_alg: "sha256".into(),
            cert_chain,
            cert_store,
        }))
    }
}

struct X509SignatureVerifier {
    signature_alg: String,
    cert_chain: Vec<X509>,
    cert_store: Arc<RwLock<CertStore>>,
}

impl SignatureVerifier for X509SignatureVerifier {
    fn with_alg(&mut self, alg: &str) -> Box<&mut dyn SignatureVerifier> {
        self.signature_alg = alg.into();
        Box::new(self)
    }

    fn verify(&self, data: &str, signature: &str) -> anyhow::Result<Vec<String>> {
        let sig = crate::decode_data(signature)?;
        let cert_store = self
            .cert_store
            .read()
            .map_err(|err| anyhow::anyhow!("Err: {}", err.to_string()))?;
        let pub_key = verify_cert_chain(&cert_store, &self.cert_chain)?;

        let msg_digest =
            MessageDigest::from_name(self.signature_alg.as_ref()).ok_or_else(|| {
                anyhow::anyhow!("Unknown signature algorithm: {}", self.signature_alg)
            })?;
        let mut verifier = Verifier::new(msg_digest, pub_key.as_ref())?;
        if !(verifier.verify_oneshot(&sig, data.as_bytes())?) {
            return Err(anyhow::anyhow!("Invalid signature."));
        }

        self.whole_cert_chain_ids(&cert_store)
    }
}

impl X509SignatureVerifier {
    /// List of certificate Ids starting from root-most certificate
    fn whole_cert_chain_ids(&self, cert_store: &CertStore) -> anyhow::Result<Vec<String>> {
        let mut cert_ids = vec![];
        for cert in self.cert_chain.iter().rev() {
<<<<<<< HEAD
            current_cert = Some(cert.clone());
=======
>>>>>>> 5d309bc6
            let cert_id = cert_to_id(cert)?;
            cert_ids.push(cert_id);
        }
        let current_cert = self.cert_chain.first().cloned();
        if let Some(cert) = current_cert {
            let mut previous_cert = cert;
<<<<<<< HEAD

=======
>>>>>>> 5d309bc6
            while let Some(cert) = issuer(cert_store, &previous_cert) {
                let cert_id = cert_to_id(&cert)?;
                cert_ids.push(cert_id);
                previous_cert = cert;
            }
        }
        cert_ids.reverse();
        Ok(cert_ids)
    }
}

struct CertStore {
    store: X509Store,
}

#[derive(Clone)]
pub struct X509Keystore {
    store: Arc<RwLock<CertStore>>,
}

impl Default for X509Keystore {
    fn default() -> Self {
        let store = X509StoreBuilder::new().expect("SSL works").build();
        let store = CertStore::new(store);
        Self {
            store: Arc::new(RwLock::new(store)),
        }
    }
}

impl CertStore {
    pub fn new(store: X509Store) -> CertStore {
        CertStore { store }
    }
}

impl X509Keystore {
    /// Reads DER or PEM certificates (or PEM certificate stacks) from `cert-dir` and creates new `X509Store`.
    pub fn load(cert_dir: impl AsRef<Path>) -> anyhow::Result<Self> {
        let mut store = X509StoreBuilder::new()?;
        let cert_dir = std::fs::read_dir(cert_dir)?;
        for dir_entry in cert_dir {
            let cert = dir_entry?.path();
            if let Err(e) = Self::load_file(&mut store, &cert) {
                log::debug!(
                    "Skipping '{}' while loading a X509Keystore. Error: {e}",
                    cert.display()
                );
            }
        }
        let store = CertStore::new(store.build());
        let store = Arc::new(RwLock::new(store));
        Ok(Self { store })
    }

    pub fn reload(&self, cert_dir: impl AsRef<Path>) -> anyhow::Result<()> {
        let keystore = X509Keystore::load(&cert_dir)?;
        self.replace(keystore);
        Ok(())
    }

    fn replace(&self, other: X509Keystore) {
        let store = {
            let mut inner = other.store.write().unwrap();
            std::mem::replace(
                &mut (*inner),
                CertStore {
                    store: X509StoreBuilder::new().unwrap().build(),
                },
            )
        };
        let mut inner = self.store.write().unwrap();
        *inner = store;
    }

    fn list(&self) -> Vec<X509CertData> {
        let inner = self.store.read().unwrap();
        inner
            .store
            .all_certificates()
            .iter()
            .map(X509CertData::create)
            .flat_map(|cert| match cert {
                Ok(cert) => Some(cert),
                Err(err) => {
                    log::debug!("Failed to read X509 cert. Err: {}", err);
                    None
                }
            })
            .collect()
    }

    /// Decodes byte64 `sig`, verifies `cert`and reads its pub key,
    /// prepares digest using `sig_alg`, verifies `data` using `sig` and pub key.
    pub fn verify_signature(
        &self,
        cert: impl AsRef<str>,
        sig: impl AsRef<str>,
        sig_alg: impl AsRef<str>,
        data: impl AsRef<str>,
    ) -> anyhow::Result<()> {
        let sig = crate::decode_data(sig)?;

        let pkey = self.verify_cert(cert)?;

        let msg_digest = MessageDigest::from_name(sig_alg.as_ref())
            .ok_or_else(|| anyhow::anyhow!("Unknown signature algorithm: {}", sig_alg.as_ref()))?;
        let mut verifier = Verifier::new(msg_digest, pkey.as_ref())?;
        if !(verifier.verify_oneshot(&sig, data.as_ref().as_bytes())?) {
            return Err(anyhow::anyhow!("Invalid signature."));
        }
        Ok(())
    }

    pub fn certs_ids(&self) -> anyhow::Result<HashSet<String>> {
        let inner = self.store.read().unwrap();
        let mut ids = HashSet::new();
        for cert in inner.store.all_certificates() {
            let id = cert_to_id(&cert)?;
            ids.insert(id);
        }
        Ok(ids)
    }

    fn load_file(store: &mut X509StoreBuilder, cert: &Path) -> anyhow::Result<()> {
        for cert in parse_cert_file(cert)? {
            store.add_cert(cert)?
        }
        Ok(())
    }

    fn verify_cert<S: AsRef<str>>(&self, cert: S) -> anyhow::Result<PKey<Public>> {
        let cert_chain = Self::decode_cert_chain(cert)?;
        let cert_store = self
            .store
            .read()
            .map_err(|err| anyhow::anyhow!("Err: {}", err.to_string()))?;
        verify_cert_chain(&cert_store, &cert_chain)
    }

    /// Decodes certificate chain.
    ///
    /// The certificates are sorted from leaf to root.
    pub fn decode_cert_chain<S: AsRef<str>>(cert: S) -> anyhow::Result<Vec<X509>> {
        let cert = crate::decode_data(cert)?;
        Ok(match X509::from_der(&cert) {
            Ok(cert) => vec![cert],
            Err(_) => X509::stack_from_pem(&cert)?,
        })
    }
}

fn verify_cert_chain(
    cert_store: &CertStore,
    cert_chain: &Vec<X509>,
) -> anyhow::Result<PKey<Public>> {
    let cert = match cert_chain.last().map(Clone::clone) {
        Some(cert) => cert,
        None => bail!("Unable to verify X509 certificate. No X509 certificate in payload."),
    };
    if cert_store.store.all_certificates().is_empty() {
        bail!("Unable to verify X509 certificate. No X509 certificates in keystore.")
    }
    let mut cert_stack = openssl::stack::Stack::new()?;
    for cert in cert_chain {
        cert_stack.push(cert.clone()).unwrap();
    }
    let mut ctx = X509StoreContext::new()?;
    if !(ctx.init(&cert_store.store, &cert, &cert_stack, |ctx| {
        ctx.verify_cert()
    })?) {
        bail!("Unable to verify X509 certificate.");
    }
    Ok(cert.public_key()?)
}

fn issuer(cert_store: &CertStore, cert: &X509Ref) -> Option<X509> {
    cert_store
        .store
        .all_certificates()
        .into_iter()
        .find(|candidate| candidate.issued(cert) == X509VerifyResult::OK && !candidate.eq(cert))
}

fn parse_cert_file(cert: &Path) -> anyhow::Result<Vec<X509>> {
    let extension = super::get_file_extension(cert);
    let mut cert = File::open(cert)?;
    let mut cert_buffer = Vec::new();
    cert.read_to_end(&mut cert_buffer)?;
    match extension {
        Some(ref der) if der.to_lowercase() == "der" => Ok(vec![X509::from_der(&cert_buffer)?]),
        Some(ref pem) if pem.to_lowercase() == "pem" => Ok(X509::stack_from_pem(&cert_buffer)?),
        _ => {
            // Certificates can have various other extensions like .cer .crt .key (and .key can be both DER and PEM)
            // Initial parsing dictated by `extension` is done because it would improper to parse .pem as a DER
            Ok(X509::stack_from_pem(&cert_buffer)
                .or_else(|_| X509::from_der(&cert_buffer).map(|cert| vec![cert]))?)
        }
    }
}

pub fn cert_to_id(cert: &X509Ref) -> anyhow::Result<Fingerprint> {
    let bytes = cert.digest(MessageDigest::sha512())?;
    let mut digest = String::with_capacity(bytes.len() * 2);
    for byte in bytes.iter() {
        write!(digest, "{byte:02x}")?;
    }

    Ok(digest)
}

/// Adds entries with given `nid` to given `subject` String.
fn add_cert_subject_entries(
    subject: &mut BTreeMap<String, String>,
    cert: &X509Ref,
    nid: Nid,
    entry_short_name: &str,
) {
    if let Some(entries) = cert_subject_entries(cert, nid) {
        subject.insert(entry_short_name.to_string(), entries);
    }
}

/// Reads subject entries and returns them as comma separated `String`.
fn cert_subject_entries(cert: &X509Ref, nid: Nid) -> Option<String> {
    let entries =
        cert.subject_name()
            .entries_by_nid(nid)
            .fold(String::from(""), |mut names, name| {
                if !names.is_empty() {
                    names.push_str(", ");
                }
                let name = String::from_utf8_lossy(name.data().as_slice());
                names.push_str(&name);
                names
            });
    if entries.is_empty() {
        return None;
    }
    Some(entries)
}

impl std::fmt::Debug for X509Keystore {
    fn fmt(&self, f: &mut std::fmt::Formatter<'_>) -> std::fmt::Result {
        write!(f, "Keystore")
    }
}

#[cfg(test)]
mod tests {
    use openssl::asn1::Asn1Time;
    use test_case::test_case;

    use super::asn1_time_to_date_time;

    // No test for malformed date because 'Asn1Time' arrvies from parsed certificate.
    #[test_case("20230329115959Z", "2023-03-29T11:59:59Z" ; "After epoch")]
    #[test_case("19000101000000Z", "1900-01-01T00:00:00Z" ; "Before epoch")]
    pub fn read_not_after_test(asn1_time: &str, expected_time: &str) {
        let asn1_time = Asn1Time::from_str(asn1_time).unwrap();
        let date_time = asn1_time_to_date_time(&asn1_time).unwrap();
        assert_eq!(
            expected_time,
            date_time.to_rfc3339_opts(chrono::SecondsFormat::Secs, true)
        );
    }
}<|MERGE_RESOLUTION|>--- conflicted
+++ resolved
@@ -358,20 +358,13 @@
     fn whole_cert_chain_ids(&self, cert_store: &CertStore) -> anyhow::Result<Vec<String>> {
         let mut cert_ids = vec![];
         for cert in self.cert_chain.iter().rev() {
-<<<<<<< HEAD
-            current_cert = Some(cert.clone());
-=======
->>>>>>> 5d309bc6
             let cert_id = cert_to_id(cert)?;
             cert_ids.push(cert_id);
         }
         let current_cert = self.cert_chain.first().cloned();
         if let Some(cert) = current_cert {
             let mut previous_cert = cert;
-<<<<<<< HEAD
-
-=======
->>>>>>> 5d309bc6
+
             while let Some(cert) = issuer(cert_store, &previous_cert) {
                 let cert_id = cert_to_id(&cert)?;
                 cert_ids.push(cert_id);
