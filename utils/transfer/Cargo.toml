[package]
name = "ya-transfer"
version = "0.3.0"
description = "Yagna transfer util"
authors = ["Golem Factory <contact@golem.network>"]
edition = "2018"

[dependencies]
<<<<<<< HEAD
ya-client-model = "0.5"
ya-core-model = { version = "^0.8" }
=======
ya-client-model = "0.6"
ya-core-model = { version = "^0.9" }
>>>>>>> 5d309bc6
ya-service-bus = { workspace = true }
ya-utils-path = "0.1"
gftp = { workspace = true }

actix-http = "3"
actix-web = "4"
actix-rt = "2.7"
awc = { version = "3.0", features = ["openssl"] }
# async-compression 0.3.8+ deprecates the "stream" module
async-compression = { version = "=0.3.7", features = [
    "tokio",
    "futures-io",
    "stream",
    "bzip2",
    "gzip",
    "xz",
] }
bytes = "1.0"
futures = "0.3.4"
globset = "0.4.5"
h2 = "0.3.17"
hex = "0.4.2"
lazy_static = "1.4.0"
log = "0.4"
percent-encoding = "2.1"
rand = "0.8"
regex = "1.3.4"
serde = "1.0.104"
sha3 = "0.8.2"
tempdir = "0.3.7"
thiserror = "1.0.11"
tokio = { version = "1", features = ["fs", "io-util"] }
tokio-tar = "0.3"
tokio-util = { version = "0.7", features = ["io"] }
url = "2.1.1"
walkdir = "2.3.1"

[dependencies.zip]
version = "0.5.6"
features = ["tokio-1"]
git = "https://github.com/golemfactory/zip-rs.git"
branch = "feature/tokio-1"

[dev-dependencies]
actix-web = "4"
anyhow = "1.0"
crossterm = "0.26.1"
env_logger = "0.7"
sha2 = "0.8.1"
structopt = "0.3.15"<|MERGE_RESOLUTION|>--- conflicted
+++ resolved
@@ -6,13 +6,8 @@
 edition = "2018"
 
 [dependencies]
-<<<<<<< HEAD
-ya-client-model = "0.5"
-ya-core-model = { version = "^0.8" }
-=======
 ya-client-model = "0.6"
 ya-core-model = { version = "^0.9" }
->>>>>>> 5d309bc6
 ya-service-bus = { workspace = true }
 ya-utils-path = "0.1"
 gftp = { workspace = true }
