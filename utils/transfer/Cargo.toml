[package]
name = "ya-transfer"
version = "0.1.0"
description = "Yagna transfer util"
authors = ["Golem Factory <contact@golem.network>"]
edition = "2018"

[dependencies]
ya-client-model = "0.1"
ya-core-model = "0.1"
ya-net = "0.1"
ya-service-bus = "0.2"
ya-utils-path = "0.1"
gftp = "0.1"
actix-http = "1.0.1"
actix-rt = "1.0.0"
awc = { version = "1.0.1", features = ["openssl"] }
async-compression = { version = "0.3.5", features = ["stream", "bzip2", "gzip", "xz"] }
bytes = "0.5.4"
futures = "0.3.4"
globset = "0.4.5"
hex = "0.4.2"
lazy_static = "1.4.0"
log = "0.4.8"
percent-encoding = "2.1"
<<<<<<< HEAD
=======
rand = "0.7.3"
>>>>>>> fa704faf
serde = "1.0.104"
sha3 = "0.8.2"
tempdir = "0.3.7"
thiserror = "1.0.11"
tokio = {version = "0.2.11", features = ["fs"] }
tokio-byteorder = "0.2.0"
tokio-tar = "0.2.0"
tokio-util = { version = "0.2", features = ["codec"] }
url = "2.1.1"
walkdir = "2.3.1"

[dependencies.zip]
version = "0.5.6"
features = ["tokio-02"]
git = "https://github.com/mfranciszkiewicz/zip-rs.git"
branch = "feature/tokio"

[dev-dependencies]
actix-files = "0.2.1"
actix-web = "2.0.0"
anyhow = "1.0"
env_logger = "0.7"
sha2 = "0.8.1"
structopt = "0.3.15"<|MERGE_RESOLUTION|>--- conflicted
+++ resolved
@@ -12,6 +12,7 @@
 ya-service-bus = "0.2"
 ya-utils-path = "0.1"
 gftp = "0.1"
+
 actix-http = "1.0.1"
 actix-rt = "1.0.0"
 awc = { version = "1.0.1", features = ["openssl"] }
@@ -23,10 +24,7 @@
 lazy_static = "1.4.0"
 log = "0.4.8"
 percent-encoding = "2.1"
-<<<<<<< HEAD
-=======
 rand = "0.7.3"
->>>>>>> fa704faf
 serde = "1.0.104"
 sha3 = "0.8.2"
 tempdir = "0.3.7"
