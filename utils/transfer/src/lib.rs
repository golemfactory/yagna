--- conflicted
+++ resolved
@@ -3,10 +3,7 @@
 mod file;
 mod gftp;
 mod http;
-<<<<<<< HEAD
-=======
 mod traverse;
->>>>>>> fa704faf
 mod util;
 
 use crate::error::{ChannelError, Error};
@@ -27,10 +24,7 @@
 pub use crate::file::{DirTransferProvider, FileTransferProvider};
 pub use crate::gftp::GftpTransferProvider;
 pub use crate::http::HttpTransferProvider;
-<<<<<<< HEAD
-=======
 pub use crate::traverse::PathTraverse;
->>>>>>> fa704faf
 pub use crate::util::UrlExt;
 
 pub async fn transfer<S, T>(stream: S, mut sink: TransferSink<T, Error>) -> Result<(), Error>
