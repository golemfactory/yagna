[build-system]
requires = ["poetry_core>=1.0.0"]
build-backend = "poetry.core.masonry.api"

[tool.poetry]
name = "goth-tests"
version = "0.1.1"
description = "Integration tests for yagna"
authors = ["GolemFactory <contact@golem.network>"]
license = "LGPL-3.0-or-later"
classifiers = ["Development Status :: 3 - Alpha", "Framework :: AsyncIO"]
repository = "https://github.com/golemfactory/yagna"
documentation = "https://docs.golem.network"
readme = "README.md"

# Uncomment to enable pulling packages from test.pypi.org
# [[tool.poetry.source]]
# name = "testpypi"
# url = "https://test.pypi.org/simple/"
# default = false
# secondary = true

[tool.poetry.dependencies]
python-dotenv = "^1.1.1"
python = "^3.10.1"
pytest = "^7.4"
pytest-asyncio = "0.21"
pytest-split = "^0.8.1"
#goth = "0.18.1"
# to use development goth version uncomment below
<<<<<<< HEAD
goth = { git = "https://github.com/golemfactory/goth.git", rev = "80a5a043b81699180765b0482616d3a277192899" }
=======
goth = { git = "https://github.com/golemfactory/goth.git", rev = "8b8f7aaee302705859917298129e752dcee06f1f" }
>>>>>>> 640c9730

[tool.poetry.group.dev.dependencies]
black = "21.7b0"
mypy = "^1.5"
poethepoet = "^0.22"

[tool.poe.tasks]
codestyle = "black --check --diff ."
goth-tests = "pytest -W ignore::DeprecationWarning -svx ."
provider-tests = "pytest -svx ./domain/ya-provider"
typecheck = "mypy ."<|MERGE_RESOLUTION|>--- conflicted
+++ resolved
@@ -28,11 +28,7 @@
 pytest-split = "^0.8.1"
 #goth = "0.18.1"
 # to use development goth version uncomment below
-<<<<<<< HEAD
-goth = { git = "https://github.com/golemfactory/goth.git", rev = "80a5a043b81699180765b0482616d3a277192899" }
-=======
 goth = { git = "https://github.com/golemfactory/goth.git", rev = "8b8f7aaee302705859917298129e752dcee06f1f" }
->>>>>>> 640c9730
 
 [tool.poetry.group.dev.dependencies]
 black = "21.7b0"
