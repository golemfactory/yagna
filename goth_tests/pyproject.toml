[build-system]
requires = ["poetry_core>=1.0.0"]
build-backend = "poetry.core.masonry.api"

[tool.poetry]
name = "goth-tests"
version = "0.1.1"
description = "Integration tests for yagna"
authors = ["GolemFactory <contact@golem.network>"]
license = "LGPL-3.0-or-later"
classifiers = [
    "Development Status :: 3 - Alpha",
    "Framework :: AsyncIO",
]
repository = "https://github.com/golemfactory/yagna"
documentation = "https://handbook.golem.network"
readme = "README.md"

[tool.poetry.dependencies]
python = "^3.8.0"
pytest = "^6.2"
pytest-asyncio = "^0.20.2"
pytest-rerunfailures = "^10.3"
pytest-split = "^0.8.1"
goth = "^0.15.0"
# to use development goth version uncomment below
<<<<<<< HEAD
goth =  { git = "https://github.com/golemfactory/goth.git", rev = "866e75a0812957ff9f5155534c0e433e401dcff4" }
=======
# goth =  { git = "https://github.com/golemfactory/goth.git", rev = "d2951a62e2a7cf0712f7f4a66c4a080777841611" }
>>>>>>> 746e26fb

[tool.poetry.dev-dependencies]
black = "^20.8b1"
mypy = "^0.782"
poethepoet = "^0.10.0"

[tool.poe.tasks]
codestyle = "black --check --diff ."
goth-tests = "pytest -svx . --reruns 3 --only-rerun AssertionError --only-rerun TimeoutError --only-rerun ApiException --only-rerun goth.runner.exceptions.TemporalAssertionError --only-rerun urllib.error.URLError --only-rerun goth.runner.exceptions.CommandError"
provider-tests = "pytest -svx ./domain/ya-provider"
typecheck = "mypy ."<|MERGE_RESOLUTION|>--- conflicted
+++ resolved
@@ -24,11 +24,7 @@
 pytest-split = "^0.8.1"
 goth = "^0.15.0"
 # to use development goth version uncomment below
-<<<<<<< HEAD
-goth =  { git = "https://github.com/golemfactory/goth.git", rev = "866e75a0812957ff9f5155534c0e433e401dcff4" }
-=======
 # goth =  { git = "https://github.com/golemfactory/goth.git", rev = "d2951a62e2a7cf0712f7f4a66c4a080777841611" }
->>>>>>> 746e26fb
 
 [tool.poetry.dev-dependencies]
 black = "^20.8b1"
