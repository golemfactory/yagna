--- conflicted
+++ resolved
@@ -31,11 +31,7 @@
 pytest-split = "^0.8.1"
 goth = "0.15.6"
 # to use development goth version uncomment below
-<<<<<<< HEAD
-goth =  { git = "https://github.com/golemfactory/goth.git", rev = "dc49f125ee03144efabb3c1163a8ff4d281d367a" }
-=======
 # goth =  { git = "https://github.com/golemfactory/goth.git", rev = "0845cad9a4d590b06849c6888db7f060788eb7d7" }
->>>>>>> 4153e4ad
 
 [tool.poetry.dev-dependencies]
 black = "21.7b0"
