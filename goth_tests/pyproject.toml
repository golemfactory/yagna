[build-system]
requires = ["poetry_core>=1.0.0"]
build-backend = "poetry.core.masonry.api"

[tool.poetry]
name = "goth-tests"
version = "0.1.0"
description = "Integration tests for yagna"
authors = ["GolemFactory <contact@golem.network>"]
license = "LGPL-3.0-or-later"
classifiers = [
    "Development Status :: 3 - Alpha",
    "Framework :: AsyncIO",
]
repository = "https://github.com/golemfactory/yagna"
documentation = "https://handbook.golem.network"
readme = "README.md"

[tool.poetry.dependencies]
python = "^3.8.0"
pytest = "^6.2"
pytest-asyncio = "^0.14"
<<<<<<< HEAD
goth = { git = "https://github.com/golemfactory/goth.git", branch = "mf/zksync-update" }
=======
goth = { git = "https://github.com/golemfactory/goth.git", branch = "mf/test-counters" }
>>>>>>> ef34e536
# to use development goth version uncomment below
# goth = { git = "https://github.com/golemfactory/goth.git", branch = "your-branch-here" }

[tool.poetry.dev-dependencies]
black = "^20.8b1"
mypy = "^0.782"
poethepoet = "^0.10.0"

[tool.poe.tasks]
codestyle = "black --check --diff ."
goth-assets = "python -m goth create-assets assets"
goth-tests = "pytest -svx ."
provider-tests = "pytest -svx ./domain/ya-provider"
typecheck = "mypy ."<|MERGE_RESOLUTION|>--- conflicted
+++ resolved
@@ -20,11 +20,7 @@
 python = "^3.8.0"
 pytest = "^6.2"
 pytest-asyncio = "^0.14"
-<<<<<<< HEAD
-goth = { git = "https://github.com/golemfactory/goth.git", branch = "mf/zksync-update" }
-=======
-goth = { git = "https://github.com/golemfactory/goth.git", branch = "mf/test-counters" }
->>>>>>> ef34e536
+goth = { git = "https://github.com/golemfactory/goth.git", rev = "3326ad40f733b731bae50bbc332d9ba5ac558b78" }
 # to use development goth version uncomment below
 # goth = { git = "https://github.com/golemfactory/goth.git", branch = "your-branch-here" }
 
