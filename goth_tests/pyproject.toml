--- conflicted
+++ resolved
@@ -25,15 +25,9 @@
 pytest = "^7.4"
 pytest-asyncio = "0.21"
 pytest-split = "^0.8.1"
-<<<<<<< HEAD
-# goth = "0.15.9"
-# to use development goth version uncomment below
-goth = { git = "https://github.com/golemfactory/goth.git", rev = "2d506620acfd843e60a0ba68dcfdfda966e4472a" }
-=======
 goth = "0.15.11"
 # to use development goth version uncomment below
 # goth =  { git = "https://github.com/golemfactory/goth.git", rev = "d7df17db5e936db91ef9682136dadca222b064d5" }
->>>>>>> 54f1d606
 
 [tool.poetry.dev-dependencies]
 black = "21.7b0"
