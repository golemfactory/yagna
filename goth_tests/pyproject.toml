[build-system]
requires = ["poetry_core>=1.0.0"]
build-backend = "poetry.core.masonry.api"

[tool.poetry]
name = "goth-tests"
version = "0.1.1"
description = "Integration tests for yagna"
authors = ["GolemFactory <contact@golem.network>"]
license = "LGPL-3.0-or-later"
classifiers = [
    "Development Status :: 3 - Alpha",
    "Framework :: AsyncIO",
]
repository = "https://github.com/golemfactory/yagna"
documentation = "https://handbook.golem.network"
readme = "README.md"

# Uncomment to enable pulling packages from test.pypi.org
# [[tool.poetry.source]]
# name = "testpypi"
# url = "https://test.pypi.org/simple/"
# default = false
# secondary = true

[tool.poetry.dependencies]
python = "^3.10.1"
pytest = "^7.4"
pytest-asyncio = "0.21"
pytest-split = "^0.8.1"
<<<<<<< HEAD
# goth = "0.15.8"
# to use development goth version uncomment below
# goth =  { git = "https://github.com/golemfactory/goth.git", rev = "7b2c1eca74ebfd1fc6bf25322ad26a0b4b7467c6" }
=======
goth = "0.15.9"
# to use development goth version uncomment below
# goth =  { git = "https://github.com/golemfactory/goth.git", rev = "317b6df4bccf863704477e783c5f4003c842e452" }
# goth = { path = "../../goth", develop = true }
>>>>>>> df2b936b

[tool.poetry.dev-dependencies]
black = "21.7b0"
mypy = "^1.5"
poethepoet = "^0.22"

[tool.poe.tasks]
codestyle = "black --check --diff ."
goth-tests = "pytest -W ignore::DeprecationWarning -svx ."
provider-tests = "pytest -svx ./domain/ya-provider"
typecheck = "mypy ."<|MERGE_RESOLUTION|>--- conflicted
+++ resolved
@@ -28,16 +28,9 @@
 pytest = "^7.4"
 pytest-asyncio = "0.21"
 pytest-split = "^0.8.1"
-<<<<<<< HEAD
-# goth = "0.15.8"
-# to use development goth version uncomment below
-# goth =  { git = "https://github.com/golemfactory/goth.git", rev = "7b2c1eca74ebfd1fc6bf25322ad26a0b4b7467c6" }
-=======
 goth = "0.15.9"
 # to use development goth version uncomment below
-# goth =  { git = "https://github.com/golemfactory/goth.git", rev = "317b6df4bccf863704477e783c5f4003c842e452" }
-# goth = { path = "../../goth", develop = true }
->>>>>>> df2b936b
+# goth =  { git = "https://github.com/golemfactory/goth.git", rev = "0845cad9a4d590b06849c6888db7f060788eb7d7" }
 
 [tool.poetry.dev-dependencies]
 black = "21.7b0"
