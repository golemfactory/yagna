[build-system]
requires = ["poetry_core>=1.0.0"]
build-backend = "poetry.core.masonry.api"

[tool.poetry]
name = "goth-tests"
version = "0.1.0"
description = "Integration tests for yagna"
authors = ["GolemFactory <contact@golem.network>"]
license = "LGPL-3.0-or-later"
classifiers = [
    "Development Status :: 3 - Alpha",
    "Framework :: AsyncIO",
]
repository = "https://github.com/golemfactory/yagna"
documentation = "https://handbook.golem.network"
readme = "README.md"

[tool.poetry.dependencies]
python = "^3.8.0"
pytest = "^5.4.3"
pytest-asyncio = "^0.12.0"
<<<<<<< HEAD
goth = { git = "https://github.com/golemfactory/goth", branch = "provider/test-breaking-agreement" }
=======
goth = "^0.2.0"
# to use development goth version uncomment below
#goth = { git = "https://github.com/golemfactory/goth/goth.git", rev = "29e21ac6a9a755f757d6a0ebf9ebeb21d14139d6" }
>>>>>>> eabcd70e

[tool.poetry.dev-dependencies]
black = "^20.8b1"
mypy = "^0.782"
poethepoet = "^0.8.0"

[tool.poe.tasks]
codestyle = "black --check --diff ."
goth-assets = "python -m goth create-assets assets"
goth-tests = "pytest -svx ."
provider-tests = "pytest -svx ./domain/ya-provider"
typecheck = "mypy ."

<|MERGE_RESOLUTION|>--- conflicted
+++ resolved
@@ -20,13 +20,9 @@
 python = "^3.8.0"
 pytest = "^5.4.3"
 pytest-asyncio = "^0.12.0"
-<<<<<<< HEAD
+#goth = "^0.2.0"
+# to use development goth version uncomment below
 goth = { git = "https://github.com/golemfactory/goth", branch = "provider/test-breaking-agreement" }
-=======
-goth = "^0.2.0"
-# to use development goth version uncomment below
-#goth = { git = "https://github.com/golemfactory/goth/goth.git", rev = "29e21ac6a9a755f757d6a0ebf9ebeb21d14139d6" }
->>>>>>> eabcd70e
 
 [tool.poetry.dev-dependencies]
 black = "^20.8b1"
@@ -38,5 +34,4 @@
 goth-assets = "python -m goth create-assets assets"
 goth-tests = "pytest -svx ."
 provider-tests = "pytest -svx ./domain/ya-provider"
-typecheck = "mypy ."
-
+typecheck = "mypy ."