"""Tests mid-agreement payments"""

import asyncio
import logging
import pytest

from datetime import datetime, timezone
from pathlib import Path
from typing import List, Tuple

from goth.configuration import load_yaml, Override, Configuration
from goth.runner import Runner
from goth.runner.probe import RequestorProbe

from goth_tests.helpers.negotiation import DemandBuilder, negotiate_agreements
from goth_tests.helpers.probe import ProviderProbe
from goth_tests.helpers.payment import accept_debit_notes, DebitNoteStats

logger = logging.getLogger("goth.test.mid_payments")

DEBIT_NOTE_INTERVAL_SEC = 2
PAYMENT_TIMEOUT_SEC = 5
ITERATION_COUNT = 10
ITERATION_STOP_JOB = 4

def build_demand(
    requestor: RequestorProbe,
):
    return (
        DemandBuilder(requestor)
        .props_from_template(None)
        .property(
            "golem.com.scheme.payu.debit-note.interval-sec?", DEBIT_NOTE_INTERVAL_SEC
        )
        .property("golem.com.scheme.payu.payment-timeout-sec?", PAYMENT_TIMEOUT_SEC)
        .constraints(
            "(&(golem.com.pricing.model=linear)\
                (golem.runtime.name=wasmtime))"
        )
        .build()
    )


def _create_runner(
    common_assets: Path, config_overrides: List[Override], log_dir: Path
) -> Tuple[Runner, Configuration]:
    goth_config = load_yaml(
        Path(__file__).parent / "goth-config.yml",
        config_overrides,
    )

    runner = Runner(
        base_log_dir=log_dir,
        compose_config=goth_config.compose_config,
        web_root_path=common_assets / "web-root",
    )

    return runner, goth_config


@pytest.mark.asyncio
async def test_mid_agreement_payments(
    common_assets: Path,
    config_overrides: List[Override],
    log_dir: Path,
):
    """Test mid-agreement payments"""
    runner, config = _create_runner(common_assets, config_overrides, log_dir)
    ts = datetime.now(timezone.utc)
    amount = 0.0
    number_of_payments = 0

    async with runner(config.containers):
        requestor = runner.get_probes(probe_type=RequestorProbe)[0]
        providers = runner.get_probes(probe_type=ProviderProbe)
        assert providers

        agreement_providers = await negotiate_agreements(
            requestor,
            build_demand(requestor),
            providers,
        )

        stats = DebitNoteStats()
        asyncio.create_task(accept_debit_notes(requestor, stats))

        agreement_id, provider = agreement_providers[0]
        activity_id = await requestor.create_activity(agreement_id)
        await provider.wait_for_exeunit_started()

        for i in range(0, ITERATION_COUNT):
<<<<<<< HEAD
            if i == ITERATION_COUNT - 1:
                await asyncio.sleep(PAYMENT_TIMEOUT_SEC + 10)
            else:
                await asyncio.sleep(PAYMENT_TIMEOUT_SEC)
=======
            await asyncio.sleep(PAYMENT_TIMEOUT_SEC)
>>>>>>> 502402ee

            payments = await provider.api.payment.get_payments(after_timestamp=ts)
            for payment in payments:
                number_of_payments += 1
                amount += float(payment.amount)
                print(f"Received payment: amount {payment.amount}."
                      f" Total amount {amount}. Number of payments {number_of_payments}")
                ts = payment.timestamp if payment.timestamp > ts else ts

            # prevent new debit notes in the last iteration
            if i == ITERATION_STOP_JOB:
                await requestor.destroy_activity(activity_id)
                await provider.wait_for_exeunit_finished()

        assert round(stats.amount, 9) == round(amount, 9)
        assert number_of_payments > 2<|MERGE_RESOLUTION|>--- conflicted
+++ resolved
@@ -89,14 +89,7 @@
         await provider.wait_for_exeunit_started()
 
         for i in range(0, ITERATION_COUNT):
-<<<<<<< HEAD
-            if i == ITERATION_COUNT - 1:
-                await asyncio.sleep(PAYMENT_TIMEOUT_SEC + 10)
-            else:
-                await asyncio.sleep(PAYMENT_TIMEOUT_SEC)
-=======
             await asyncio.sleep(PAYMENT_TIMEOUT_SEC)
->>>>>>> 502402ee
 
             payments = await provider.api.payment.get_payments(after_timestamp=ts)
             for payment in payments:
