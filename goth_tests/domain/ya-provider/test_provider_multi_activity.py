"""End to end tests for requesting WASM tasks using goth REST API clients."""

import json
import logging
import re
from pathlib import Path
from typing import List, Tuple

import pytest
from ya_activity.exceptions import ApiException

from goth.configuration import load_yaml, Override, Configuration
from goth.runner import Runner
from goth.runner.probe import RequestorProbe

from goth_tests.helpers.activity import wasi_exe_script, wasi_task_package
from goth_tests.helpers.negotiation import negotiate_agreements, DemandBuilder
from goth_tests.helpers.payment import pay_all
from goth_tests.helpers.probe import ProviderProbe

logger = logging.getLogger("goth.test.multi-activity")


def _create_runner(
    common_assets: Path, config_overrides: List[Override], log_dir: Path
) -> Tuple[Runner, Configuration]:
<<<<<<< HEAD
    goth_config = load_yaml(
        Path(__file__).parent / "assets" / "goth-config.yml", config_overrides
    )
=======
    goth_config = load_yaml(Path(__file__).parent / "goth-config.yml", config_overrides)
>>>>>>> 67908d38

    runner = Runner(
        base_log_dir=log_dir,
        compose_config=goth_config.compose_config,
        web_root_path=common_assets / "web-root",
    )
    return runner, goth_config


@pytest.mark.asyncio
async def test_provider_multi_activity(
    common_assets: Path,
    config_overrides: List[Override],
    log_dir: Path,
):
    """Test provider handling multiple activities in single Agreement.

    Tests running multiple activities on single Provider.
    In this case Requestor is responsible for terminating Agreement.
    """
    runner, config = _create_runner(common_assets, config_overrides, log_dir)

    async with runner(config.containers):
        requestor = runner.get_probes(probe_type=RequestorProbe)[0]
        providers = runner.get_probes(probe_type=ProviderProbe)
        assert providers

        # Market
        task_package = wasi_task_package.format(
            web_server_addr=runner.host_address, web_server_port=runner.web_server_port
        )

        demand = (
            DemandBuilder(requestor)
            .props_from_template(task_package)
            .property("golem.srv.caps.multi-activity", True)
            .constraints(
                "(&(golem.com.pricing.model=linear)\
                (golem.srv.caps.multi-activity=true)\
                (golem.runtime.name=wasmtime))"
            )
            .build()
        )

        agreement_providers = await negotiate_agreements(
            requestor,
            demand,
            providers,
        )

        #  Activity
        exe_script = wasi_exe_script(runner)

        for agreement_id, provider in agreement_providers:
            for i in range(0, 3):
                logger.info("Running activity %d-th time on %s", i, provider.name)
                activity_id = await requestor.create_activity(agreement_id)
                await provider.wait_for_exeunit_started()
                batch_id = await requestor.call_exec(
                    activity_id, json.dumps(exe_script)
                )
                await requestor.collect_results(
                    activity_id, batch_id, len(exe_script), timeout=30
                )
                await requestor.destroy_activity(activity_id)
                await provider.wait_for_exeunit_finished()

            await requestor.terminate_agreement(agreement_id, None)
            await provider.wait_for_agreement_terminated()

        # Payment
        await pay_all(requestor, agreement_providers)


@pytest.mark.asyncio
async def test_provider_single_simultaneous_activity(
    common_assets: Path,
    config_overrides: List[Override],
    log_dir: Path,
):
    """Test provider rejecting second activity if one is already running.

    Provider is expected to reject second activity, if one is already running.
    """
    runner, config = _create_runner(common_assets, config_overrides, log_dir)

    async with runner(config.containers):
        requestor = runner.get_probes(probe_type=RequestorProbe)[0]
        providers = runner.get_probes(probe_type=ProviderProbe)
<<<<<<< HEAD
=======
        assert providers
>>>>>>> 67908d38

        # Market
        task_package = wasi_task_package.format(
            web_server_addr=runner.host_address, web_server_port=runner.web_server_port
        )

        demand = (
            DemandBuilder(requestor)
            .props_from_template(task_package)
            .property("golem.srv.caps.multi-activity", True)
            .constraints(
                "(&(golem.com.pricing.model=linear)\
                (golem.srv.caps.multi-activity=true)\
                (golem.runtime.name=wasmtime))"
            )
            .build()
        )

        agreement_providers = await negotiate_agreements(
            requestor,
            demand,
            providers,
        )

        #  Activity
        agreement_id, provider = agreement_providers[0]

        first_activity_id = await requestor.create_activity(agreement_id)

        # Creation should fail here.
        with pytest.raises(ApiException) as e:
            await requestor.create_activity(agreement_id)

        assert re.search(
            r"terminated. Reason: Only single Activity allowed,"
            r" message: Can't create 2 simultaneous Activities.",
            e.value.body,
        )

        await requestor.destroy_activity(first_activity_id)
        await provider.wait_for_exeunit_finished()

        await requestor.terminate_agreement(agreement_id, None)
        await provider.wait_for_agreement_terminated()<|MERGE_RESOLUTION|>--- conflicted
+++ resolved
@@ -2,16 +2,14 @@
 
 import json
 import logging
+import pytest
 import re
-from pathlib import Path
-from typing import List, Tuple
-
-import pytest
-from ya_activity.exceptions import ApiException
-
 from goth.configuration import load_yaml, Override, Configuration
 from goth.runner import Runner
 from goth.runner.probe import RequestorProbe
+from pathlib import Path
+from typing import List, Tuple
+from ya_activity.exceptions import ApiException
 
 from goth_tests.helpers.activity import wasi_exe_script, wasi_task_package
 from goth_tests.helpers.negotiation import negotiate_agreements, DemandBuilder
@@ -24,13 +22,7 @@
 def _create_runner(
     common_assets: Path, config_overrides: List[Override], log_dir: Path
 ) -> Tuple[Runner, Configuration]:
-<<<<<<< HEAD
-    goth_config = load_yaml(
-        Path(__file__).parent / "assets" / "goth-config.yml", config_overrides
-    )
-=======
     goth_config = load_yaml(Path(__file__).parent / "goth-config.yml", config_overrides)
->>>>>>> 67908d38
 
     runner = Runner(
         base_log_dir=log_dir,
@@ -120,10 +112,7 @@
     async with runner(config.containers):
         requestor = runner.get_probes(probe_type=RequestorProbe)[0]
         providers = runner.get_probes(probe_type=ProviderProbe)
-<<<<<<< HEAD
-=======
         assert providers
->>>>>>> 67908d38
 
         # Market
         task_package = wasi_task_package.format(
