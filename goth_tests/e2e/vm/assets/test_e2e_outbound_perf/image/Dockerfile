--- conflicted
+++ resolved
@@ -1,9 +1,5 @@
 FROM ubuntu:latest
 
-<<<<<<< HEAD
-RUN apt update \
-    && apt install -y iperf3
-=======
 # Update & install networking tools
 RUN apt-get update && apt-get install -y --no-install-recommends \
     iproute2 \
@@ -26,7 +22,6 @@
     lsof \
     ca-certificates \
     && apt-get clean && rm -rf /var/lib/apt/lists/*
->>>>>>> 640c9730
 
 COPY outbound-bench/target/x86_64-unknown-linux-musl/release/outbound-bench /usr/bin/outbound-bench
 
