{
    "version": "0.1.0",
    "createdAt": "2023-06-01T12:00:00.000000Z",
    "expiresAt": "2100-01-01T00:01:00.000000Z",
    "metadata": {
        "name": "outbound testing utility",
        "description": "Used by the test_e2e_outbound_perf goth test in yagna",
        "version": "0.1.0"
    },
    "payload": [
        {
            "platform": {
                "arch": "x86_64",
                "os": "linux"
            },
            "urls": [
<<<<<<< HEAD
                "https://registry.golem.network/download/0754d650a1090e9821dc6db333234732aa746fa8c5e7d04e5f0bcef852e9c830"
            ],
            "hash": "sha3:51d8fa50fa34646d19e8a5f7253ec14345fa0f6574c052f2076dca4a"
=======
                "https://registry.golem.network/download/4c8e9d3f25dceb731c3abd3830566908f69f1166ebf6c034170213c9b8880a9e"
            ],
            "hash": "sha3:71d1aceefe848a8ed3639c93ed6a73b7481a63ccc1c60cfd1cd84863"
>>>>>>> 640c9730
        }
    ],
    "compManifest": {
        "version": "0.1.0",
        "script": {
            "commands": [
<<<<<<< HEAD
=======
                "run .*curl.*",
                "run .*dig.*",
                "run .*ping.*",
>>>>>>> 640c9730
                "run .*ls.*",
                "run .*outbound-bench.*",
                "run .*iperf3.*",
                "run .*entrypoint.sh.*",
                "transfer .*output.json"
            ],
            "match": "regex"
        },
        "net": {
            "inet": {
                "out": {
                    "protocols": [
                        "http",
                        "https"
                    ],
                    "unrestricted": {
                        "urls": true
                    }
                }
            }
        }
    }
}<|MERGE_RESOLUTION|>--- conflicted
+++ resolved
@@ -14,27 +14,18 @@
                 "os": "linux"
             },
             "urls": [
-<<<<<<< HEAD
-                "https://registry.golem.network/download/0754d650a1090e9821dc6db333234732aa746fa8c5e7d04e5f0bcef852e9c830"
-            ],
-            "hash": "sha3:51d8fa50fa34646d19e8a5f7253ec14345fa0f6574c052f2076dca4a"
-=======
                 "https://registry.golem.network/download/4c8e9d3f25dceb731c3abd3830566908f69f1166ebf6c034170213c9b8880a9e"
             ],
             "hash": "sha3:71d1aceefe848a8ed3639c93ed6a73b7481a63ccc1c60cfd1cd84863"
->>>>>>> 640c9730
         }
     ],
     "compManifest": {
         "version": "0.1.0",
         "script": {
             "commands": [
-<<<<<<< HEAD
-=======
                 "run .*curl.*",
                 "run .*dig.*",
                 "run .*ping.*",
->>>>>>> 640c9730
                 "run .*ls.*",
                 "run .*outbound-bench.*",
                 "run .*iperf3.*",
