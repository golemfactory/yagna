"""End to end tests for requesting VM tasks using goth REST API client."""
import asyncio
import json
import logging
import os
import base64
from pathlib import Path
from typing import List

import pytest

from goth.address import (
    PROXY_HOST,
    YAGNA_REST_URL,
)
from goth.configuration import load_yaml, Override
from goth.node import node_environment
from goth.runner import Runner
from goth.runner.container.payment import PaymentIdPool
from goth.runner.container.yagna import YagnaContainerConfig
from goth.runner.probe import RequestorProbe

from goth_tests.helpers.activity import vm_exe_script_outbound
from goth_tests.helpers.negotiation import DemandBuilder, negotiate_agreements
from goth_tests.helpers.probe import ProviderProbe

logger = logging.getLogger("goth.test.outbound_perf")

def vm_exe_script(runner: Runner, addr: str, output_file: str):
    """VM exe script builder."""
    """Create a VM exe script for running a outbound task."""

    output_path = Path(runner.web_root_path) / output_file
    if output_path.exists():
        os.remove(output_path)

    web_server_addr = f"http://{runner.host_address}:{runner.web_server_port}"

    return [
        {"deploy": {}},
        {"start": {}},
        {"run": {"entry_point": "/golem/entrypoints/entrypoint.sh", "args": [addr, '22235', '22236', '22237', '0.5', '10', '2']}},
        {
            "transfer": {
                "from": f"container:/golem/output/output.json",
                "to": f"{web_server_addr}/upload/{output_file}",
            }
        },
    ]

@pytest.mark.asyncio
async def test_e2e_outbound_perf(
    common_assets: Path,
    default_config: Path,
    config_overrides: List[Override],
    log_dir: Path,
):
    """Test successful flow requesting a task using outbound network feature. X.509 cert negotiation scenario."""

    # Test external api request just one Requestor and one Provider
    nodes = [
        {"name": "requestor", "type": "Requestor", "address": "d1d84f0e28d6fedf03c73151f98df95139700aa7" },
        {"name": "provider-1", "type": "VM-Wasm-Provider", "address": "63fc2ad3d021a4d7e64323529a55a9442c444da0", "use-proxy": True},
    ]

    assets_root = Path(__file__).parent / "assets"
    node_types = [
       {"name": "Requestor", "class": "goth.runner.probe.RequestorProbe"},
       {
         "name": "VM-Wasm-Provider",
         "class": "goth_tests.helpers.probe.ProviderProbe",
         "mount": [
              {"read-only": "assets/provider/presets.json", "destination": "/root/.local/share/ya-provider/presets.json"},
              {"read-only": "assets/provider/hardware.json", "destination": "/root/.local/share/ya-provider/hardware.json"},
              {"read-write": f"{assets_root}/test_e2e_outbound_perf/provider/rules.json", "destination": "/root/.local/share/ya-provider/rules.json"},
         ],
         "privileged-mode": True,
       },
    ]

    config_overrides.append(("nodes", nodes))
    config_overrides.append(("node-types", node_types))

    goth_config = load_yaml(default_config, config_overrides)

    runner = Runner(
        base_log_dir=log_dir,
        compose_config=goth_config.compose_config,
        web_root_path=Path(__file__).parent / "assets",
    )

    async with runner(goth_config.containers):
        server_addr = None
<<<<<<< HEAD
        for i in range(0, 5):
            print("Runner starting {}/5".format(i))
            for info in runner.get_container_info().values():
                print(f"  -- {info.aliases}")
                if 'outbound-test' in info.aliases:
                    server_addr = info.address
                await asyncio.sleep(1)
        assert(server_addr is not None, "Can't find container `outbound-test`")
=======
        for info in runner.get_container_info().values():
            if 'outbound-test' in info.aliases:
                server_addr = info.address
                break
        assert(server_addr is not None)  # "Can't find container `outbound-test`"
>>>>>>> feac77f7
        logger.info("outbound-test container found at %s", server_addr)

        requestor = runner.get_probes(probe_type=RequestorProbe)[0]
        provider = runner.get_probes(probe_type=ProviderProbe)[0]

        manifest = open(f"{runner.web_root_path}/test_e2e_outbound_perf/image/manifest.json").read()

        # Market
        demand = (
            DemandBuilder(requestor)
            .props_from_template(task_package = None)
            .property("golem.srv.comp.payload", base64.b64encode(manifest.encode()).decode())
            .constraints("(&(golem.runtime.name=vm))")
            .build()
        )

        agreement_providers = await negotiate_agreements(
            requestor,
            demand,
            [provider],
            lambda proposal: proposal.properties.get("golem.runtime.name") == "vm",
        )

        agreement_id, provider = agreement_providers[0]

        # Activity

        output_file = "output.json"
        output_path = Path(runner.web_root_path) / "upload" / output_file

        exe_script = vm_exe_script(runner, server_addr, output_file)
        print(exe_script)

        num_commands = len(exe_script)

        logger.info("Running activity on %s", provider.name)
        activity_id = await requestor.create_activity(agreement_id)
        await provider.wait_for_exeunit_started()
        batch_id = await requestor.call_exec(activity_id, json.dumps(exe_script))
        await requestor.collect_results(
            activity_id, batch_id, num_commands, timeout=300
        )
        await requestor.destroy_activity(activity_id)
        await provider.wait_for_exeunit_finished()

        assert output_path.is_file()
        assert len(output_path.read_text()) > 0
        
        output_text = open(output_path).read()
        output_json = json.loads(output_text)

        pass_set = [{'Ok': True}, {'Err': 'skipped'}]
        assert output_json['roundtrip'] in pass_set
        assert output_json['many_reqs'] in pass_set
        assert output_json['iperf3'] in pass_set
        assert output_json['stress'] in pass_set<|MERGE_RESOLUTION|>--- conflicted
+++ resolved
@@ -91,22 +91,11 @@
 
     async with runner(goth_config.containers):
         server_addr = None
-<<<<<<< HEAD
-        for i in range(0, 5):
-            print("Runner starting {}/5".format(i))
-            for info in runner.get_container_info().values():
-                print(f"  -- {info.aliases}")
-                if 'outbound-test' in info.aliases:
-                    server_addr = info.address
-                await asyncio.sleep(1)
-        assert(server_addr is not None, "Can't find container `outbound-test`")
-=======
         for info in runner.get_container_info().values():
             if 'outbound-test' in info.aliases:
                 server_addr = info.address
                 break
         assert(server_addr is not None)  # "Can't find container `outbound-test`"
->>>>>>> feac77f7
         logger.info("outbound-test container found at %s", server_addr)
 
         requestor = runner.get_probes(probe_type=RequestorProbe)[0]
