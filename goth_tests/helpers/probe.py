"""This contains extensions of original `Probe` classes from `goth`."""

from goth.runner.probe import ProviderProbe as BaseProviderProbe
from goth.runner.step import step


class ProviderProbe(BaseProviderProbe):
    """Extension of `ProviderProbe` which adds steps related to agent logs."""

    @step()
    async def wait_for_offer_subscribed(self):
        """Wait until the provider agent subscribes to the offer."""
        await self.provider_agent.wait_for_log("Subscribed offer")

    @step()
    async def wait_for_proposal_accepted(self):
        """Wait until the provider agent subscribes to the offer."""
        await self.provider_agent.wait_for_log("Decided to CounterProposal")

    @step()
    async def wait_for_agreement_approved(self):
        """Wait until the provider agent subscribes to the offer."""
        await self.provider_agent.wait_for_log("Decided to ApproveAgreement")

    @step()
    async def wait_for_exeunit_started(self):
        """Wait until the provider agent starts the exe-unit."""
        await self.provider_agent.wait_for_log(
            r"(.*)\[ExeUnit\](.+)Supervisor initialized$"
        )

    @step()
    async def wait_for_exeunit_finished(self):
        """Wait until exe-unit finishes."""
        await self.provider_agent.wait_for_log(
            r"(.*)ExeUnit process exited with status Finished - exit status: 0(.*)"
<<<<<<< HEAD
=======
        )

    @step(default_timeout=20)
    async def wait_for_exeunit_exited(self):
        """Wait until exe-unit exits."""
        await self.provider_agent.wait_for_log(
            r".*ExeUnit process exited.*"
>>>>>>> ef34e536
        )

    @step()
    async def wait_for_agreement_terminated(self):
        """Wait until Agreement will be terminated.

        This can happen for 2 reasons (both caught by this function):
        - Requestor terminates - most common case
        - Provider terminates - it happens for compatibility with previous
        versions of API without `terminate` endpoint implemented. Moreover
        Provider can terminate, because Agreements condition where broken.
        """
        await self.provider_agent.wait_for_log(r"Agreement \[.*\] terminated by")

    @step()
    async def wait_for_agreement_cleanup(self):
        """Wait until Provider will cleanup all allocated resources.

        This can happen before or after Agreement terminated log will be printed.
        """
        await self.provider_agent.wait_for_log(r"Agreement \[.*\] cleanup finished.")

    @step()
    async def wait_for_invoice_sent(self):
        """Wait until the invoice is sent."""
        await self.provider_agent.wait_for_log("Invoice (.+) sent")

    @step(default_timeout=300)
    async def wait_for_invoice_paid(self):
        """Wait until the invoice is paid."""
        await self.provider_agent.wait_for_log("Invoice .+? for agreement .+? was paid")

    @step()
    async def wait_for_agreement_broken(self, reason: str):
        """Wait until Provider will break Agreement."""
        pattern = rf"Breaking agreement .*, reason: {reason}"
        await self.provider_agent.wait_for_log(pattern)

    @step()
    async def wait_for_log(self, pattern: str):
        """Wait for specific log."""
        await self.provider_agent.wait_for_log(pattern)<|MERGE_RESOLUTION|>--- conflicted
+++ resolved
@@ -34,8 +34,6 @@
         """Wait until exe-unit finishes."""
         await self.provider_agent.wait_for_log(
             r"(.*)ExeUnit process exited with status Finished - exit status: 0(.*)"
-<<<<<<< HEAD
-=======
         )
 
     @step(default_timeout=20)
@@ -43,7 +41,6 @@
         """Wait until exe-unit exits."""
         await self.provider_agent.wait_for_log(
             r".*ExeUnit process exited.*"
->>>>>>> ef34e536
         )
 
     @step()
