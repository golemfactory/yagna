--- conflicted
+++ resolved
@@ -165,7 +165,6 @@
                 proposal
             );
 
-<<<<<<< HEAD
             println!("REQUESTOR=>  | Creating agreement...");
             let now = format!("{}", humantime::format_rfc3339_seconds(SystemTime::now()));
             let agreement = AgreementProposal::new(offer_id.clone(), now);
@@ -199,20 +198,6 @@
         Event::AgreementEvent {..} => {},
         Event::PropertyQueryEvent {..} => {},
     }
-=======
-    println!("REQUESTOR=>  | Waiting for Agreement approval...");
-    match client.wait_for_approval(&agreement.proposal_id).await {
-        Err(Error::TimeoutError { .. }) => {
-            println!("REQUESTOR=>  | Timeout waiting for Agreement approval...");
-            Ok("".into())
-        }
-        Ok(r) => {
-            println!("REQUESTOR=>  | OK! Agreement approved by Provider!: {}", r);
-            Ok(r)
-        }
-        e => e,
-    }?;
->>>>>>> 885c304b
 
     let market_stats = query_market_stats().await?;
     println!("REQUESTOR=>  | Market stats: {:#?}", market_stats);
