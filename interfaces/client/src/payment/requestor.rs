use chrono::{DateTime, TimeZone};
use std::fmt::Display;
use std::sync::Arc;

use crate::web::WebInterface;
use crate::{web::WebClient, Result};
use ya_model::payment::*;

#[derive(Default)]
pub struct RequestorApiConfig {
    accept_debit_note_timeout: Option<u32>, // all timeouts are in seconds
    reject_debit_note_timeout: Option<u32>,
    debit_note_event_timeout: Option<u32>,
    accept_invoice_timeout: Option<u32>,
    reject_invoice_timeout: Option<u32>,
    invoice_event_timeout: Option<u32>,
    payment_event_timeout: Option<u32>,
}

#[derive(Clone)]
pub struct RequestorApi {
    client: WebClient,
    config: Arc<RequestorApiConfig>,
}

impl WebInterface for RequestorApi {
    const API_URL_ENV_VAR: &'static str = "YAGNA_PAYMENT_URL";
    const API_SUFFIX: &'static str = ya_model::payment::PAYMENT_API_PATH;

    fn from(client: WebClient) -> Self {
        let mut config = RequestorApiConfig::default();
        config.invoice_event_timeout = Some(5000);
        config.accept_invoice_timeout = Some(50000);
        let config = Arc::new(config);
        Self { client, config }
    }
}

impl RequestorApi {
    pub fn new(client: &WebClient, config: RequestorApiConfig) -> Self {
        let config = config.into();
        let client = client.clone();
        Self { client, config }
    }

    pub async fn get_debit_notes(&self) -> Result<Vec<DebitNote>> {
        self.client.get("requestor/debitNotes").send().json().await
    }

    pub async fn get_debit_note(&self, debit_note_id: &str) -> Result<DebitNote> {
        let url = url_format!("requestor/debitNotes/{debit_note_id}", debit_note_id);
        self.client.get(&url).send().json().await
    }

    pub async fn get_payments_for_debit_note(&self, debit_note_id: &str) -> Result<Vec<Payment>> {
        let url = url_format!(
            "requestor/debitNotes/{debit_note_id}/payments",
            debit_note_id
        );
        self.client.get(&url).send().json().await
    }

    #[allow(non_snake_case)]
    #[rustfmt::skip]
    pub async fn accept_debit_note(
        &self,
        debit_note_id: &str,
        acceptance: &Acceptance,
    ) -> Result<String> {
        let timeout = self.config.accept_debit_note_timeout;
        let url = url_format!(
            "requestor/debitNotes/{debit_note_id}/accept",
            debit_note_id,
            #[query] timeout
        );
        self.client.post(&url).send_json(acceptance).json().await
    }

    #[allow(non_snake_case)]
    #[rustfmt::skip]
    pub async fn reject_debit_note(
        &self,
        debit_note_id: &str,
        rejection: &Rejection,
    ) -> Result<String> {
        let timeout = self.config.reject_debit_note_timeout;
        let url = url_format!(
            "requestor/debitNotes/{debit_note_id}/reject",
            debit_note_id,
            #[query] timeout
        );
        self.client.post(&url).send_json(rejection).json().await
    }

    #[allow(non_snake_case)]
    #[rustfmt::skip]
    pub async fn get_debit_note_events<Tz>(
        &self,
        later_than: Option<&DateTime<Tz>>,
    ) -> Result<Vec<DebitNoteEvent>>
    where
        Tz: TimeZone,
        Tz::Offset: Display,
    {
        let laterThan = later_than.map(|dt| dt.to_rfc3339());
        let timeout = self.config.debit_note_event_timeout;
        let url = url_format!(
            "requestor/debitNoteEvents",
            #[query] laterThan,
            #[query] timeout
        );
        self.client.get(&url).send().json().await
    }

    pub async fn get_invoices(&self) -> Result<Vec<Invoice>> {
        self.client.get("requestor/invoices").send().json().await
    }

    pub async fn get_invoice(&self, invoice_id: &str) -> Result<Invoice> {
        let url = url_format!("requestor/invoices/{invoice_id}", invoice_id);
        self.client.get(&url).send().json().await
    }

    pub async fn get_payments_for_invoice(&self, invoice_id: &str) -> Result<Vec<Payment>> {
        let url = url_format!("requestor/invoices/{invoice_id}/payments", invoice_id);
        self.client.get(&url).send().json().await
    }

    #[allow(non_snake_case)]
    #[rustfmt::skip]
    pub async fn accept_invoice(
        &self,
        invoice_id: &str,
        acceptance: &Acceptance,
    ) -> Result<()> {
<<<<<<< HEAD
        let ackTimeout = self.config.accept_invoice_timeout;
=======
        let timeout = self.config.accept_invoice_timeout;
>>>>>>> f044b2f6
        let url = url_format!(
            "requestor/invoices/{invoice_id}/accept",
            invoice_id,
            #[query] timeout
        );
        self.client.post(&url).send_json(acceptance).json().await
    }

    #[allow(non_snake_case)]
    #[rustfmt::skip]
    pub async fn reject_invoice(&self, invoice_id: &str, rejection: &Rejection) -> Result<String> {
        let timeout = self.config.reject_invoice_timeout;
        let url = url_format!(
            "requestor/invoices/{invoice_id}/reject",
            invoice_id,
            #[query] timeout
        );
        self.client.post(&url).send_json(rejection).json().await
    }

    #[allow(non_snake_case)]
    #[rustfmt::skip]
    pub async fn get_invoice_events<Tz>(
        &self,
        later_than: Option<&DateTime<Tz>>,
    ) -> Result<Vec<InvoiceEvent>>
    where
        Tz: TimeZone,
        Tz::Offset: Display,
    {
        let laterThan = later_than.map(|dt| dt.to_rfc3339());
        let timeout = self.config.invoice_event_timeout;
        let url = url_format!(
            "requestor/invoiceEvents",
            #[query] laterThan,
            #[query] timeout
        );
        self.client.get(&url).send().json().await
    }

    pub async fn create_allocation(&self, allocation: &NewAllocation) -> Result<Allocation> {
        self.client
            .post("requestor/allocations")
            .send_json(allocation)
            .json()
            .await
    }

    pub async fn get_allocations(&self) -> Result<Vec<Allocation>> {
        self.client.get("requestor/allocations").send().json().await
    }

    pub async fn get_allocation(&self, allocation_id: &str) -> Result<Allocation> {
        let url = url_format!("requestor/allocations/{allocation_id}", allocation_id);
        self.client.get(&url).send().json().await
    }

    pub async fn amend_allocation(&self, allocation: &Allocation) -> Result<Allocation> {
        let allocation_id = &allocation.allocation_id;
        let url = url_format!("requestor/allocations/{allocation_id}", allocation_id);
        self.client.put(&url).send_json(allocation).json().await
    }

    pub async fn release_allocation(&self, allocation_id: &str) -> Result<String> {
        let url = url_format!("requestor/allocations/{allocation_id}", allocation_id);
        self.client.delete(&url).send().json().await
    }

    #[allow(non_snake_case)]
    #[rustfmt::skip]
    pub async fn get_payments<Tz>(
        &self,
        later_than: Option<&DateTime<Tz>>,
    ) -> Result<Vec<Payment>>
    where
        Tz: TimeZone,
        Tz::Offset: Display,
    {
        let laterThan = later_than.map(|dt| dt.to_rfc3339());
        let timeout = self.config.payment_event_timeout;
        let url = url_format!(
            "requestor/payments",
            #[query] laterThan,
            #[query] timeout
        );
        self.client.get(&url).send().json().await
    }

    pub async fn get_payment(&self, payment_id: &str) -> Result<Payment> {
        let url = url_format!("requestor/payments/{payment_id}", payment_id);
        self.client.get(&url).send().json().await
    }
}<|MERGE_RESOLUTION|>--- conflicted
+++ resolved
@@ -133,11 +133,7 @@
         invoice_id: &str,
         acceptance: &Acceptance,
     ) -> Result<()> {
-<<<<<<< HEAD
-        let ackTimeout = self.config.accept_invoice_timeout;
-=======
         let timeout = self.config.accept_invoice_timeout;
->>>>>>> f044b2f6
         let url = url_format!(
             "requestor/invoices/{invoice_id}/accept",
             invoice_id,
