--- conflicted
+++ resolved
@@ -13,10 +13,7 @@
 
 use crate::ErrorMessage;
 
-<<<<<<< HEAD
-=======
 /// Agreement expresses the terms of the deal between Provider and Requestor.
->>>>>>> 128285a7
 #[derive(Clone, Debug, PartialEq, Serialize, Deserialize)]
 pub struct Agreement {
     #[serde(rename = "agreementId")]
