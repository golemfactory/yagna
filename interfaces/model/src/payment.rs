pub mod acceptance;
pub mod allocation;
pub mod debit_note;
pub mod debit_note_event;
pub mod error_message;
pub mod event_type;
pub mod invoice;
pub mod invoice_event;
pub mod invoice_status;
pub mod payment;
pub mod rejection;
pub mod rejection_reason;
<<<<<<< HEAD
pub use self::rejection_reason::RejectionReason;

pub const BASE_PATH : &str= "payment-api/v1/";
=======

pub use self::acceptance::Acceptance;
pub use self::allocation::Allocation;
pub use self::debit_note::DebitNote;
pub use self::debit_note_event::DebitNoteEvent;
pub use self::error_message::ErrorMessage;
pub use self::event_type::EventType;
pub use self::invoice::Invoice;
pub use self::invoice_event::InvoiceEvent;
pub use self::invoice_status::InvoiceStatus;
pub use self::payment::Payment;
pub use self::rejection::Rejection;
pub use self::rejection_reason::RejectionReason;

pub const PAYMENT_API: &str = "/payment-api/v1";
pub const YAGNA_PAYMENT_URL_ENV_VAR: &str = "YAGNA_PAYMENT_URL";
>>>>>>> 20c885bc
<|MERGE_RESOLUTION|>--- conflicted
+++ resolved
@@ -10,11 +10,6 @@
 pub mod payment;
 pub mod rejection;
 pub mod rejection_reason;
-<<<<<<< HEAD
-pub use self::rejection_reason::RejectionReason;
-
-pub const BASE_PATH : &str= "payment-api/v1/";
-=======
 
 pub use self::acceptance::Acceptance;
 pub use self::allocation::Allocation;
@@ -29,6 +24,4 @@
 pub use self::rejection::Rejection;
 pub use self::rejection_reason::RejectionReason;
 
-pub const PAYMENT_API: &str = "/payment-api/v1";
-pub const YAGNA_PAYMENT_URL_ENV_VAR: &str = "YAGNA_PAYMENT_URL";
->>>>>>> 20c885bc
+pub const PAYMENT_API_PATH: &str = "payment-api/v1/";